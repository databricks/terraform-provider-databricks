---
page_title: "Troubleshooting Guide"
---

# How to troubleshoot your problem

If you have problems with code that uses Databricks Terraform provider, follow these steps to solve them:

* Check symptoms and solutions in the [Typical problems](#typical-problems) section below.
* Upgrade the provider to the latest version. The bug might have already been fixed.
* In case of authentication problems, see the [Data resources and Authentication is not configured errors](#data-resources-and-authentication-is-not-configured-errors) below.
* Collect debug information using the following command:

```sh
TF_LOG=DEBUG DATABRICKS_DEBUG_TRUNCATE_BYTES=250000 terraform apply -no-color 2>&1 |tee tf-debug.log
```

* Open a [new GitHub issue](https://github.com/databricks/terraform-provider-databricks/issues/new/choose) providing all information described in the issue template - debug logs, your Terraform code, Terraform & plugin versions, etc.

## Typical problems

### Data resources and Authentication is not configured errors

*In Terraform 0.13 and later*, data resources have the same dependency resolution behavior [as defined for managed resources](https://www.terraform.io/docs/language/resources/behavior.html#resource-dependencies). Most data resources make an API call to a workspace. If a workspace doesn't exist yet, `default auth: cannot configure default credentials` error is raised. To work around this issue and guarantee a proper lazy authentication with data resources, you should add `depends_on = [azurerm_databricks_workspace.this]` or `depends_on = [databricks_mws_workspaces.this]` to the body. This issue doesn't occur if a workspace is created *in one module* and resources [within the workspace](guides/workspace-management.md) are created *in another*. We do not recommend using Terraform 0.12 and earlier if your usage involves data resources.

### Multiple Provider Configurations

The most common reason for technical difficulties might be related to missing `alias` attribute in `provider "databricks" {}` blocks or `provider` attribute in `resource "databricks_..." {}` blocks when using multiple provider configurations. Please make sure to read [`alias`: Multiple Provider Configurations](https://www.terraform.io/docs/language/providers/configuration.html#alias-multiple-provider-configurations) documentation article.

### Error while installing: registry does not have a provider

```sh
Error while installing hashicorp/databricks: provider registry
registry.terraform.io does not have a provider named
registry.terraform.io/hashicorp/databricks
```

If you notice the below error, it might be because [required_providers](https://www.terraform.io/docs/language/providers/requirements.html#requiring-providers) block is not defined in *every module*that uses Databricks Terraform Provider. Create `versions.tf` file with the following contents:

```hcl
# versions.tf
terraform {
  required_providers {
    databricks = {
      source  = "databricks/databricks"
      version = "1.0.1"
    }
  }
}
```

... and copy the file in every module in your codebase. We recommend skipping the `version` field for `versions.tf` file on the module level and keeping it only on the environment level.

```
├── environments
│   ├── sandbox
│   │   ├── README.md
│   │   ├── main.tf
│   │   └── versions.tf
│   └── production
│	   ├── README.md
│	   ├── main.tf
│   	└── versions.tf
└── modules
	├── first-module
	│   ├── ...
	│   └── versions.tf
	└── second-module
 	   ├── ...
 	   └── versions.tf
```

### Error: Failed to install provider

Running the `terraform init` command, you may see `Failed to install provider` error if you didn't check in [`.terraform.lock.hcl`](https://www.terraform.io/language/files/dependency-lock#lock-file-location) to the source code version control:

```sh
Error: Failed to install provider

Error while installing databricks/databricks: v1.0.0: checksum list has no SHA-256 hash for "https://github.com/databricks/terraform-provider-databricks/releases/download/v1.0.0/terraform-provider-databricks_1.0.0_darwin_amd64.zip"
```

You can fix it by following three simple steps:

* Replace `databrickslabs/databricks` with `databricks/databricks` in all your `.tf` files with the `python3 -c "$(curl -Ls https://dbricks.co/updtfns)"` command.
* Run the `terraform state replace-provider databrickslabs/databricks databricks/databricks` command and approve the changes. See [Terraform CLI](https://www.terraform.io/cli/commands/state/replace-provider) docs for more information.
* Run `terraform init` to verify everything is working.

The terraform apply command should work as expected now.

Alternatively, you can find the hashes of the last 30 provider versions in [`.terraform.lock.hcl`](https://github.com/databrickslabs/terraform-provider-databricks/blob/v0.6.2/scripts/versions-lock.hcl). As a temporary measure, you can lock on a prior version by following the following steps:

* Copy [`versions-lock.hcl`](https://github.com/databrickslabs/terraform-provider-databricks/blob/v0.6.2/scripts/versions-lock.hcl) to the root folder of your terraform project.
* Rename to `terraform.lock.hcl`
* Run `terraform init` and verify the provider is installed.
* Commit the new `.terraform.lock.hcl` file to your source code repository.

### Error: Failed to query available provider packages

See the same steps as in [Error: Failed to install provider](#error-failed-to-install-provider).

### Error: Deployment name cannot be used until a deployment name prefix is defined

You can get this error during provisioning of the Databricks workspace.  It arises when you're trying to set `deployment_name` with no deployment prefix on the Databricks side (you can't set it yourself).  The problem could be solved by one of the following methods:

1. Contact your Databricks representatives, like Solutions Architect, Customer Success Engineer, Account Executive, or Partner Solutions Architect, to set a deployment prefix for your account.

1. Comment out the `deployment_name` parameter to create a workspace with the default URL: `dbc-XXXXXX.cloud.databricks.com`.

### Error: 'strconv.ParseInt parsing "...." value out of range' or "Attribute must be a whole number, got N.NNNNe+XX"

This kind of error happens when the 32-bit version of Databricks Terraform provider is used, usually on Microsoft Windows.  To fix the issue, you need to switch to use of the 64-bit versions of Terraform and Databricks Terraform provider.

### Error: cannot create xxxx: HTTP method POST is not supported by this URL

This error may appear when creating Databricks users/groups/service principals on Databricks account level when no `account_id` is specified in the provider's configuration.  Make sure that `account_id` is set and has a correct value.

### Error: oauth-m2m: oidc: parse .well-known: invalid character '<' looking for beginning of value

This problem is similar to the previous item.  Ensure that `account_id` is specified in the provider configuration and it has a correct value.

### Error: cannot create ...: invalid character '<' looking for beginning of value

This error may appear when creating workspace-level objects, but the provider is configured to account-level.

### Error: Provider registry.terraform.io/databricks/databricks v... does not have a package available for your current platform, windows_386

This error happens when the 32-bit version of Databricks Terraform provider is used, usually on Microsoft Windows.  To fix the issue, you need to switch to the 64-bit versions of Terraform and Databricks Terraform provider.

### Permanent configuration drifts with `databricks_grants` or `databricks_permissions`

For both resources, each single resource instance should manage all the grants/permissions for a given object. If multiple instances are set up against an object, they will keep overwriting one another, leading to permanent configuration drifts.

To prevent that, you need to have only one resource instance per object, and inside that resource instance, use [Dynamic Blocks](https://developer.hashicorp.com/terraform/language/expressions/dynamic-blocks) to specify the variable number of nested grant blocks.

For example

```hcl
locals {
  groups = ["group1", "group2"]
}

resource "databricks_grants" "catalog_grants" {
  catalog = databricks_catalog.catalog_raw.name

  dynamic "grant" {
    for_each = local.groups
    content {
      principal  = grant.value
      privileges = ["ALL_PRIVILEGES"]
    }
  }
}
```

<<<<<<< HEAD
See `databricks_grant` for managing grants for a single principal.
=======
### Error updating UC catalog resources after a metastore_id change

After changing the metastore assigned to a workspace, some resources may fail to update with the following error:

```
metastore_id must be empty or equal to the metastore id assigned to the workspace: <metastore_id>. 
If the metastore assigned to the workspace has changed, the new metastore id must be explicitly set
```

To solve this error, the new Metastore ID must be set in the field `metastore_id` of the failing resources.
>>>>>>> 2359eb00
<|MERGE_RESOLUTION|>--- conflicted
+++ resolved
@@ -153,9 +153,8 @@
 }
 ```
 
-<<<<<<< HEAD
 See `databricks_grant` for managing grants for a single principal.
-=======
+
 ### Error updating UC catalog resources after a metastore_id change
 
 After changing the metastore assigned to a workspace, some resources may fail to update with the following error:
@@ -165,5 +164,4 @@
 If the metastore assigned to the workspace has changed, the new metastore id must be explicitly set
 ```
 
-To solve this error, the new Metastore ID must be set in the field `metastore_id` of the failing resources.
->>>>>>> 2359eb00
+To solve this error, the new Metastore ID must be set in the field `metastore_id` of the failing resources.