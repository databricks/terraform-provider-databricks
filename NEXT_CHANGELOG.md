--- conflicted
+++ resolved
@@ -6,13 +6,8 @@
 
 ### New Features and Improvements
 
-<<<<<<< HEAD
- * Support for `uc_securable` resource in `databricks_app` ([#4767](https://github.com/databricks/terraform-provider-databricks/pull/4767))
- * Add `schema_id` to the output of `databricks_schema` resource ([#4773](https://github.com/databricks/terraform-provider-databricks/pull/4773)).
  * Use `USER_ISOLATION` data security mode, single-node clusters when creating a cluster to manage `databricks_sql_permissions` resources.
 
-=======
->>>>>>> be31f5b6
 ### Bug Fixes
 
 ### Documentation
