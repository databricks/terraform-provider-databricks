// Code generated from OpenAPI specs by Databricks SDK Generator. DO NOT EDIT.
package common

import (
	"context"
	"fmt"
	"log"
	"net/http"
	"strconv"
	"strings"
	"sync"

	"github.com/databricks/databricks-sdk-go"
	"github.com/databricks/databricks-sdk-go/client"
	"github.com/databricks/databricks-sdk-go/config"
	"github.com/databricks/databricks-sdk-go/service/iam"
	"github.com/databricks/databricks-sdk-go/service/provisioning"
	"github.com/golang-jwt/jwt/v4"
	"github.com/hashicorp/terraform-plugin-framework/diag"
	"github.com/hashicorp/terraform-plugin-sdk/v2/helper/schema"
)

type cachedMe struct {
	internalImpl iam.CurrentUserService
	cachedUser   *iam.User
	mu           sync.Mutex
}

func newCachedMe(inner iam.CurrentUserService) *cachedMe {
	return &cachedMe{
		internalImpl: inner,
	}
}

func (a *cachedMe) Me(ctx context.Context) (*iam.User, error) {
	a.mu.Lock()
	defer a.mu.Unlock()
	if a.cachedUser != nil {
		return a.cachedUser, nil
	}
	user, err := a.internalImpl.Me(ctx)
	if err != nil {
		return user, err
	}
	a.cachedUser = user
	return user, err
}

// DatabricksClient holds properties needed for authentication and HTTP client setup
// fields with `name` struct tags become Terraform provider attributes. `env` struct tag
// can hold one or more coma-separated env variable names to find value, if not specified
// directly. `auth` struct tag describes the type of conflicting authentication used.
type DatabricksClient struct {
	*client.DatabricksClient

	// callback used to create API1.2 call wrapper, which simplifies unit testing
	commandFactory func(context.Context, *DatabricksClient) CommandExecutor

	// cachedWorkspaceClient is a cached workspace client authenticated to the workspace
	// configured for the provider
	cachedWorkspaceClient *databricks.WorkspaceClient

	// cachedWorkspaceID is the cached workspace ID of the workspace client
	// authenticated to the workspace configured for the provider
	cachedWorkspaceID int64

	// cachedWorkspaceClients is a map of workspace clients for each workspace ID
	// populated when fetching a WorkspaceClient for a specific workspace ID using
	// a provider configured at the account level
	cachedWorkspaceClients map[int64]*databricks.WorkspaceClient

	// cachedAccountClient is a cached account client authenticated to the account
	// configured for the provider
	cachedAccountClient *databricks.AccountClient

	// mu synchronizes access to all cached clients.
	mu sync.Mutex
}

<<<<<<< HEAD
=======
func (c *DatabricksClient) WorkspaceClientUnifiedProvider(ctx context.Context, d *schema.ResourceData) (*databricks.WorkspaceClient, error) {
	workspaceIDFromSchema := d.Get("provider_config.0.workspace_id")
	var workspaceID string
	// workspace_id does not exist in the schema
	if workspaceIDFromSchema == nil {
		return c.GetWorkspaceClientForUnifiedProvider(ctx, "")
	}
	workspaceID, ok := workspaceIDFromSchema.(string)
	if !ok {
		return nil, fmt.Errorf("workspace_id must be a string")
	}
	return c.GetWorkspaceClientForUnifiedProvider(ctx, workspaceID)
}

>>>>>>> 6a2550e9
// GetWorkspaceClientForUnifiedProviderWithDiagnostics returns the Databricks
// WorkspaceClient for workspace level resources or diagnostics if that fails
// for terraform provider, the provider can be configured at account level or workspace level.
// This implementation will be used by resources and data sources that are developed
// over plugin framework.
func (c *DatabricksClient) GetWorkspaceClientForUnifiedProviderWithDiagnostics(
	ctx context.Context, workspaceID string,
) (*databricks.WorkspaceClient, diag.Diagnostics) {
	w, err := c.GetWorkspaceClientForUnifiedProvider(ctx, workspaceID)
	if err != nil {
		return nil, diag.Diagnostics{diag.NewErrorDiagnostic("failed to get workspace client", err.Error())}
	}
	return w, nil
}

// GetWorkspaceClientForUnifiedProvider returns the Databricks
// WorkspaceClient for workspace level resources or diagnostics if that fails
// for terraform provider, the provider can be configured at account level or workspace level.
// This implementation will be used by resources and data sources that are developed
// over SDKv2.
func (c *DatabricksClient) GetWorkspaceClientForUnifiedProvider(
	ctx context.Context, workspaceID string,
) (*databricks.WorkspaceClient, error) {
	// The provider can be configured at account level or workspace level.
	if c.Config.IsAccountClient() {
		return c.getWorkspaceClientForAccountConfiguredProvider(ctx, workspaceID)
	}
	return c.getWorkspaceClientForWorkspaceConfiguredProvider(ctx, workspaceID)
}

// getWorkspaceClientForAccountConfiguredProvider gets the workspace client for
// the workspace ID specified in the resource when the provider is configured
// at account level.
func (c *DatabricksClient) getWorkspaceClientForAccountConfiguredProvider(
	ctx context.Context, workspaceID string,
) (*databricks.WorkspaceClient, error) {
	// Workspace ID must be set in a workspace level resource if
	// the provider is configured at account level.
	// TODO: Link to the documentation once migration guide is published
	if workspaceID == "" {
		return nil, fmt.Errorf("workspace_id is not set, please set the workspace_id in the provider_config")
	}

	// Parse the workspace ID to int.
	workspaceIDInt, err := parseWorkspaceID(workspaceID)
	if err != nil {
		return nil, err
	}

	// Get the workspace client for the workspace ID.
	w, err := c.WorkspaceClientForWorkspace(ctx, workspaceIDInt)
	if err != nil {
		return nil, fmt.Errorf("failed to get workspace client with workspace_id %d: %w", workspaceIDInt, err)
	}
	return w, nil
}

// getWorkspaceClientForWorkspaceConfiguredProvider gets the workspace client for
// the workspace ID specified in the resource when the provider is configured at workspace level.
func (c *DatabricksClient) getWorkspaceClientForWorkspaceConfiguredProvider(
	ctx context.Context, workspaceID string,
) (*databricks.WorkspaceClient, error) {
	// Provider is configured at workspace level and we get the
	// workspace client from the provider.
	if workspaceID == "" {
		return c.WorkspaceClient()
	}

	workspaceIDInt, err := parseWorkspaceID(workspaceID)
	if err != nil {
		return nil, err
	}

	// Check if the workspace ID specified in the resource matches
	// the workspace ID of the provider configured workspace client.
	w, err := c.WorkspaceClient()
	if err != nil {
		return nil, err
	}

	err = c.validateWorkspaceIDFromProvider(ctx, workspaceIDInt, w)
	if err != nil {
		return nil, fmt.Errorf("failed to validate workspace_id: %w", err)
	}
	// The provider is configured at the workspace level and the
	// workspace ID matches
	return w, nil
}

// parseWorkspaceID parses the workspace ID from string to int64.
func parseWorkspaceID(workspaceID string) (int64, error) {
	workspaceIDInt, err := strconv.ParseInt(workspaceID, 10, 64)
	if err != nil {
		return 0, fmt.Errorf("failed to parse workspace_id, please check if the workspace_id in provider_config is a valid integer: %w", err)

	}
	return workspaceIDInt, nil
}

// validateWorkspaceIDFromProvider validates the workspace ID specified in the
// resource or data soruce matches the workspace ID of the provider configured workspace client.
func (c *DatabricksClient) validateWorkspaceIDFromProvider(ctx context.Context, workspaceID int64,
	w *databricks.WorkspaceClient) error {
	// If the workspace ID is not cached, we make an API call to the workspace to get
	// the current workspace ID and cache it.
	if c.cachedWorkspaceID == 0 {
		err := c.setCachedWorkspaceID(ctx, w)
		if err != nil {
			return err
		}
	}

	if c.cachedWorkspaceID != workspaceID {
		return fmt.Errorf("workspace_id mismatch: provider is configured for workspace %d but got %d in provider_config. "+
			"please check the workspace_id provided in provider_config",
			c.cachedWorkspaceID, workspaceID)
	}
	return nil
}

// setCachedWorkspaceID sets the cached workspace ID.
func (c *DatabricksClient) setCachedWorkspaceID(ctx context.Context, w *databricks.WorkspaceClient) error {
	// Acquire the lock to avoid race conditions.
	c.mu.Lock()
	defer c.mu.Unlock()
	// Double checked locking
	if c.cachedWorkspaceID == 0 {
		id, err := w.CurrentWorkspaceID(ctx)
		if err != nil {
			return fmt.Errorf("failed to get the workspace_id: %w",
				err)
		}
		c.cachedWorkspaceID = id
	}
	return nil
}

// GetWorkspaceClient returns the Databricks WorkspaceClient or a diagnostics if
// that fails. This is used by resources and data sources that are developed
// over plugin framework.
func (c *DatabricksClient) GetWorkspaceClient() (*databricks.WorkspaceClient,
	diag.Diagnostics) {
	w, err := c.WorkspaceClient()
	if err != nil {
		return nil, diag.Diagnostics{diag.NewErrorDiagnostic("Failed to get workspace client", err.Error())}
	}
	return w, nil
}

func (c *DatabricksClient) WorkspaceClient() (*databricks.WorkspaceClient, error) {
	c.mu.Lock()
	defer c.mu.Unlock()
	if c.cachedWorkspaceClient != nil {
		return c.cachedWorkspaceClient, nil
	}
	w, err := databricks.NewWorkspaceClient((*databricks.Config)(c.DatabricksClient.Config))
	if err != nil {
		return nil, err
	}
	w.CurrentUser = newCachedMe(w.CurrentUser)
	c.cachedWorkspaceClient = w
	return w, nil
}

// Set the cached workspace client.
func (c *DatabricksClient) SetWorkspaceClient(w *databricks.WorkspaceClient) {
	c.mu.Lock()
	defer c.mu.Unlock()
	c.cachedWorkspaceClient = w
}

func (c *DatabricksClient) WorkspaceClientForWorkspace(ctx context.Context, workspaceId int64) (*databricks.WorkspaceClient, error) {
	c.mu.Lock()
	defer c.mu.Unlock()
	if c.cachedWorkspaceClients == nil {
		c.cachedWorkspaceClients = make(map[int64]*databricks.WorkspaceClient)
	}
	if client, ok := c.cachedWorkspaceClients[workspaceId]; ok {
		return client, nil
	}
	a, err := c.accountClient()
	if err != nil {
		return nil, err
	}
	workspace, err := a.Workspaces.Get(ctx, provisioning.GetWorkspaceRequest{WorkspaceId: workspaceId})
	if err != nil {
		return nil, err
	}
	w, err := a.GetWorkspaceClient(*workspace)
	if err != nil {
		return nil, err
	}
	w.CurrentUser = newCachedMe(w.CurrentUser)
	c.cachedWorkspaceClients[workspace.WorkspaceId] = w
	return w, nil
}

// SetWorkspaceClientForWorkspace sets the cached workspace client for a specific workspace ID.
func (c *DatabricksClient) SetWorkspaceClientForWorkspace(workspaceId int64, w *databricks.WorkspaceClient) {
	c.mu.Lock()
	defer c.mu.Unlock()
	if c.cachedWorkspaceClients == nil {
		c.cachedWorkspaceClients = make(map[int64]*databricks.WorkspaceClient)
	}
	c.cachedWorkspaceClients[workspaceId] = w
}

// Set the cached account client.
func (c *DatabricksClient) SetAccountClient(a *databricks.AccountClient) {
	c.mu.Lock()
	defer c.mu.Unlock()
	c.cachedAccountClient = a
}

func (c *DatabricksClient) setAccountId(accountId string) error {
	c.mu.Lock()
	defer c.mu.Unlock()
	if accountId == "" {
		return nil
	}
	oldAccountID := c.DatabricksClient.Config.AccountID
	if oldAccountID != "" && oldAccountID != accountId {
		return fmt.Errorf("account ID is already set to %s", oldAccountID)
	}
	c.DatabricksClient.Config.AccountID = accountId
	return nil
}

// GetAccountClient returns the Databricks Account client or a diagnostics if that fails.
// This is used by resources and data sources that are developed over plugin framework.
func (c *DatabricksClient) GetAccountClient() (*databricks.AccountClient, diag.Diagnostics) {
	a, err := c.AccountClient()
	if err != nil {
		return nil, diag.Diagnostics{diag.NewErrorDiagnostic("Failed to get account client", err.Error())}
	}
	return a, nil
}

func (c *DatabricksClient) AccountClient() (*databricks.AccountClient, error) {
	c.mu.Lock()
	defer c.mu.Unlock()
	return c.accountClient()
}

// accountClient returns the Databricks Account client or an error if that fails.
// The `mu` mutex must be held by the current goroutine when calling this method.
func (c *DatabricksClient) accountClient() (*databricks.AccountClient, error) {
	if c.cachedAccountClient != nil {
		return c.cachedAccountClient, nil
	}
	acc, err := databricks.NewAccountClient((*databricks.Config)(c.DatabricksClient.Config))
	if err != nil {
		return nil, err
	}
	c.cachedAccountClient = acc
	return acc, nil
}

func (c *DatabricksClient) AccountClientWithAccountIdFromConfig(d *schema.ResourceData) (*databricks.AccountClient, error) {
	accountID, ok := d.GetOk("account_id")
	if ok {
		err := c.setAccountId(accountID.(string))
		if err != nil {
			return nil, err
		}
	}
	return c.AccountClient()
}

func (c *DatabricksClient) AccountClientWithAccountIdFromPair(d *schema.ResourceData, p *Pair) (*databricks.AccountClient, string, error) {
	accountID, resourceId, err := p.Unpack(d)
	if err != nil {
		return nil, "", err
	}
	err = c.setAccountId(accountID)
	if err != nil {
		return nil, "", err
	}
	a, err := c.AccountClient()
	if err != nil {
		return nil, "", err
	}
	return a, resourceId, nil
}

func (c *DatabricksClient) AccountOrWorkspaceRequest(accCallback func(*databricks.AccountClient) error, wsCallback func(*databricks.WorkspaceClient) error) error {
	if c.Config.IsAccountClient() {
		a, err := c.AccountClient()
		if err != nil {
			return err
		}
		return accCallback(a)
	} else {
		ws, err := c.WorkspaceClient()
		if err != nil {
			return err
		}
		return wsCallback(ws)
	}
}

// Get on path
func (c *DatabricksClient) Get(ctx context.Context, path string, request any, response any) error {
	return c.Do(ctx, http.MethodGet, path, nil, nil, request, response, c.addApiPrefix)
}

// Post on path
func (c *DatabricksClient) Post(ctx context.Context, path string, request any, response any) error {
	return c.Do(ctx, http.MethodPost, path, nil, nil, request, response, c.addApiPrefix)
}

// Delete on path. Ignores succesfull responses from the server.
func (c *DatabricksClient) Delete(ctx context.Context, path string, request any) error {
	return c.Do(ctx, http.MethodDelete, path, nil, nil, request, nil, c.addApiPrefix)
}

// Delete on path. Deserializes the response into the response parameter.
func (c *DatabricksClient) DeleteWithResponse(ctx context.Context, path string, request any, response any) error {
	return c.Do(ctx, http.MethodDelete, path, nil, nil, request, response, c.addApiPrefix)
}

// Patch on path. Ignores succesfull responses from the server.
func (c *DatabricksClient) Patch(ctx context.Context, path string, request any) error {
	return c.Do(ctx, http.MethodPatch, path, nil, nil, request, nil, c.addApiPrefix)
}

// Patch on path. Deserializes the response into the response parameter.
func (c *DatabricksClient) PatchWithResponse(ctx context.Context, path string, request any, response any) error {
	return c.Do(ctx, http.MethodPatch, path, nil, nil, request, response, c.addApiPrefix)
}

// Put on path
func (c *DatabricksClient) Put(ctx context.Context, path string, request any) error {
	return c.Do(ctx, http.MethodPut, path, nil, nil, request, nil, c.addApiPrefix)
}

type ApiVersion string

const (
	API_1_2 ApiVersion = "1.2"
	API_2_0 ApiVersion = "2.0"
	API_2_1 ApiVersion = "2.1"
)

func (c *DatabricksClient) addApiPrefix(r *http.Request) error {
	if r.URL == nil {
		return fmt.Errorf("no URL found in request")
	}
	ctx := r.Context()
	av, ok := ctx.Value(Api).(ApiVersion)
	if !ok {
		av = API_2_0
	}
	r.URL.Path = fmt.Sprintf("/api/%s%s", av, r.URL.Path)
	return nil
}

// scimVisitor is a separate method for the sake of unit tests
func (c *DatabricksClient) scimVisitor(r *http.Request) error {
	if c.Config.IsAccountClient() && c.Config.AccountID != "" {
		// until `/preview` is there for workspace scim,
		// `/api/2.0` is added by completeUrl visitor
		r.URL.Path = strings.ReplaceAll(r.URL.Path, "/api/2.0/preview",
			fmt.Sprintf("/api/2.0/accounts/%s", c.Config.AccountID))
	}
	return nil
}

// Scim sets SCIM headers
func (c *DatabricksClient) Scim(ctx context.Context, method, path string, request any, response any) error {
	return c.Do(ctx, method, path, map[string]string{
		"Content-Type": "application/scim+json; charset=utf-8",
	}, nil, request, response, c.addApiPrefix, c.scimVisitor)
}

// IsAzure returns true if client is configured for Azure Databricks - either by using AAD auth or with host+token combination
func (c *DatabricksClient) IsAzure() bool {
	return c.Config.IsAzure()
}

// acceptance.IsAws returns true if client is configured for AWS
func (c *DatabricksClient) IsAws() bool {
	return !c.IsGcp() && !c.IsAzure()
}

// acceptance.IsGcp returns true if client is configured for GCP
func (c *DatabricksClient) IsGcp() bool {
	return c.Config.GoogleServiceAccount != "" || c.Config.IsGcp()
}

// FormatURL creates URL from the client Host and additional strings
func (c *DatabricksClient) FormatURL(strs ...string) string {
	host := c.Config.Host
	if !strings.HasSuffix(host, "/") {
		host += "/"
	}
	data := append([]string{host}, strs...)
	return strings.Join(data, "")
}

// ClientForHost creates a new DatabricksClient instance with the same auth parameters,
// but for the given host. Authentication has to be reinitialized, as Google OIDC has
// different authorizers, depending if it's workspace or Accounts API we're talking to.
func (c *DatabricksClient) ClientForHost(ctx context.Context, url string) (*DatabricksClient, error) {
	// create dummy http request
	req, _ := http.NewRequestWithContext(ctx, "GET", "/", nil)
	// Ensure that client is authenticated
	err := c.DatabricksClient.Config.Authenticate(req)
	if err != nil {
		return nil, fmt.Errorf("cannot authenticate parent client: %w", err)
	}
	cfg, err := c.DatabricksClient.Config.NewWithWorkspaceHost(url)
	if err != nil {
		return nil, fmt.Errorf("cannot configure new client: %w", err)
	}
	client, err := client.New(cfg)
	if err != nil {
		return nil, fmt.Errorf("cannot configure new client: %w", err)
	}
	// copy all client configuration options except Databricks CLI profile
	return &DatabricksClient{
		DatabricksClient: client,
		commandFactory:   c.commandFactory,
	}, nil
}

func (aa *DatabricksClient) GetAzureJwtProperty(key string) (any, error) {
	if !aa.IsAzure() {
		return "", fmt.Errorf("can't get Azure JWT token in non-Azure environment")
	}
	if key == "tid" && aa.Config.AzureTenantID != "" {
		return aa.Config.AzureTenantID, nil
	}
	request, err := http.NewRequest("GET", aa.Config.Host, nil)
	if err != nil {
		return nil, err
	}
	err = aa.Config.Authenticate(request)
	if err != nil {
		return nil, err
	}
	header := request.Header.Get("Authorization")
	var stoken string
	if len(header) > 0 && strings.HasPrefix(string(header), "Bearer ") {
		log.Printf("[DEBUG] Got Bearer token")
		stoken = strings.TrimSpace(strings.TrimPrefix(string(header), "Bearer "))
	}
	if stoken == "" {
		return nil, fmt.Errorf("can't obtain Azure JWT token")
	}
	if strings.HasPrefix(stoken, "dapi") {
		return nil, fmt.Errorf("can't use Databricks PAT")
	}
	parser := jwt.Parser{SkipClaimsValidation: true}
	token, _, err := parser.ParseUnverified(stoken, jwt.MapClaims{})
	if err != nil {
		return nil, err
	}
	claims := token.Claims.(jwt.MapClaims)
	v, ok := claims[key]
	if !ok {
		return nil, fmt.Errorf("can't find field '%s' in parsed JWT", key)
	}
	return v, nil
}

func CommonEnvironmentClient() *DatabricksClient {
	c, err := client.New(&config.Config{})
	if err != nil {
		panic(err)
	}
	return &DatabricksClient{
		DatabricksClient: c,
		commandFactory: func(ctx context.Context, dc *DatabricksClient) CommandExecutor {
			panic("command executor not initalized")
		},
	}
}<|MERGE_RESOLUTION|>--- conflicted
+++ resolved
@@ -77,8 +77,6 @@
 	mu sync.Mutex
 }
 
-<<<<<<< HEAD
-=======
 func (c *DatabricksClient) WorkspaceClientUnifiedProvider(ctx context.Context, d *schema.ResourceData) (*databricks.WorkspaceClient, error) {
 	workspaceIDFromSchema := d.Get("provider_config.0.workspace_id")
 	var workspaceID string
@@ -93,7 +91,6 @@
 	return c.GetWorkspaceClientForUnifiedProvider(ctx, workspaceID)
 }
 
->>>>>>> 6a2550e9
 // GetWorkspaceClientForUnifiedProviderWithDiagnostics returns the Databricks
 // WorkspaceClient for workspace level resources or diagnostics if that fails
 // for terraform provider, the provider can be configured at account level or workspace level.
