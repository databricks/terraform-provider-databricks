--- conflicted
+++ resolved
@@ -156,11 +156,6 @@
 				}
 				return nil
 			}, func(w *databricks.WorkspaceClient) error {
-<<<<<<< HEAD
-				err := validateMetastoreId(ctx, w, d.Get("metastore_id").(string))
-				if err != nil {
-					return err
-				}
 				if d.HasChange("owner") {
 					_, err := w.Metastores.Update(ctx, catalog.UpdateMetastore{
 						Id:    update.Id,
@@ -171,11 +166,7 @@
 					}
 				}
 				update.Owner = ""
-				_, err = w.Metastores.Update(ctx, update)
-=======
-				update.Id = d.Id()
 				_, err := w.Metastores.Update(ctx, update)
->>>>>>> 88d097a7
 				if err != nil {
 					if d.HasChange("owner") {
 						// Rollback
