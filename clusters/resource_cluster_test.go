--- conflicted
+++ resolved
@@ -437,11 +437,7 @@
 		Fixtures: []qa.HTTPFixture{
 			{
 				Method:   "POST",
-<<<<<<< HEAD
-				Resource: "/api/2.0/clusters/create",
-=======
 				Resource: "/api/2.1/clusters/create",
->>>>>>> 81be5916
 				Response: common.APIErrorBody{
 					ErrorCode: "INVALID_REQUEST",
 					Message:   "Internal error happened",
@@ -521,11 +517,7 @@
 		Fixtures: []qa.HTTPFixture{
 			{
 				Method:   "GET",
-<<<<<<< HEAD
-				Resource: "/api/2.0/clusters/get?cluster_id=abc",
-=======
 				Resource: "/api/2.1/clusters/get?cluster_id=abc",
->>>>>>> 81be5916
 				Response: common.APIErrorBody{
 					// clusters API is not fully restful, so let's test for that
 					// TODO: https://github.com/databricks/terraform-provider-databricks/issues/2021
@@ -547,11 +539,7 @@
 		Fixtures: []qa.HTTPFixture{
 			{
 				Method:   "GET",
-<<<<<<< HEAD
-				Resource: "/api/2.0/clusters/get?cluster_id=abc",
-=======
 				Resource: "/api/2.1/clusters/get?cluster_id=abc",
->>>>>>> 81be5916
 				Response: common.APIErrorBody{
 					ErrorCode: "INVALID_REQUEST",
 					Message:   "Internal error happened",
@@ -1333,11 +1321,7 @@
 		Fixtures: []qa.HTTPFixture{
 			{
 				Method:   "GET",
-<<<<<<< HEAD
-				Resource: "/api/2.0/clusters/get?cluster_id=abc",
-=======
 				Resource: "/api/2.1/clusters/get?cluster_id=abc",
->>>>>>> 81be5916
 				Response: common.APIErrorBody{
 					ErrorCode: "INVALID_REQUEST",
 					Message:   "Internal error happened",
@@ -1493,11 +1477,7 @@
 		Fixtures: []qa.HTTPFixture{
 			{
 				Method:   "POST",
-<<<<<<< HEAD
-				Resource: "/api/2.0/clusters/permanent-delete",
-=======
 				Resource: "/api/2.1/clusters/permanent-delete",
->>>>>>> 81be5916
 				Response: common.APIErrorBody{
 					ErrorCode: "INVALID_REQUEST",
 					Message:   "Internal error happened",
