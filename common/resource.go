// Code generated from OpenAPI specs by Databricks SDK Generator. DO NOT EDIT.
package common

import (
	"context"
	"fmt"
	"log"
	"regexp"
	"strings"

	"github.com/databricks/databricks-sdk-go/apierr"
	"github.com/hashicorp/terraform-plugin-sdk/v2/diag"
	"github.com/hashicorp/terraform-plugin-sdk/v2/helper/schema"
)

// Resource aims to simplify things like error & deleted entities handling
type Resource struct {
	Create                          func(ctx context.Context, d *schema.ResourceData, c *DatabricksClient) error
	Read                            func(ctx context.Context, d *schema.ResourceData, c *DatabricksClient) error
	Update                          func(ctx context.Context, d *schema.ResourceData, c *DatabricksClient) error
	Delete                          func(ctx context.Context, d *schema.ResourceData, c *DatabricksClient) error
	CustomizeDiff                   func(ctx context.Context, d *schema.ResourceDiff) error
	StateUpgraders                  []schema.StateUpgrader
	Schema                          map[string]*schema.Schema
	SchemaVersion                   int
	Timeouts                        *schema.ResourceTimeout
	DeprecationMessage              string
	Importer                        *schema.ResourceImporter
	CanSkipReadAfterCreateAndUpdate func(d *schema.ResourceData) bool
}

func nicerError(ctx context.Context, err error, action string) error {
	name := ResourceName.GetOrUnknown(ctx)
	if name == "unknown" {
		return err
	}
	return fmt.Errorf("cannot %s %s: %w", action,
		strings.ReplaceAll(name, "_", " "), err)
}

func recoverable(cb func(
	ctx context.Context, d *schema.ResourceData, c *DatabricksClient) error) func(
	ctx context.Context, d *schema.ResourceData, c *DatabricksClient) error {
	return func(ctx context.Context, d *schema.ResourceData, c *DatabricksClient) (err error) {
		defer func() {
			// this is deliberate decision to convert a panic into error,
			// so that any unforeseen bug would we visible to end-user
			// as an error and not a provider crash, which is way less
			// of pleasant experience.
			if panic := recover(); panic != nil {
				err = fmt.Errorf("panic: %v", panic)
			}
		}()
		err = cb(ctx, d, c)
		return
	}
}

func (r Resource) saferCustomizeDiff() schema.CustomizeDiffFunc {
	if r.CustomizeDiff == nil {
		return nil
	}
	return func(ctx context.Context, rd *schema.ResourceDiff, _ any) (err error) {
		defer func() {
			// this is deliberate decision to convert a panic into error,
			// so that any unforeseen bug would we visible to end-user
			// as an error and not a provider crash, which is way less
			// of pleasant experience.
			if panic := recover(); panic != nil {
				err = nicerError(ctx, fmt.Errorf("panic: %v", panic),
					"customize diff for")
			}
		}()
		// we don't propagate instance of SDK client to the diff function, because
		// authentication is not deterministic at this stage with the recent Terraform
		// versions. Diff customization must be limited to hermetic checks only anyway.
		err = r.CustomizeDiff(ctx, rd)
		if err != nil {
			err = nicerError(ctx, err, "customize diff for")
		}
		return
	}
}

// ToResource converts to Terraform resource definition
func (r Resource) ToResource() *schema.Resource {
	var update func(ctx context.Context, d *schema.ResourceData,
		m any) diag.Diagnostics
	if r.Update != nil {
		update = func(ctx context.Context, d *schema.ResourceData,
			m any) diag.Diagnostics {
			c := m.(*DatabricksClient)
			if err := recoverable(r.Update)(ctx, d, c); err != nil {
				err = nicerError(ctx, err, "update")
				return diag.FromErr(err)
			}
			if r.CanSkipReadAfterCreateAndUpdate != nil && r.CanSkipReadAfterCreateAndUpdate(d) {
				return nil
			}
			if err := recoverable(r.Read)(ctx, d, c); err != nil {
				err = nicerError(ctx, err, "read")
				return diag.FromErr(err)
			}
			return nil
		}
	} else {
		// set ForceNew to all attributes with CRD
		queue := []*schema.Resource{
			{Schema: r.Schema},
		}
		for {
			head := queue[0]
			queue = queue[1:]
			for _, v := range head.Schema {
				if v.Computed {
					continue
				}
				if nested, ok := v.Elem.(*schema.Resource); ok {
					queue = append(queue, nested)
				}
				v.ForceNew = true
			}
			if len(queue) == 0 {
				break
			}
		}
	}
	// Ignore missing for read for resources, but not for data sources.
	ignoreMissingForRead := (r.Create != nil || r.Update != nil || r.Delete != nil)
	generateReadFunc := func(ignoreMissing bool) func(ctx context.Context, d *schema.ResourceData,
		m any) diag.Diagnostics {
		return func(ctx context.Context, d *schema.ResourceData,
			m any) diag.Diagnostics {
			err := recoverable(r.Read)(ctx, d, m.(*DatabricksClient))
			// TODO: https://github.com/databricks/terraform-provider-databricks/issues/2021
			if ignoreMissing && apierr.IsMissing(err) {
				log.Printf("[INFO] %s[id=%s] is removed on backend",
					ResourceName.GetOrUnknown(ctx), d.Id())
				d.SetId("")
				return nil
			}
			if err != nil {
				err = nicerError(ctx, err, "read")
				return diag.FromErr(err)
			}
			return nil
		}
	}
	resource := &schema.Resource{
		Schema:             r.Schema,
		SchemaVersion:      r.SchemaVersion,
		StateUpgraders:     r.StateUpgraders,
		CustomizeDiff:      r.saferCustomizeDiff(),
		ReadContext:        generateReadFunc(ignoreMissingForRead),
		UpdateContext:      update,
		Importer:           r.Importer,
		Timeouts:           r.Timeouts,
		DeprecationMessage: r.DeprecationMessage,
	}
	if r.Create != nil {
		resource.CreateContext = func(ctx context.Context, d *schema.ResourceData, m any) diag.Diagnostics {
			c := m.(*DatabricksClient)
			err := recoverable(r.Create)(ctx, d, c)
			if err != nil {
				err = nicerError(ctx, err, "create")
				return diag.FromErr(err)
			}
			if r.CanSkipReadAfterCreateAndUpdate != nil && r.CanSkipReadAfterCreateAndUpdate(d) {
				return nil
			}
			if err = recoverable(r.Read)(ctx, d, c); err != nil {
				err = nicerError(ctx, err, "read")
				return diag.FromErr(err)
			}
			return nil
		}
	}
	if r.Delete != nil {
		resource.DeleteContext = func(ctx context.Context, d *schema.ResourceData, m any) diag.Diagnostics {
			err := recoverable(r.Delete)(ctx, d, m.(*DatabricksClient))
			if apierr.IsMissing(err) {
				log.Printf("[INFO] %s[id=%s] is removed on backend",
					ResourceName.GetOrUnknown(ctx), d.Id())
				d.SetId("")
				return nil
			}
			if err != nil {
				err = nicerError(ctx, err, "delete")
				return diag.FromErr(err)
			}
			return nil
		}
	}
	if resource.Importer == nil {
		resource.Importer = &schema.ResourceImporter{
			StateContext: func(ctx context.Context, d *schema.ResourceData,
				m any) (data []*schema.ResourceData, e error) {
				d.MarkNewResource()
				diags := generateReadFunc(false)(ctx, d, m)
				var err error
				if diags.HasError() {
					err = diags[0].Validate()
				}
				return []*schema.ResourceData{d}, err
			},
		}
	}
	return resource
}

func MustCompileKeyRE(name string) *regexp.Regexp {
	regexFromName := strings.ReplaceAll(name, ".", "\\.")
	regexFromName = strings.ReplaceAll(regexFromName, ".0", ".\\d+")
	return regexp.MustCompile(regexFromName)
}

<<<<<<< HEAD
// Deprecated: migrate to WorkspaceData
func DataResource(sc any, read func(context.Context, any, *DatabricksClient) error) Resource {
	// TODO: migrate to go1.18 and get schema from second function argument?..
	s := StructToSchema(sc, func(m map[string]*schema.Schema) map[string]*schema.Schema {
		return m
	})
	return Resource{
		Schema: s,
		Read: func(ctx context.Context, d *schema.ResourceData, m *DatabricksClient) (err error) {
			ptr := reflect.New(reflect.ValueOf(sc).Type())
			DataToReflectValue(d, s, ptr.Elem())
			err = read(ctx, ptr.Interface(), m)
			if err != nil {
				err = nicerError(ctx, err, "read data")
			}
			StructToData(ptr.Elem().Interface(), s, d)
			// check if the resource schema has the `id` attribute (marked with `json:"id"` in the provided structure).
			// and if yes, then use it as resource ID. If not, then use default value for resource ID (`_`)
			if _, ok := s["id"]; ok {
				d.SetId(d.Get("id").(string))
			} else {
				d.SetId("_")
			}
			return
		},
	}
}

// WorkspaceData is a generic way to define workspace data resources in Terraform provider.
//
// Example usage:
//
//	type catalogsData struct {
//		Ids []string `json:"ids,omitempty" tf:"computed,slice_set"`
//	}
//	return common.WorkspaceData(func(ctx context.Context, data *catalogsData, w *databricks.WorkspaceClient) error {
//		catalogs, err := w.Catalogs.ListAll(ctx)
//		...
//	})
func WorkspaceData[T any](read func(context.Context, *T, *databricks.WorkspaceClient) error) Resource {
	return genericDatabricksData(
		func(client *DatabricksClient, ctx context.Context, d *schema.ResourceData) (*databricks.WorkspaceClient, error) {
			return client.WorkspaceClientUnifiedProvider(ctx, d)
		},
		func(ctx context.Context, s T, t *T, wc *databricks.WorkspaceClient) error {
			return read(ctx, t, wc)
		}, false, NamespaceCustomizeSchemaMap)
}

// WorkspaceDataWithParams defines a data source that can be used to read data from the workspace API.
// It differs from WorkspaceData in that it separates the definition of the computed fields (the resource type)
// from the definition of the user-supplied parameters.
//
// The first type parameter is the type representing parameters that a user may provide to the data source. These
// are the attributes that the user can specify in the data source configuration, but are not part of the resource
// type. If there are no extra attributes, this should be `struct{}`. If there are any fields with the same JSON
// name as fields in the resource type, these fields will override the values from the resource type.
//
// The second type parameter is the type of the resource. This can be a type directly from the SDK, or a custom
// type defined in the provider that embeds the SDK type.
//
// The single argument is a function that will be called to read the data from the workspace API, returning the
// value of the resource type. The function should return an error if the data cannot be read or the resource cannot
// be found.
//
// Example usage:
//
//	 type SqlWarehouse struct { ... }
//
//	 type SqlWarehouseDataParams struct {
//		     Id   string `json:"id" tf:"computed,optional"`
//		     Name string `json:"name" tf:"computed,optional"`
//	 }
//
//	 WorkspaceDataWithParams(
//	     func(ctx context.Context, data SqlWarehouseDataParams, w *databricks.WorkspaceClient) (*SqlWarehouse, error) {
//	         // User-provided attributes are present in the `data` parameter.
//	         // The resource should be returned.
//	         ...
//	     })
func WorkspaceDataWithParams[T, P any](read func(context.Context, P, *databricks.WorkspaceClient) (*T, error)) Resource {
	return genericDatabricksData(
		func(client *DatabricksClient, ctx context.Context, d *schema.ResourceData) (*databricks.WorkspaceClient, error) {
			return client.WorkspaceClientUnifiedProvider(ctx, d)
		},
		func(ctx context.Context, o P, s *T, w *databricks.WorkspaceClient) error {
			res, err := read(ctx, o, w)
			if err != nil {
				return err
			}
			*s = *res
			return nil
		}, true, NoCustomize)
}

// WorkspaceDataWithCustomizeFunc defines a data source that can be used to read data from the workspace API.
// It differs from WorkspaceData in that it allows the schema to be customized further using a
// customizeSchemaFunc function.
//
// The additional argument is a function that will be called to customize the schema of the data source.
func WorkspaceDataWithCustomizeFunc[T any](
	read func(context.Context, *T, *databricks.WorkspaceClient) error,
	customizeSchemaFunc func(map[string]*schema.Schema) map[string]*schema.Schema) Resource {
	return genericDatabricksData(
		func(client *DatabricksClient, ctx context.Context, d *schema.ResourceData) (*databricks.WorkspaceClient, error) {
			return client.WorkspaceClientUnifiedProvider(ctx, d)
		},
		func(ctx context.Context, s struct{}, t *T, wc *databricks.WorkspaceClient) error {
			return read(ctx, t, wc)
		}, false, customizeSchemaFunc)
}

// AccountData is a generic way to define account data resources in Terraform provider.
//
// Example usage:
//
//	type metastoresData struct {
//		Ids map[string]string `json:"ids,omitempty" tf:"computed"`
//	}
//	return common.AccountData(func(ctx context.Context, d *metastoresData, acc *databricks.AccountClient) error {
//		metastores, err := acc.Metastores.List(ctx)
//		...
//	})
func AccountData[T any](read func(context.Context, *T, *databricks.AccountClient) error) Resource {
	return genericDatabricksData(
		func(client *DatabricksClient, ctx context.Context, d *schema.ResourceData) (*databricks.AccountClient, error) {
			return client.AccountClient()
		},
		func(ctx context.Context, s struct{}, t *T, ac *databricks.AccountClient) error {
			return read(ctx, t, ac)
		}, false, NoCustomize)
}

// AccountDataWithParams defines a data source that can be used to read data from the account API.
// It differs from AccountData in that it allows extra attributes to be provided as a separate argument,
// so the original type used to define the resource can also be used to define the data source.
//
// The first type parameter is the type of the resource. This can be a type directly from the SDK, or a custom
// type defined in the provider that embeds the SDK type.
//
// The second type parameter is the type of the extra attributes that should be provided to the data source. These
// are the attributes that the user can specify in the data source configuration, but are not part of the resource
// type. If there are no extra attributes, this should be `struct{}`. If there are any fields with the same JSON
// name as fields in the resource type, these fields will override the values from the resource type.
//
// The single argument is a function that will be called to read the data from the workspace API, returning the
// requested resource. The function should return an error if the data cannot be read or the resource cannot be
// found.
//
// Example usage:
//
//	 type MwsWorkspace struct { ... }
//
//	 type MwsWorkspaceDataParams struct {
//		     Id   string `json:"id" tf:"computed,optional"`
//		     Name string `json:"name" tf:"computed,optional"`
//	 }
//
//	 AccountDataWithParams(
//	     func(ctx context.Context, data MwsWorkspaceDataParams, a *databricks.AccountClient) (*MwsWorkspace, error) {
//	         // User-provided attributes are present in the `data` parameter.
//	         // The resource should be populated in the `workspace` parameter.
//	         ...
//		  })
func AccountDataWithParams[T, P any](read func(context.Context, P, *databricks.AccountClient) (*T, error)) Resource {
	return genericDatabricksData(
		func(client *DatabricksClient, ctx context.Context, d *schema.ResourceData) (*databricks.AccountClient, error) {
			return client.AccountClient()
		},
		func(ctx context.Context, o P, s *T, a *databricks.AccountClient) error {
			res, err := read(ctx, o, a)
			if err != nil {
				return err
			}
			*s = *res
			return nil
		}, true, NoCustomize)
}

// genericDatabricksData is generic and common way to define both account and workspace data and calls their respective clients.
//
// If hasOther is true, all of the fields of SdkType will be marked as computed in the final schema, and the fields
// from OtherFields will be overlaid on top of the schema generated by SdkType. Otherwise, the schema generated by
// SdkType will be used directly.
func genericDatabricksData[T, P, C any](
	getClient func(*DatabricksClient, context.Context, *schema.ResourceData) (C, error),
	read func(context.Context, P, *T, C) error,
	hasOther bool,
	customizeSchemaFunc func(map[string]*schema.Schema) map[string]*schema.Schema) Resource {
	var dummy T
	var other P
	otherFields := StructToSchema(other, nil)

	s := StructToSchema(dummy, nil)
	// For WorkspaceData and AccountData, a single data type is used to represent all of the fields of
	// the resource, so its configuration is correct. For the *WithParams methods, the SdkType parameter
	// is copied directly from the resource definition, which means that all fields from that type are
	// computed and optional, and the fields from OtherFields are overlaid on top of the schema generated
	// by SdkType.
	if hasOther {
		for k := range s {
			s[k].Computed = true
			s[k].Required = false
			s[k].Optional = true
		}
		for k, v := range otherFields {
			s[k] = v
		}
	}
	// `id` attribute must be marked as computed, otherwise it's not set!
	if v, ok := s["id"]; ok {
		v.Computed = true
		v.Required = false
	}
	// allow c
	s = customizeSchemaFunc(s)

	return Resource{
		Schema: s,
		Read: func(ctx context.Context, d *schema.ResourceData, client *DatabricksClient) (err error) {
			defer func() {
				// using recoverable() would cause more complex rewrapping of DataToStructPointer & StructToData
				if panic := recover(); panic != nil {
					err = fmt.Errorf("panic: %v", panic)
				}
			}()
			var dummy T
			var other P
			DataToStructPointer(d, s, &other)
			DataToStructPointer(d, s, &dummy)
			c, err := getClient(client, ctx, d)
			if err != nil {
				return nicerError(ctx, err, "get client")
			}
			err = read(ctx, other, &dummy, c)
			if err != nil {
				err = nicerError(ctx, err, "read data")
			}
			StructToData(&dummy, s, d)
			// check if the resource schema has the `id` attribute (marked with `json:"id"` in the provided structure).
			// and if yes, then use it as resource ID. If not, then use default value for resource ID (`_`)
			if _, ok := s["id"]; ok {
				d.SetId(d.Get("id").(string))
			} else {
				d.SetId("_")
			}
			return
		},
	}
}

=======
>>>>>>> 98888034
// WorkspacePathPrefixDiffSuppress suppresses diffs for workspace paths where both sides
// may or may not include the `/Workspace` prefix.
//
// This is the case for dashboards, alerts and queries where at create time, the user may include the `/Workspace`
// prefix for the `parent_path` field, but the read response will not include the prefix.
func WorkspacePathPrefixDiffSuppress(k, old, new string, d *schema.ResourceData) bool {
	const prefix = "/Workspace"
	return strings.TrimPrefix(old, prefix) == strings.TrimPrefix(new, prefix)
}

// WorkspaceOrEmptyPathPrefixDiffSuppress is similar WorkspacePathPrefixDiffSuppress but also suppresses diffs
// when the new value is empty (not specified by user).
func WorkspaceOrEmptyPathPrefixDiffSuppress(k, old, new string, d *schema.ResourceData) bool {
	const prefix = "/Workspace"
	return (old != "" && new == "") || strings.TrimPrefix(old, prefix) == strings.TrimPrefix(new, prefix)
}

func EqualFoldDiffSuppress(k, old, new string, d *schema.ResourceData) bool {
	if strings.EqualFold(old, new) {
		log.Printf("[INFO] Suppressing diff on %s", k)
		return true
	}
	return false
}

func NoCustomize(m map[string]*schema.Schema) map[string]*schema.Schema {
	return m
}

var NoAuth string = "default auth: cannot configure default credentials, " +
	"please check https://docs.databricks.com/en/dev-tools/auth.html#databricks-client-unified-authentication " +
	"to configure credentials for your preferred authentication method"

func AddAccountIdField(s map[string]*schema.Schema) map[string]*schema.Schema {
	s["account_id"] = &schema.Schema{
		Type:       schema.TypeString,
		Computed:   true,
		Optional:   true,
		Deprecated: "Configuring `account_id` at the resource-level is deprecated; please specify it in the `provider {}` configuration block instead",
	}
	return s
<<<<<<< HEAD
}

// NoClientData is a generic way to define data resources in Terraform provider that doesn't require any client.
// usage is similar to AccountData and WorkspaceData, but the read function doesn't take a client.
func NoClientData[T any](read func(context.Context, *T) error) Resource {
	return genericDatabricksData(
		func(client *DatabricksClient, ctx context.Context, d *schema.ResourceData) (any, error) {
			return nil, nil
		},
		func(ctx context.Context, s struct{}, t *T, ac any) error {
			return read(ctx, t)
		}, false, NoCustomize)
=======
>>>>>>> 98888034
}<|MERGE_RESOLUTION|>--- conflicted
+++ resolved
@@ -214,260 +214,6 @@
 	return regexp.MustCompile(regexFromName)
 }
 
-<<<<<<< HEAD
-// Deprecated: migrate to WorkspaceData
-func DataResource(sc any, read func(context.Context, any, *DatabricksClient) error) Resource {
-	// TODO: migrate to go1.18 and get schema from second function argument?..
-	s := StructToSchema(sc, func(m map[string]*schema.Schema) map[string]*schema.Schema {
-		return m
-	})
-	return Resource{
-		Schema: s,
-		Read: func(ctx context.Context, d *schema.ResourceData, m *DatabricksClient) (err error) {
-			ptr := reflect.New(reflect.ValueOf(sc).Type())
-			DataToReflectValue(d, s, ptr.Elem())
-			err = read(ctx, ptr.Interface(), m)
-			if err != nil {
-				err = nicerError(ctx, err, "read data")
-			}
-			StructToData(ptr.Elem().Interface(), s, d)
-			// check if the resource schema has the `id` attribute (marked with `json:"id"` in the provided structure).
-			// and if yes, then use it as resource ID. If not, then use default value for resource ID (`_`)
-			if _, ok := s["id"]; ok {
-				d.SetId(d.Get("id").(string))
-			} else {
-				d.SetId("_")
-			}
-			return
-		},
-	}
-}
-
-// WorkspaceData is a generic way to define workspace data resources in Terraform provider.
-//
-// Example usage:
-//
-//	type catalogsData struct {
-//		Ids []string `json:"ids,omitempty" tf:"computed,slice_set"`
-//	}
-//	return common.WorkspaceData(func(ctx context.Context, data *catalogsData, w *databricks.WorkspaceClient) error {
-//		catalogs, err := w.Catalogs.ListAll(ctx)
-//		...
-//	})
-func WorkspaceData[T any](read func(context.Context, *T, *databricks.WorkspaceClient) error) Resource {
-	return genericDatabricksData(
-		func(client *DatabricksClient, ctx context.Context, d *schema.ResourceData) (*databricks.WorkspaceClient, error) {
-			return client.WorkspaceClientUnifiedProvider(ctx, d)
-		},
-		func(ctx context.Context, s T, t *T, wc *databricks.WorkspaceClient) error {
-			return read(ctx, t, wc)
-		}, false, NamespaceCustomizeSchemaMap)
-}
-
-// WorkspaceDataWithParams defines a data source that can be used to read data from the workspace API.
-// It differs from WorkspaceData in that it separates the definition of the computed fields (the resource type)
-// from the definition of the user-supplied parameters.
-//
-// The first type parameter is the type representing parameters that a user may provide to the data source. These
-// are the attributes that the user can specify in the data source configuration, but are not part of the resource
-// type. If there are no extra attributes, this should be `struct{}`. If there are any fields with the same JSON
-// name as fields in the resource type, these fields will override the values from the resource type.
-//
-// The second type parameter is the type of the resource. This can be a type directly from the SDK, or a custom
-// type defined in the provider that embeds the SDK type.
-//
-// The single argument is a function that will be called to read the data from the workspace API, returning the
-// value of the resource type. The function should return an error if the data cannot be read or the resource cannot
-// be found.
-//
-// Example usage:
-//
-//	 type SqlWarehouse struct { ... }
-//
-//	 type SqlWarehouseDataParams struct {
-//		     Id   string `json:"id" tf:"computed,optional"`
-//		     Name string `json:"name" tf:"computed,optional"`
-//	 }
-//
-//	 WorkspaceDataWithParams(
-//	     func(ctx context.Context, data SqlWarehouseDataParams, w *databricks.WorkspaceClient) (*SqlWarehouse, error) {
-//	         // User-provided attributes are present in the `data` parameter.
-//	         // The resource should be returned.
-//	         ...
-//	     })
-func WorkspaceDataWithParams[T, P any](read func(context.Context, P, *databricks.WorkspaceClient) (*T, error)) Resource {
-	return genericDatabricksData(
-		func(client *DatabricksClient, ctx context.Context, d *schema.ResourceData) (*databricks.WorkspaceClient, error) {
-			return client.WorkspaceClientUnifiedProvider(ctx, d)
-		},
-		func(ctx context.Context, o P, s *T, w *databricks.WorkspaceClient) error {
-			res, err := read(ctx, o, w)
-			if err != nil {
-				return err
-			}
-			*s = *res
-			return nil
-		}, true, NoCustomize)
-}
-
-// WorkspaceDataWithCustomizeFunc defines a data source that can be used to read data from the workspace API.
-// It differs from WorkspaceData in that it allows the schema to be customized further using a
-// customizeSchemaFunc function.
-//
-// The additional argument is a function that will be called to customize the schema of the data source.
-func WorkspaceDataWithCustomizeFunc[T any](
-	read func(context.Context, *T, *databricks.WorkspaceClient) error,
-	customizeSchemaFunc func(map[string]*schema.Schema) map[string]*schema.Schema) Resource {
-	return genericDatabricksData(
-		func(client *DatabricksClient, ctx context.Context, d *schema.ResourceData) (*databricks.WorkspaceClient, error) {
-			return client.WorkspaceClientUnifiedProvider(ctx, d)
-		},
-		func(ctx context.Context, s struct{}, t *T, wc *databricks.WorkspaceClient) error {
-			return read(ctx, t, wc)
-		}, false, customizeSchemaFunc)
-}
-
-// AccountData is a generic way to define account data resources in Terraform provider.
-//
-// Example usage:
-//
-//	type metastoresData struct {
-//		Ids map[string]string `json:"ids,omitempty" tf:"computed"`
-//	}
-//	return common.AccountData(func(ctx context.Context, d *metastoresData, acc *databricks.AccountClient) error {
-//		metastores, err := acc.Metastores.List(ctx)
-//		...
-//	})
-func AccountData[T any](read func(context.Context, *T, *databricks.AccountClient) error) Resource {
-	return genericDatabricksData(
-		func(client *DatabricksClient, ctx context.Context, d *schema.ResourceData) (*databricks.AccountClient, error) {
-			return client.AccountClient()
-		},
-		func(ctx context.Context, s struct{}, t *T, ac *databricks.AccountClient) error {
-			return read(ctx, t, ac)
-		}, false, NoCustomize)
-}
-
-// AccountDataWithParams defines a data source that can be used to read data from the account API.
-// It differs from AccountData in that it allows extra attributes to be provided as a separate argument,
-// so the original type used to define the resource can also be used to define the data source.
-//
-// The first type parameter is the type of the resource. This can be a type directly from the SDK, or a custom
-// type defined in the provider that embeds the SDK type.
-//
-// The second type parameter is the type of the extra attributes that should be provided to the data source. These
-// are the attributes that the user can specify in the data source configuration, but are not part of the resource
-// type. If there are no extra attributes, this should be `struct{}`. If there are any fields with the same JSON
-// name as fields in the resource type, these fields will override the values from the resource type.
-//
-// The single argument is a function that will be called to read the data from the workspace API, returning the
-// requested resource. The function should return an error if the data cannot be read or the resource cannot be
-// found.
-//
-// Example usage:
-//
-//	 type MwsWorkspace struct { ... }
-//
-//	 type MwsWorkspaceDataParams struct {
-//		     Id   string `json:"id" tf:"computed,optional"`
-//		     Name string `json:"name" tf:"computed,optional"`
-//	 }
-//
-//	 AccountDataWithParams(
-//	     func(ctx context.Context, data MwsWorkspaceDataParams, a *databricks.AccountClient) (*MwsWorkspace, error) {
-//	         // User-provided attributes are present in the `data` parameter.
-//	         // The resource should be populated in the `workspace` parameter.
-//	         ...
-//		  })
-func AccountDataWithParams[T, P any](read func(context.Context, P, *databricks.AccountClient) (*T, error)) Resource {
-	return genericDatabricksData(
-		func(client *DatabricksClient, ctx context.Context, d *schema.ResourceData) (*databricks.AccountClient, error) {
-			return client.AccountClient()
-		},
-		func(ctx context.Context, o P, s *T, a *databricks.AccountClient) error {
-			res, err := read(ctx, o, a)
-			if err != nil {
-				return err
-			}
-			*s = *res
-			return nil
-		}, true, NoCustomize)
-}
-
-// genericDatabricksData is generic and common way to define both account and workspace data and calls their respective clients.
-//
-// If hasOther is true, all of the fields of SdkType will be marked as computed in the final schema, and the fields
-// from OtherFields will be overlaid on top of the schema generated by SdkType. Otherwise, the schema generated by
-// SdkType will be used directly.
-func genericDatabricksData[T, P, C any](
-	getClient func(*DatabricksClient, context.Context, *schema.ResourceData) (C, error),
-	read func(context.Context, P, *T, C) error,
-	hasOther bool,
-	customizeSchemaFunc func(map[string]*schema.Schema) map[string]*schema.Schema) Resource {
-	var dummy T
-	var other P
-	otherFields := StructToSchema(other, nil)
-
-	s := StructToSchema(dummy, nil)
-	// For WorkspaceData and AccountData, a single data type is used to represent all of the fields of
-	// the resource, so its configuration is correct. For the *WithParams methods, the SdkType parameter
-	// is copied directly from the resource definition, which means that all fields from that type are
-	// computed and optional, and the fields from OtherFields are overlaid on top of the schema generated
-	// by SdkType.
-	if hasOther {
-		for k := range s {
-			s[k].Computed = true
-			s[k].Required = false
-			s[k].Optional = true
-		}
-		for k, v := range otherFields {
-			s[k] = v
-		}
-	}
-	// `id` attribute must be marked as computed, otherwise it's not set!
-	if v, ok := s["id"]; ok {
-		v.Computed = true
-		v.Required = false
-	}
-	// allow c
-	s = customizeSchemaFunc(s)
-
-	return Resource{
-		Schema: s,
-		Read: func(ctx context.Context, d *schema.ResourceData, client *DatabricksClient) (err error) {
-			defer func() {
-				// using recoverable() would cause more complex rewrapping of DataToStructPointer & StructToData
-				if panic := recover(); panic != nil {
-					err = fmt.Errorf("panic: %v", panic)
-				}
-			}()
-			var dummy T
-			var other P
-			DataToStructPointer(d, s, &other)
-			DataToStructPointer(d, s, &dummy)
-			c, err := getClient(client, ctx, d)
-			if err != nil {
-				return nicerError(ctx, err, "get client")
-			}
-			err = read(ctx, other, &dummy, c)
-			if err != nil {
-				err = nicerError(ctx, err, "read data")
-			}
-			StructToData(&dummy, s, d)
-			// check if the resource schema has the `id` attribute (marked with `json:"id"` in the provided structure).
-			// and if yes, then use it as resource ID. If not, then use default value for resource ID (`_`)
-			if _, ok := s["id"]; ok {
-				d.SetId(d.Get("id").(string))
-			} else {
-				d.SetId("_")
-			}
-			return
-		},
-	}
-}
-
-=======
->>>>>>> 98888034
 // WorkspacePathPrefixDiffSuppress suppresses diffs for workspace paths where both sides
 // may or may not include the `/Workspace` prefix.
 //
@@ -509,19 +255,4 @@
 		Deprecated: "Configuring `account_id` at the resource-level is deprecated; please specify it in the `provider {}` configuration block instead",
 	}
 	return s
-<<<<<<< HEAD
-}
-
-// NoClientData is a generic way to define data resources in Terraform provider that doesn't require any client.
-// usage is similar to AccountData and WorkspaceData, but the read function doesn't take a client.
-func NoClientData[T any](read func(context.Context, *T) error) Resource {
-	return genericDatabricksData(
-		func(client *DatabricksClient, ctx context.Context, d *schema.ResourceData) (any, error) {
-			return nil, nil
-		},
-		func(ctx context.Context, s struct{}, t *T, ac any) error {
-			return read(ctx, t)
-		}, false, NoCustomize)
-=======
->>>>>>> 98888034
 }