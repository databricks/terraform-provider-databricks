package main

import (
	"context"
	"fmt"
	"log"
	"os"

	"github.com/databricks/terraform-provider-databricks/common"
	"github.com/databricks/terraform-provider-databricks/exporter"
	"github.com/databricks/terraform-provider-databricks/provider"
<<<<<<< HEAD
	"github.com/hashicorp/terraform-plugin-framework/providerserver"
=======
>>>>>>> 3f3ad23f
	"github.com/hashicorp/terraform-plugin-go/tfprotov6"
	"github.com/hashicorp/terraform-plugin-go/tfprotov6/tf6server"
	"github.com/hashicorp/terraform-plugin-mux/tf5to6server"
	"github.com/hashicorp/terraform-plugin-mux/tf6muxserver"
)

const startMessageFormat = `Databricks Terraform Provider
	
Version %s
	
https://registry.terraform.io/providers/databricks/databricks/latest/docs
	
`

func main() {
	log.SetFlags(0)
	if len(os.Args) > 1 && os.Args[1] == "version" {
		fmt.Println(common.Version())
		return
	}
	if len(os.Args) > 1 && os.Args[1] == "exporter" {
		if err := exporter.Run(os.Args...); err != nil {
			log.Printf("[ERROR] %s", err.Error())
			os.Exit(1)
		}
		return
	}
<<<<<<< HEAD
	var debug bool
	if len(os.Args) > 1 && os.Args[1] == "debug" {
		debug = true
	}
	log.Printf(`Databricks Terraform Provider
	
	Version %s
	
	https://registry.terraform.io/providers/databricks/databricks/latest/docs
	
	`, common.Version())

	sdkPluginProvider := provider.DatabricksProvider()

	// Translate terraform sdk plugin to protocol 6
=======

	log.Printf(startMessageFormat, common.Version())

	sdkPluginProvider := provider.DatabricksProvider()

>>>>>>> 3f3ad23f
	upgradedSdkPluginProvider, err := tf5to6server.UpgradeServer(
		context.Background(),
		sdkPluginProvider.GRPCProvider,
	)
	if err != nil {
		log.Fatal(err)
	}
<<<<<<< HEAD

	pluginFrameworkProvider := provider.GetDatabricksProviderPluginFramework()

	providers := []func() tfprotov6.ProviderServer{
		func() tfprotov6.ProviderServer {
			return upgradedSdkPluginProvider
		},
		providerserver.NewProtocol6(pluginFrameworkProvider),
	}

	// Translate plugin framework to protocol 5,
	// we would use tf5muxserver.NewMuxServer(ctx, providers...) and tf5server.Serve below
	// providers := []func() tfprotov5.ProviderServer{
	// 	sdkPluginProvider.GRPCProvider,
	// 	providerserver.NewProtocol5(
	// 		pluginFrameworkProvider,
	// 	),
	// }

	ctx := context.Background()
	muxServer, err := tf6muxserver.NewMuxServer(ctx, providers...)
=======

	ctx := context.Background()
	muxServer, err := tf6muxserver.NewMuxServer(ctx, func() tfprotov6.ProviderServer {
		return upgradedSdkPluginProvider
	})

>>>>>>> 3f3ad23f
	if err != nil {
		log.Fatal(err)
	}

	var serveOpts []tf6server.ServeOpt
<<<<<<< HEAD
	if debug {
=======
	if len(os.Args) > 1 && os.Args[1] == "debug" { // debug mode
>>>>>>> 3f3ad23f
		serveOpts = append(serveOpts, tf6server.WithManagedDebug())
	}

	err = tf6server.Serve(
		"registry.terraform.io/databricks/databricks",
		muxServer.ProviderServer,
		serveOpts...,
	)

	if err != nil {
		log.Fatal(err)
	}
}<|MERGE_RESOLUTION|>--- conflicted
+++ resolved
@@ -9,10 +9,6 @@
 	"github.com/databricks/terraform-provider-databricks/common"
 	"github.com/databricks/terraform-provider-databricks/exporter"
 	"github.com/databricks/terraform-provider-databricks/provider"
-<<<<<<< HEAD
-	"github.com/hashicorp/terraform-plugin-framework/providerserver"
-=======
->>>>>>> 3f3ad23f
 	"github.com/hashicorp/terraform-plugin-go/tfprotov6"
 	"github.com/hashicorp/terraform-plugin-go/tfprotov6/tf6server"
 	"github.com/hashicorp/terraform-plugin-mux/tf5to6server"
@@ -40,29 +36,11 @@
 		}
 		return
 	}
-<<<<<<< HEAD
-	var debug bool
-	if len(os.Args) > 1 && os.Args[1] == "debug" {
-		debug = true
-	}
-	log.Printf(`Databricks Terraform Provider
-	
-	Version %s
-	
-	https://registry.terraform.io/providers/databricks/databricks/latest/docs
-	
-	`, common.Version())
-
-	sdkPluginProvider := provider.DatabricksProvider()
-
-	// Translate terraform sdk plugin to protocol 6
-=======
 
 	log.Printf(startMessageFormat, common.Version())
 
 	sdkPluginProvider := provider.DatabricksProvider()
 
->>>>>>> 3f3ad23f
 	upgradedSdkPluginProvider, err := tf5to6server.UpgradeServer(
 		context.Background(),
 		sdkPluginProvider.GRPCProvider,
@@ -70,46 +48,18 @@
 	if err != nil {
 		log.Fatal(err)
 	}
-<<<<<<< HEAD
-
-	pluginFrameworkProvider := provider.GetDatabricksProviderPluginFramework()
-
-	providers := []func() tfprotov6.ProviderServer{
-		func() tfprotov6.ProviderServer {
-			return upgradedSdkPluginProvider
-		},
-		providerserver.NewProtocol6(pluginFrameworkProvider),
-	}
-
-	// Translate plugin framework to protocol 5,
-	// we would use tf5muxserver.NewMuxServer(ctx, providers...) and tf5server.Serve below
-	// providers := []func() tfprotov5.ProviderServer{
-	// 	sdkPluginProvider.GRPCProvider,
-	// 	providerserver.NewProtocol5(
-	// 		pluginFrameworkProvider,
-	// 	),
-	// }
-
-	ctx := context.Background()
-	muxServer, err := tf6muxserver.NewMuxServer(ctx, providers...)
-=======
 
 	ctx := context.Background()
 	muxServer, err := tf6muxserver.NewMuxServer(ctx, func() tfprotov6.ProviderServer {
 		return upgradedSdkPluginProvider
 	})
 
->>>>>>> 3f3ad23f
 	if err != nil {
 		log.Fatal(err)
 	}
 
 	var serveOpts []tf6server.ServeOpt
-<<<<<<< HEAD
-	if debug {
-=======
 	if len(os.Args) > 1 && os.Args[1] == "debug" { // debug mode
->>>>>>> 3f3ad23f
 		serveOpts = append(serveOpts, tf6server.WithManagedDebug())
 	}
 
