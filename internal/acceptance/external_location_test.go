--- conflicted
+++ resolved
@@ -21,14 +21,7 @@
 			name            = "external-{var.STICKY_RANDOM}"
 			url             = "s3://{env.TEST_BUCKET}/some{var.STICKY_RANDOM}"
 			credential_name = databricks_storage_credential.external.id
-<<<<<<< HEAD
-<<<<<<< Updated upstream
-=======
 			isolation_mode  = "ISOLATION_MODE_ISOLATED"
->>>>>>> Stashed changes
-=======
-			isolation_mode  = "ISOLATED"
->>>>>>> c6f949c8
 			comment         = "%s"
 			owner = "%s"
 		}
@@ -44,11 +37,7 @@
 			}
 			comment        = "%s"
 			owner          = "%s"
-<<<<<<< HEAD
 			isolation_mode = "ISOLATION_MODE_ISOLATED"
-=======
-			isolation_mode = "ISOLATED"
->>>>>>> c6f949c8
 			force_update   = true
 		}
 	`, comment, owner)
