--- conflicted
+++ resolved
@@ -118,7 +118,30 @@
 	}
 }
 
-<<<<<<< HEAD
+// GetWorkspaceID_SdkV2 extracts the workspace ID from a provider_config list (for SdkV2-compatible resources).
+// It returns the workspace ID string and any diagnostics encountered during extraction.
+// If the provider_config is not set, it returns an empty string with no diagnostics.
+func GetWorkspaceID_SdkV2(ctx context.Context, providerConfig types.List) (string, diag.Diagnostics) {
+	var diags diag.Diagnostics
+	var workspaceID string
+
+	if providerConfig.IsNull() || providerConfig.IsUnknown() {
+		return workspaceID, diags
+	}
+
+	var namespaceList []ProviderConfig
+	diags.Append(providerConfig.ElementsAs(ctx, &namespaceList, true)...)
+	if diags.HasError() {
+		return workspaceID, diags
+	}
+
+	if len(namespaceList) > 0 {
+		workspaceID = namespaceList[0].WorkspaceID.ValueString()
+	}
+
+	return workspaceID, diags
+}
+
 func GetWorkspaceIDResource(ctx context.Context, providerConfig types.Object) (string, diag.Diagnostics) {
 	var diags diag.Diagnostics
 	var workspaceID string
@@ -132,26 +155,10 @@
 		UnhandledNullAsEmpty:    true,
 		UnhandledUnknownAsEmpty: true,
 	})...)
-=======
-// GetWorkspaceID_SdkV2 extracts the workspace ID from a provider_config list (for SdkV2-compatible resources).
-// It returns the workspace ID string and any diagnostics encountered during extraction.
-// If the provider_config is not set, it returns an empty string with no diagnostics.
-func GetWorkspaceID_SdkV2(ctx context.Context, providerConfig types.List) (string, diag.Diagnostics) {
-	var diags diag.Diagnostics
-	var workspaceID string
-
-	if providerConfig.IsNull() || providerConfig.IsUnknown() {
-		return workspaceID, diags
-	}
-
-	var namespaceList []ProviderConfig
-	diags.Append(providerConfig.ElementsAs(ctx, &namespaceList, true)...)
->>>>>>> 12f27e0c
 	if diags.HasError() {
 		return workspaceID, diags
 	}
 
-<<<<<<< HEAD
 	workspaceID = namespace.WorkspaceID.ValueString()
 
 	return workspaceID, diags
@@ -176,11 +183,5 @@
 
 	workspaceID = namespace.WorkspaceID.ValueString()
 
-=======
-	if len(namespaceList) > 0 {
-		workspaceID = namespaceList[0].WorkspaceID.ValueString()
-	}
-
->>>>>>> 12f27e0c
 	return workspaceID, diags
 }