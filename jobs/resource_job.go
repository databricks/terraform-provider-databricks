package jobs

import (
	"context"
	"errors"
	"fmt"
	"log"
	"sort"
	"strconv"
	"strings"
	"time"

	"github.com/databricks/databricks-sdk-go/service/jobs"

	"github.com/hashicorp/terraform-plugin-sdk/v2/helper/resource"
	"github.com/hashicorp/terraform-plugin-sdk/v2/helper/schema"
	"github.com/hashicorp/terraform-plugin-sdk/v2/helper/validation"

	"github.com/databricks/databricks-sdk-go/apierr"
	"github.com/databricks/databricks-sdk-go/service/compute"
	"github.com/databricks/terraform-provider-databricks/clusters"
	"github.com/databricks/terraform-provider-databricks/common"
	"github.com/databricks/terraform-provider-databricks/libraries"
	"github.com/databricks/terraform-provider-databricks/repos"
)

// NotebookTask contains the information for notebook jobs
type NotebookTask struct {
	NotebookPath   string            `json:"notebook_path"`
	Source         string            `json:"source,omitempty" tf:"suppress_diff"`
	BaseParameters map[string]string `json:"base_parameters,omitempty"`
}

// SparkPythonTask contains the information for python jobs
type SparkPythonTask struct {
	PythonFile string   `json:"python_file"`
	Source     string   `json:"source,omitempty" tf:"suppress_diff"`
	Parameters []string `json:"parameters,omitempty"`
}

// SparkJarTask contains the information for jar jobs
type SparkJarTask struct {
	JarURI        string   `json:"jar_uri,omitempty"`
	MainClassName string   `json:"main_class_name,omitempty"`
	Parameters    []string `json:"parameters,omitempty"`
}

// SparkSubmitTask contains the information for spark submit jobs
type SparkSubmitTask struct {
	Parameters []string `json:"parameters,omitempty"`
}

// PythonWheelTask contains the information for python wheel jobs
type PythonWheelTask struct {
	EntryPoint      string            `json:"entry_point,omitempty"`
	PackageName     string            `json:"package_name,omitempty"`
	Parameters      []string          `json:"parameters,omitempty"`
	NamedParameters map[string]string `json:"named_parameters,omitempty"`
}

// PipelineTask contains the information for pipeline jobs
type PipelineTask struct {
	PipelineID string `json:"pipeline_id"`
}

type SqlQueryTask struct {
	QueryID string `json:"query_id"`
}

type SqlSubscription struct {
	UserName      string `json:"user_name,omitempty"`
	DestinationID string `json:"destination_id,omitempty"`
}

type SqlDashboardTask struct {
	DashboardID        string            `json:"dashboard_id"`
	Subscriptions      []SqlSubscription `json:"subscriptions,omitempty"`
	CustomSubject      string            `json:"custom_subject,omitempty"`
	PauseSubscriptions bool              `json:"pause_subscriptions,omitempty"`
}

type SqlAlertTask struct {
	AlertID            string            `json:"alert_id"`
	Subscriptions      []SqlSubscription `json:"subscriptions"`
	PauseSubscriptions bool              `json:"pause_subscriptions,omitempty"`
}

type SqlFileTask struct {
	Path string `json:"path"`
}

// SqlTask contains information about DBSQL task
// TODO: add validation & conflictsWith
type SqlTask struct {
	Query       *SqlQueryTask     `json:"query,omitempty"`
	Dashboard   *SqlDashboardTask `json:"dashboard,omitempty"`
	Alert       *SqlAlertTask     `json:"alert,omitempty"`
	File        *SqlFileTask      `json:"file,omitempty"`
	WarehouseID string            `json:"warehouse_id,omitempty"`
	Parameters  map[string]string `json:"parameters,omitempty"`
}

// DbtTask contains information about DBT task
// TODO: add validation for non-empty commands
type DbtTask struct {
	Commands          []string `json:"commands"`
	ProfilesDirectory string   `json:"profiles_directory,omitempty"`
	ProjectDirectory  string   `json:"project_directory,omitempty"`
	Schema            string   `json:"schema,omitempty" tf:"default:default"`
	Catalog           string   `json:"catalog,omitempty"`
	WarehouseId       string   `json:"warehouse_id,omitempty"`
}

// EmailNotifications contains the information for email notifications after job or task run start or completion
type EmailNotifications struct {
	OnStart               []string `json:"on_start,omitempty"`
	OnSuccess             []string `json:"on_success,omitempty"`
	OnFailure             []string `json:"on_failure,omitempty"`
	NoAlertForSkippedRuns bool     `json:"no_alert_for_skipped_runs,omitempty"`
	AlertOnLastAttempt    bool     `json:"alert_on_last_attempt,omitempty"`
}

// WebhookNotifications contains the information for webhook notifications sent after job start or completion.
type WebhookNotifications struct {
	OnStart   []Webhook `json:"on_start,omitempty"`
	OnSuccess []Webhook `json:"on_success,omitempty"`
	OnFailure []Webhook `json:"on_failure,omitempty"`
}

// NotificationSettings control the notification settings for a job
type NotificationSettings struct {
	NoAlertForSkippedRuns  bool `json:"no_alert_for_skipped_runs,omitempty"`
	NoAlertForCanceledRuns bool `json:"no_alert_for_canceled_runs,omitempty"`
}

func (wn *WebhookNotifications) Sort() {
	if wn == nil {
		return
	}

	notifs := [][]Webhook{wn.OnStart, wn.OnFailure, wn.OnSuccess}
	for _, ns := range notifs {
		sort.Slice(ns, func(i, j int) bool {
			return ns[i].ID < ns[j].ID
		})
	}
}

// Webhook contains a reference by id to one of the centrally configured webhooks.
type Webhook struct {
	ID string `json:"id"`
}

// CronSchedule contains the information for the quartz cron expression
type CronSchedule struct {
	QuartzCronExpression string `json:"quartz_cron_expression"`
	TimezoneID           string `json:"timezone_id"`
	PauseStatus          string `json:"pause_status,omitempty" tf:"computed"`
}

// BEGIN Jobs + Repo integration preview
type GitSource struct {
	Url      string `json:"git_url" tf:"alias:url"`
	Provider string `json:"git_provider,omitempty" tf:"alias:provider"`
	Branch   string `json:"git_branch,omitempty" tf:"alias:branch"`
	Tag      string `json:"git_tag,omitempty" tf:"alias:tag"`
	Commit   string `json:"git_commit,omitempty" tf:"alias:commit"`
}

// End Jobs + Repo integration preview

type JobTaskSettings struct {
	TaskKey     string                `json:"task_key,omitempty"`
	Description string                `json:"description,omitempty"`
	DependsOn   []jobs.TaskDependency `json:"depends_on,omitempty"`

	// BEGIN Jobs + RunIf preview
	RunIf string `json:"run_if,omitempty" tf:"suppress_diff"`
	// END Jobs + RunIf preview

	ExistingClusterID string              `json:"existing_cluster_id,omitempty" tf:"group:cluster_type"`
	NewCluster        *clusters.Cluster   `json:"new_cluster,omitempty" tf:"group:cluster_type"`
	JobClusterKey     string              `json:"job_cluster_key,omitempty" tf:"group:cluster_type"`
	ComputeKey        string              `json:"compute_key,omitempty" tf:"group:cluster_type"`
	Libraries         []libraries.Library `json:"libraries,omitempty" tf:"slice_set,alias:library"`

	NotebookTask    *NotebookTask    `json:"notebook_task,omitempty" tf:"group:task_type"`
	SparkJarTask    *SparkJarTask    `json:"spark_jar_task,omitempty" tf:"group:task_type"`
	SparkPythonTask *SparkPythonTask `json:"spark_python_task,omitempty" tf:"group:task_type"`
	SparkSubmitTask *SparkSubmitTask `json:"spark_submit_task,omitempty" tf:"group:task_type"`
	PipelineTask    *PipelineTask    `json:"pipeline_task,omitempty" tf:"group:task_type"`
	PythonWheelTask *PythonWheelTask `json:"python_wheel_task,omitempty" tf:"group:task_type"`
	SqlTask         *SqlTask         `json:"sql_task,omitempty" tf:"group:task_type"`
	DbtTask         *DbtTask         `json:"dbt_task,omitempty" tf:"group:task_type"`

	// ConditionTask is in private preview
	ConditionTask *jobs.ConditionTask `json:"condition_task,omitempty" tf:"group:task_type"`

	EmailNotifications     *EmailNotifications `json:"email_notifications,omitempty" tf:"suppress_diff"`
	TimeoutSeconds         int32               `json:"timeout_seconds,omitempty"`
	MaxRetries             int32               `json:"max_retries,omitempty"`
	MinRetryIntervalMillis int32               `json:"min_retry_interval_millis,omitempty"`
	RetryOnTimeout         bool                `json:"retry_on_timeout,omitempty" tf:"computed"`
}

type JobCluster struct {
	JobClusterKey string            `json:"job_cluster_key,omitempty" tf:"group:cluster_type"`
	NewCluster    *clusters.Cluster `json:"new_cluster,omitempty" tf:"group:cluster_type"`
}

type JobCompute struct {
	ComputeKey  string               `json:"compute_key,omitempty" tf:"group:cluster_type"`
	ComputeSpec *compute.ComputeSpec `json:"spec,omitempty" tf:"group:cluster_type"`
}

type ContinuousConf struct {
	PauseStatus string `json:"pause_status,omitempty" tf:"computed"`
}

type Queue struct {
}

type JobRunAs struct {
	UserName             string `json:"user_name,omitempty"`
	ServicePrincipalName string `json:"service_principal_name,omitempty"`
}

type FileArrival struct {
	URL                           string `json:"url"`
	MinTimeBetweenTriggersSeconds int32  `json:"min_time_between_triggers_seconds,omitempty"`
	WaitAfterLastChangeSeconds    int32  `json:"wait_after_last_change_seconds,omitempty"`
}

type Trigger struct {
	FileArrival *FileArrival `json:"file_arrival"`
	PauseStatus string       `json:"pause_status,omitempty" tf:"computed"`
}

// JobSettings contains the information for configuring a job on databricks
type JobSettings struct {
	Name string `json:"name,omitempty" tf:"default:Untitled"`

	// BEGIN Jobs API 2.0
	ExistingClusterID      string              `json:"existing_cluster_id,omitempty" tf:"group:cluster_type"`
	NewCluster             *clusters.Cluster   `json:"new_cluster,omitempty" tf:"group:cluster_type"`
	NotebookTask           *NotebookTask       `json:"notebook_task,omitempty" tf:"group:task_type"`
	SparkJarTask           *SparkJarTask       `json:"spark_jar_task,omitempty" tf:"group:task_type"`
	SparkPythonTask        *SparkPythonTask    `json:"spark_python_task,omitempty" tf:"group:task_type"`
	SparkSubmitTask        *SparkSubmitTask    `json:"spark_submit_task,omitempty" tf:"group:task_type"`
	PipelineTask           *PipelineTask       `json:"pipeline_task,omitempty" tf:"group:task_type"`
	PythonWheelTask        *PythonWheelTask    `json:"python_wheel_task,omitempty" tf:"group:task_type"`
	DbtTask                *DbtTask            `json:"dbt_task,omitempty" tf:"group:task_type"`
	Libraries              []libraries.Library `json:"libraries,omitempty" tf:"slice_set,alias:library"`
	TimeoutSeconds         int32               `json:"timeout_seconds,omitempty"`
	MaxRetries             int32               `json:"max_retries,omitempty"`
	MinRetryIntervalMillis int32               `json:"min_retry_interval_millis,omitempty"`
	RetryOnTimeout         bool                `json:"retry_on_timeout,omitempty"`
	// END Jobs API 2.0

	// BEGIN Jobs API 2.1
	Tasks       []JobTaskSettings `json:"tasks,omitempty" tf:"alias:task"`
	Format      string            `json:"format,omitempty" tf:"computed"`
	JobClusters []JobCluster      `json:"job_clusters,omitempty" tf:"alias:job_cluster"`
	Compute     []JobCompute      `json:"compute,omitempty" tf:"alias:compute"`
	// END Jobs API 2.1

	// BEGIN Jobs + Repo integration preview
	GitSource *GitSource `json:"git_source,omitempty"`
	// END Jobs + Repo integration preview

	Schedule             *CronSchedule           `json:"schedule,omitempty"`
	Continuous           *ContinuousConf         `json:"continuous,omitempty"`
	Trigger              *Trigger                `json:"trigger,omitempty"`
	MaxConcurrentRuns    int32                   `json:"max_concurrent_runs,omitempty"`
	EmailNotifications   *EmailNotifications     `json:"email_notifications,omitempty" tf:"suppress_diff"`
	WebhookNotifications *WebhookNotifications   `json:"webhook_notifications,omitempty" tf:"suppress_diff"`
	NotificationSettings *NotificationSettings   `json:"notification_settings,omitempty"`
	Tags                 map[string]string       `json:"tags,omitempty"`
	Queue                *Queue                  `json:"queue,omitempty"`
	RunAs                *JobRunAs               `json:"run_as,omitempty"`
	Parameters           *JobParameterDefinition `json:"parameters,omitempty"`
}

func (js *JobSettings) isMultiTask() bool {
	return js.Format == "MULTI_TASK" || len(js.Tasks) > 0
}

func (js *JobSettings) sortTasksByKey() {
	sort.Slice(js.Tasks, func(i, j int) bool {
		return js.Tasks[i].TaskKey < js.Tasks[j].TaskKey
	})
}

func (js *JobSettings) sortWebhooksByID() {
	js.WebhookNotifications.Sort()
}

// JobListResponse returns a list of all jobs
type JobListResponse struct {
	Jobs    []Job `json:"jobs"`
	HasMore bool  `json:"has_more,omitempty"`
}

// Job contains the information when using a GET request from the Databricks Jobs api
type Job struct {
	JobID           int64        `json:"job_id,omitempty"`
	CreatorUserName string       `json:"creator_user_name,omitempty"`
	RunAsUserName   string       `json:"run_as_user_name,omitempty" tf:"computed"`
	Settings        *JobSettings `json:"settings,omitempty"`
	CreatedTime     int64        `json:"created_time,omitempty"`
}

// ID returns job id as string
func (j Job) ID() string {
	return fmt.Sprintf("%d", j.JobID)
}

// RunParameters used to pass params to tasks
type RunParameters struct {
	// a shortcut field to reuse this type for RunNow
	JobID int64 `json:"job_id,omitempty"`

	NotebookParams    map[string]string `json:"notebook_params,omitempty"`
	JarParams         []string          `json:"jar_params,omitempty"`
	PythonParams      []string          `json:"python_params,omitempty"`
	SparkSubmitParams []string          `json:"spark_submit_params,omitempty"`
}

// JobParameters used
type JobParameters struct {
	Name    string `json:"name,omitempty"`
	Default string `json:"default,omitempty"`
	Value   string `json:"value,omitempty"`
}

type JobParameterDefinition struct {
	Name    string `json:"name,omitempty"`
	Default string `json:"default,omitempty"`
}

// RunState of the job
type RunState struct {
	ResultState    string `json:"result_state,omitempty"`
	LifeCycleState string `json:"life_cycle_state,omitempty"`
	StateMessage   string `json:"state_message,omitempty"`
}

// JobRun is a simplified representation of corresponding entity
type JobRun struct {
<<<<<<< HEAD
	JobID         int64           `json:"job_id"`
	RunID         int64           `json:"run_id"`
	NumberInJob   int64           `json:"number_in_job"`
	StartTime     int64           `json:"start_time,omitempty"`
	State         RunState        `json:"state"`
	Trigger       string          `json:"trigger,omitempty"`
	RuntType      string          `json:"run_type,omitempty"`
	JobParameters []JobParameters `json:"job_parameters,omitempty"`
=======
	JobID       int64    `json:"job_id,omitempty"`
	RunID       int64    `json:"run_id,omitempty"`
	NumberInJob int64    `json:"number_in_job,omitempty"`
	StartTime   int64    `json:"start_time,omitempty"`
	State       RunState `json:"state,omitempty"`
	Trigger     string   `json:"trigger,omitempty"`
	RuntType    string   `json:"run_type,omitempty"`
>>>>>>> 7541e651

	OverridingParameters RunParameters `json:"overriding_parameters,omitempty"`
}

// JobRunsListRequest used to do what it sounds like
type JobRunsListRequest struct {
	JobID         int64 `url:"job_id,omitempty"`
	ActiveOnly    bool  `url:"active_only,omitempty"`
	CompletedOnly bool  `url:"completed_only,omitempty"`
	Offset        int32 `url:"offset,omitempty"`
	Limit         int32 `url:"limit,omitempty"`
}

// JobRunsList returns a page of job runs
type JobRunsList struct {
	Runs    []JobRun `json:"runs"`
	HasMore bool     `json:"has_more"`
}

// UpdateJobRequest used to do what it sounds like
type UpdateJobRequest struct {
	JobID       int64        `json:"job_id,omitempty" url:"job_id,omitempty"`
	NewSettings *JobSettings `json:"new_settings,omitempty" url:"new_settings,omitempty"`
}

// NewJobsAPI creates JobsAPI instance from provider meta
func NewJobsAPI(ctx context.Context, m any) JobsAPI {
	client := m.(*common.DatabricksClient)
	return JobsAPI{client, ctx}
}

// JobsAPI exposes the Jobs API
type JobsAPI struct {
	client  *common.DatabricksClient
	context context.Context
}

// List all jobs matching the name. If name is empty, returns all jobs
func (a JobsAPI) ListByName(name string, expandTasks bool) ([]Job, error) {
	jobs := []Job{}
	params := map[string]interface{}{
		"limit":        25,
		"expand_tasks": expandTasks,
	}
	if name != "" {
		params["name"] = name
	}
	offset := 0

	ctx := context.WithValue(a.context, common.Api, common.API_2_1)
	for {
		var resp JobListResponse
		params["offset"] = offset
		err := a.client.Get(ctx, "/jobs/list", params, &resp)
		if err != nil {
			return nil, err
		}
		jobs = append(jobs, resp.Jobs...)
		if !resp.HasMore {
			break
		}
		offset += len(resp.Jobs)
	}
	return jobs, nil
}

// List all jobs
func (a JobsAPI) List() (l []Job, err error) {
	l, err = a.ListByName("", false)
	return
}

// RunsList returns a job runs list
func (a JobsAPI) RunsList(r JobRunsListRequest) (jrl JobRunsList, err error) {
	err = a.client.Get(a.context, "/jobs/runs/list", r, &jrl)
	return
}

// RunsCancel cancels job run and waits till it's finished
func (a JobsAPI) RunsCancel(runID int64, timeout time.Duration) error {
	var response any
	err := a.client.Post(a.context, "/jobs/runs/cancel", map[string]any{
		"run_id": runID,
	}, &response)
	if err != nil {
		return err
	}
	return a.waitForRunState(runID, "TERMINATED", timeout)
}

func (a JobsAPI) waitForRunState(runID int64, desiredState string, timeout time.Duration) error {
	return resource.RetryContext(a.context, timeout, func() *resource.RetryError {
		jobRun, err := a.RunsGet(runID)
		if err != nil {
			return resource.NonRetryableError(
				fmt.Errorf("cannot get job %s: %v", desiredState, err))
		}
		state := jobRun.State
		if state.LifeCycleState == desiredState {
			return nil
		}
		if state.LifeCycleState == "INTERNAL_ERROR" {
			return resource.NonRetryableError(
				fmt.Errorf("cannot get job %s: %s",
					desiredState, state.StateMessage))
		}
		return resource.RetryableError(
			fmt.Errorf("run is %s: %s",
				state.LifeCycleState,
				state.StateMessage))
	})
}

// RunNow triggers the job and returns a run ID
func (a JobsAPI) RunNow(jobID int64) (int64, error) {
	var jr JobRun
	err := a.client.Post(a.context, "/jobs/run-now", RunParameters{
		JobID: jobID,
	}, &jr)
	return jr.RunID, err
}

// RunsGet to retrieve information about the run
func (a JobsAPI) RunsGet(runID int64) (JobRun, error) {
	var jr JobRun
	err := a.client.Get(a.context, "/jobs/runs/get", map[string]any{
		"run_id": runID,
	}, &jr)
	return jr, err
}

func (a JobsAPI) Start(jobID int64, timeout time.Duration) error {
	runID, err := a.RunNow(jobID)
	if err != nil {
		return fmt.Errorf("cannot start job run: %v", err)
	}
	return a.waitForRunState(runID, "RUNNING", timeout)
}

func (a JobsAPI) StopActiveRun(jobID int64, timeout time.Duration) error {
	runs, err := a.RunsList(JobRunsListRequest{JobID: jobID, ActiveOnly: true})
	if err != nil {
		return err
	}
	if len(runs.Runs) > 1 {
		return fmt.Errorf("`always_running` must be specified only with "+
			"`max_concurrent_runs = 1`. There are %d active runs", len(runs.Runs))
	}
	if len(runs.Runs) == 1 {
		activeRun := runs.Runs[0]
		err = a.RunsCancel(activeRun.RunID, timeout)
		if err != nil {
			return fmt.Errorf("cannot cancel run %d: %v", activeRun.RunID, err)
		}
	}
	return nil
}

// Create creates a job on the workspace given the job settings
func (a JobsAPI) Create(jobSettings JobSettings) (Job, error) {
	var job Job
	jobSettings.sortTasksByKey()
	jobSettings.sortWebhooksByID()
	var gitSource *GitSource = jobSettings.GitSource
	if gitSource != nil && gitSource.Provider == "" {
		gitSource.Provider = repos.GetGitProviderFromUrl(gitSource.Url)
		if gitSource.Provider == "" {
			return job, fmt.Errorf("git source is not empty but Git Provider is not specified and cannot be guessed by url %+v", gitSource)
		}
		if gitSource.Branch == "" && gitSource.Tag == "" && gitSource.Commit == "" {
			return job, fmt.Errorf("git source is not empty but none of branch, commit and tag is specified")
		}
	}
	err := a.client.Post(a.context, "/jobs/create", jobSettings, &job)
	return job, err
}

// Update updates a job given the id and a new set of job settings
func (a JobsAPI) Update(id string, jobSettings JobSettings) error {
	jobID, err := parseJobId(id)
	if err != nil {
		return err
	}
	return wrapMissingJobError(a.client.Post(a.context, "/jobs/reset", UpdateJobRequest{
		JobID:       jobID,
		NewSettings: &jobSettings,
	}, nil), id)
}

// Read returns the job object with all the attributes
func (a JobsAPI) Read(id string) (job Job, err error) {
	jobID, err := parseJobId(id)
	if err != nil {
		return
	}
	err = wrapMissingJobError(a.client.Get(a.context, "/jobs/get", map[string]int64{
		"job_id": jobID,
	}, &job), id)
	if job.Settings != nil {
		job.Settings.sortTasksByKey()
		job.Settings.sortWebhooksByID()
	}
	return
}

// Delete deletes the job given a job id
func (a JobsAPI) Delete(id string) error {
	jobID, err := parseJobId(id)
	if err != nil {
		return err
	}
	return wrapMissingJobError(a.client.Post(a.context, "/jobs/delete", map[string]int64{
		"job_id": jobID,
	}, nil), id)
}

func wrapMissingJobError(err error, id string) error {
	if err == nil {
		return nil
	}
	var apiErr *apierr.APIError
	if !errors.As(err, &apiErr) {
		return err
	}
	if apiErr.IsMissing() {
		return err
	}
	// fix non-compliant error code
	if strings.Contains(apiErr.Message,
		fmt.Sprintf("Job %s does not exist.", id)) {
		apiErr.StatusCode = 404
		return apiErr
	}
	return err
}

func jobSettingsSchema(s *map[string]*schema.Schema, prefix string) {
	if p, err := common.SchemaPath(*s, "new_cluster", "num_workers"); err == nil {
		p.Optional = true
		p.Default = 0
		p.Type = schema.TypeInt
		p.ValidateDiagFunc = validation.ToDiagFunc(validation.IntAtLeast(0))
		p.Required = false
	}
	if v, err := common.SchemaPath(*s, "new_cluster", "spark_conf"); err == nil {
		reSize := common.MustCompileKeyRE(prefix + "new_cluster.0.spark_conf.%")
		reConf := common.MustCompileKeyRE(prefix + "new_cluster.0.spark_conf.spark.databricks.delta.preview.enabled")
		v.DiffSuppressFunc = func(k, old, new string, d *schema.ResourceData) bool {
			isPossiblyLegacyConfig := reSize.Match([]byte(k)) && old == "1" && new == "0"
			isLegacyConfig := reConf.Match([]byte(k))
			if isPossiblyLegacyConfig || isLegacyConfig {
				log.Printf("[DEBUG] Suppressing diff for k=%#v old=%#v new=%#v", k, old, new)
				return true
			}
			return false
		}
	}
}

func gitSourceSchema(r *schema.Resource, prefix string) {
	r.Schema["url"].ValidateFunc = validation.IsURLWithHTTPS
	(*r.Schema["tag"]).ConflictsWith = []string{"git_source.0.branch", "git_source.0.commit"}
	(*r.Schema["branch"]).ConflictsWith = []string{"git_source.0.commit", "git_source.0.tag"}
	(*r.Schema["commit"]).ConflictsWith = []string{"git_source.0.branch", "git_source.0.tag"}
}

var jobSchema = common.StructToSchema(JobSettings{},
	func(s map[string]*schema.Schema) map[string]*schema.Schema {
		jobSettingsSchema(&s, "")
		jobSettingsSchema(&s["task"].Elem.(*schema.Resource).Schema, "task.0.")
		jobSettingsSchema(&s["job_cluster"].Elem.(*schema.Resource).Schema, "job_cluster.0.")
		gitSourceSchema(s["git_source"].Elem.(*schema.Resource), "")
		if p, err := common.SchemaPath(s, "schedule", "pause_status"); err == nil {
			p.ValidateFunc = validation.StringInSlice([]string{"PAUSED", "UNPAUSED"}, false)
		}
		s["max_concurrent_runs"].ValidateDiagFunc = validation.ToDiagFunc(validation.IntAtLeast(1))
		s["max_concurrent_runs"].Default = 1
		s["url"] = &schema.Schema{
			Type:     schema.TypeString,
			Computed: true,
		}
		s["always_running"] = &schema.Schema{
			Optional:      true,
			Default:       false,
			Type:          schema.TypeBool,
			Deprecated:    "always_running will be replaced by control_run_state in the next major release.",
			ConflictsWith: []string{"control_run_state", "continuous"},
		}
		s["control_run_state"] = &schema.Schema{
			Optional:      true,
			Default:       false,
			Type:          schema.TypeBool,
			ConflictsWith: []string{"always_running"},
		}
		s["schedule"].ConflictsWith = []string{"continuous", "trigger"}
		s["continuous"].ConflictsWith = []string{"schedule", "trigger"}
		s["trigger"].ConflictsWith = []string{"schedule", "continuous"}
		return s
	})

func parseJobId(id string) (int64, error) {
	return strconv.ParseInt(id, 10, 64)
}

// Callbacks to manage runs for jobs after creation and update.
//
// There are three types of lifecycle management for jobs:
//  1. always_running: When enabled, a new run will be started after the job configuration is updated.
//     An existing active run will be cancelled if one exists.
//  2. control_run_state: When enabled, stops the active run of continuous jobs after the job configuration is updated.
//  3. Noop: No lifecycle management.
//
// always_running is deprecated but still supported for backwards compatibility.
type jobLifecycleManager interface {
	OnCreate(ctx context.Context) error
	OnUpdate(ctx context.Context) error
}

func getJobLifecycleManager(d *schema.ResourceData, m any) jobLifecycleManager {
	if d.Get("always_running").(bool) {
		return alwaysRunningLifecycleManager{d: d, m: m}
	}
	if d.Get("control_run_state").(bool) {
		return controlRunStateLifecycleManager{d: d, m: m}
	}
	return noopLifecycleManager{}
}

type noopLifecycleManager struct{}

func (n noopLifecycleManager) OnCreate(ctx context.Context) error {
	return nil
}
func (n noopLifecycleManager) OnUpdate(ctx context.Context) error {
	return nil
}

type alwaysRunningLifecycleManager struct {
	d *schema.ResourceData
	m any
}

func (a alwaysRunningLifecycleManager) OnCreate(ctx context.Context) error {
	jobID, err := parseJobId(a.d.Id())
	if err != nil {
		return err
	}
	return NewJobsAPI(ctx, a.m).Start(jobID, a.d.Timeout(schema.TimeoutCreate))
}
func (a alwaysRunningLifecycleManager) OnUpdate(ctx context.Context) error {
	api := NewJobsAPI(ctx, a.m)
	jobID, err := parseJobId(a.d.Id())
	if err != nil {
		return err
	}
	err = api.StopActiveRun(jobID, a.d.Timeout(schema.TimeoutUpdate))
	if err != nil {
		return err
	}
	return api.Start(jobID, a.d.Timeout(schema.TimeoutUpdate))
}

type controlRunStateLifecycleManager struct {
	d *schema.ResourceData
	m any
}

func (c controlRunStateLifecycleManager) OnCreate(ctx context.Context) error {
	return nil
}

func (c controlRunStateLifecycleManager) OnUpdate(ctx context.Context) error {
	if c.d.Get("continuous") == nil {
		return nil
	}

	jobID, err := parseJobId(c.d.Id())
	if err != nil {
		return err
	}

	api := NewJobsAPI(ctx, c.m)

	// Only use RunNow to stop the active run if the job is unpaused.
	pauseStatus := c.d.Get("continuous.0.pause_status").(string)
	if pauseStatus == "UNPAUSED" {
		// Previously, RunNow() was not supported for continuous jobs. Now, calling RunNow()
		// on a continuous job works, cancelling the active run if there is one, and resetting
		// the exponential backoff timer. So, we try to call RunNow() first, and if it fails,
		// we call StopActiveRun() instead.
		_, err = api.RunNow(jobID)

		if err == nil {
			return nil
		}

		// RunNow() returns 404 when the feature is disabled.
		var apiErr *apierr.APIError
		if errors.As(err, &apiErr) && apiErr.StatusCode != 404 {
			return err
		}
	}

	return api.StopActiveRun(jobID, c.d.Timeout(schema.TimeoutUpdate))
}

func ResourceJob() *schema.Resource {
	getReadCtx := func(ctx context.Context, d *schema.ResourceData) context.Context {
		var js JobSettings
		common.DataToStructPointer(d, jobSchema, &js)
		if js.isMultiTask() {
			return context.WithValue(ctx, common.Api, common.API_2_1)
		}
		return ctx
	}
	return common.Resource{
		Schema:        jobSchema,
		SchemaVersion: 2,
		Timeouts: &schema.ResourceTimeout{
			Create: schema.DefaultTimeout(clusters.DefaultProvisionTimeout),
			Update: schema.DefaultTimeout(clusters.DefaultProvisionTimeout),
		},
		CustomizeDiff: func(ctx context.Context, d *schema.ResourceDiff) error {
			var js JobSettings
			common.DiffToStructPointer(d, jobSchema, &js)
			alwaysRunning := d.Get("always_running").(bool)
			if alwaysRunning && js.MaxConcurrentRuns > 1 {
				return fmt.Errorf("`always_running` must be specified only with `max_concurrent_runs = 1`")
			}
			controlRunState := d.Get("control_run_state").(bool)
			if controlRunState {
				if js.Continuous == nil {
					return fmt.Errorf("`control_run_state` must be specified only with `continuous`")
				}
				if js.MaxConcurrentRuns > 1 {
					return fmt.Errorf("`control_run_state` must be specified only with `max_concurrent_runs = 1`")
				}
			}
			for _, task := range js.Tasks {
				if task.NewCluster == nil {
					continue
				}
				if err := task.NewCluster.Validate(); err != nil {
					return fmt.Errorf("task %s invalid: %w", task.TaskKey, err)
				}
			}
			if js.NewCluster != nil {
				if err := js.NewCluster.Validate(); err != nil {
					return fmt.Errorf("invalid job cluster: %w", err)
				}
			}
			return nil
		},
		Create: func(ctx context.Context, d *schema.ResourceData, c *common.DatabricksClient) error {
			var js JobSettings
			common.DataToStructPointer(d, jobSchema, &js)
			if js.isMultiTask() {
				ctx = context.WithValue(ctx, common.Api, common.API_2_1)
			}
			jobsAPI := NewJobsAPI(ctx, c)
			job, err := jobsAPI.Create(js)
			if err != nil {
				return err
			}
			d.SetId(job.ID())
			return getJobLifecycleManager(d, c).OnCreate(ctx)
		},
		Read: func(ctx context.Context, d *schema.ResourceData, c *common.DatabricksClient) error {
			ctx = getReadCtx(ctx, d)
			job, err := NewJobsAPI(ctx, c).Read(d.Id())
			if err != nil {
				return err
			}
			d.Set("url", c.FormatURL("#job/", d.Id()))
			return common.StructToData(*job.Settings, jobSchema, d)
		},
		Update: func(ctx context.Context, d *schema.ResourceData, c *common.DatabricksClient) error {
			var js JobSettings
			common.DataToStructPointer(d, jobSchema, &js)
			if js.isMultiTask() {
				ctx = context.WithValue(ctx, common.Api, common.API_2_1)
			}
			jobsAPI := NewJobsAPI(ctx, c)
			err := jobsAPI.Update(d.Id(), js)
			if err != nil {
				return err
			}
			return getJobLifecycleManager(d, c).OnUpdate(ctx)
		},
		Delete: func(ctx context.Context, d *schema.ResourceData, c *common.DatabricksClient) error {
			ctx = getReadCtx(ctx, d)
			return NewJobsAPI(ctx, c).Delete(d.Id())
		},
	}.ToResource()
}<|MERGE_RESOLUTION|>--- conflicted
+++ resolved
@@ -347,7 +347,6 @@
 
 // JobRun is a simplified representation of corresponding entity
 type JobRun struct {
-<<<<<<< HEAD
 	JobID         int64           `json:"job_id"`
 	RunID         int64           `json:"run_id"`
 	NumberInJob   int64           `json:"number_in_job"`
@@ -356,15 +355,6 @@
 	Trigger       string          `json:"trigger,omitempty"`
 	RuntType      string          `json:"run_type,omitempty"`
 	JobParameters []JobParameters `json:"job_parameters,omitempty"`
-=======
-	JobID       int64    `json:"job_id,omitempty"`
-	RunID       int64    `json:"run_id,omitempty"`
-	NumberInJob int64    `json:"number_in_job,omitempty"`
-	StartTime   int64    `json:"start_time,omitempty"`
-	State       RunState `json:"state,omitempty"`
-	Trigger     string   `json:"trigger,omitempty"`
-	RuntType    string   `json:"run_type,omitempty"`
->>>>>>> 7541e651
 
 	OverridingParameters RunParameters `json:"overriding_parameters,omitempty"`
 }
