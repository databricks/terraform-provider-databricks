--- conflicted
+++ resolved
@@ -24,80 +24,11 @@
 	// The data source ID is not part of the endpoint API response.
 	// We manually resolve it by retrieving the list of data sources
 	// and matching this entity's endpoint ID.
-<<<<<<< HEAD
-	DataSourceID string `json:"data_source_id,omitempty" tf:"computed"`
-}
-
-// ReleaseChannel holds information about DBSQL Release Channel
-type ReleaseChannel struct {
-	Name string `json:"name,omitempty" tf:"default:CHANNEL_NAME_CURRENT"`
-}
-
-// OdbcParams hold information required to submit SQL commands to the SQL endpoint using ODBC.
-type OdbcParams struct {
-	Hostname string `json:"hostname,omitempty"`
-	Path     string `json:"path"`
-	Protocol string `json:"protocol"`
-	Port     int32  `json:"port"`
-
-	// TODO: eventually remove this column,
-	// as it doesn't seem to be populated
-	Host string `json:"host,omitempty"`
-}
-
-// Tags ...
-type Tags struct {
-	CustomTags []Tag `json:"custom_tags"`
-}
-
-// Tag ...
-type Tag struct {
-	Key   string `json:"key"`
-	Value string `json:"value"`
-}
-
-// DataSource
-//
-// Note: this object returns more fields than contained in this struct,
-// but we only list the ones that are in use here.
-type DataSource struct {
-	ID         string `json:"id"`
-	EndpointID string `json:"endpoint_id"`
-	Name       string `json:"name"`
-}
-
-// endpointList ...
-type EndpointList struct {
-	Endpoints []SQLEndpoint `json:"warehouses"`
-}
-
-// NewSQLEndpointsAPI ...
-func NewSQLEndpointsAPI(ctx context.Context, m any) SQLEndpointsAPI {
-	return SQLEndpointsAPI{m.(common.DatabricksAPI), ctx}
-}
-
-// SQLEndpointsAPI ...
-type SQLEndpointsAPI struct {
-	client  common.DatabricksAPI
-	context context.Context
-}
-
-// List all SQL endpoints
-func (a SQLEndpointsAPI) List() (lst EndpointList, err error) {
-	err = a.client.Get(a.context, "/sql/warehouses", nil, &lst)
-	return
-}
-
-// Start ..
-func (a SQLEndpointsAPI) Start(endpointID string, timeout time.Duration) error {
-	err := a.client.Post(a.context, fmt.Sprintf("/sql/warehouses/%s/start", endpointID), nil, nil)
-=======
 	DataSourceId string `json:"data_source_id,omitempty" tf:"computed"`
 }
 
 func getSqlWarehouse(ctx context.Context, w *databricks.WorkspaceClient, id string) (*SqlWarehouse, error) {
 	se, err := w.Warehouses.GetById(ctx, id)
->>>>>>> 16c61e57
 	if err != nil {
 		return nil, err
 	}
@@ -157,16 +88,9 @@
 		Timeouts: &schema.ResourceTimeout{
 			Create: schema.DefaultTimeout(30 * time.Minute),
 		},
-<<<<<<< HEAD
 		Create: func(ctx context.Context, d *schema.ResourceData, c common.DatabricksAPI) error {
-			var se SQLEndpoint
-			common.DataToStructPointer(d, s, &se)
-			if err := NewSQLEndpointsAPI(ctx, c).Create(&se, d.Timeout(schema.TimeoutCreate)); err != nil {
-=======
-		Create: func(ctx context.Context, d *schema.ResourceData, c *common.DatabricksClient) error {
 			w, err := c.WorkspaceClient()
 			if err != nil {
->>>>>>> 16c61e57
 				return err
 			}
 			var se sql.CreateWarehouseRequest
@@ -182,18 +106,12 @@
 			d.SetId(resp.Id)
 			return nil
 		},
-<<<<<<< HEAD
 		Read: func(ctx context.Context, d *schema.ResourceData, c common.DatabricksAPI) error {
-			endpointsAPI := NewSQLEndpointsAPI(ctx, c)
-			se, err := endpointsAPI.Get(d.Id())
-=======
-		Read: func(ctx context.Context, d *schema.ResourceData, c *common.DatabricksClient) error {
 			w, err := c.WorkspaceClient()
 			if err != nil {
 				return err
 			}
 			warehouse, err := getSqlWarehouse(ctx, w, d.Id())
->>>>>>> 16c61e57
 			if err != nil {
 				return err
 			}
@@ -203,17 +121,12 @@
 			}
 			return common.StructToData(warehouse, s, d)
 		},
-<<<<<<< HEAD
 		Update: func(ctx context.Context, d *schema.ResourceData, c common.DatabricksAPI) error {
-			var se SQLEndpoint
-=======
-		Update: func(ctx context.Context, d *schema.ResourceData, c *common.DatabricksClient) error {
 			w, err := c.WorkspaceClient()
 			if err != nil {
 				return err
 			}
 			var se sql.EditWarehouseRequest
->>>>>>> 16c61e57
 			common.DataToStructPointer(d, s, &se)
 			se.Id = d.Id()
 			_, err = w.Warehouses.Edit(ctx, se)
@@ -222,17 +135,12 @@
 			}
 			return nil
 		},
-<<<<<<< HEAD
 		Delete: func(ctx context.Context, d *schema.ResourceData, c common.DatabricksAPI) error {
-			return NewSQLEndpointsAPI(ctx, c).Delete(d.Id())
-=======
-		Delete: func(ctx context.Context, d *schema.ResourceData, c *common.DatabricksClient) error {
 			w, err := c.WorkspaceClient()
 			if err != nil {
 				return err
 			}
 			return w.Warehouses.DeleteById(ctx, d.Id())
->>>>>>> 16c61e57
 		},
 		Schema: s,
 	}.ToResource()
