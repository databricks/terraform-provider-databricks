--- conflicted
+++ resolved
@@ -158,11 +158,7 @@
 	return platformToken.OAuthToken(), nil
 }
 
-<<<<<<< HEAD
-func (t *TokenPayload) getWorkspaceAccessToken(config *service.DBApiClientConfig, managementToken, adbWorkspaceUrl, adbWorkspaceResourceID, adbPlatformToken string) (*model.TokenResponse, error) {
-=======
-func getWorkspaceAccessToken(config *service.DBApiClientConfig, managementToken, adbWorkspaceURL, adbWorkspaceResourceID, adbPlatformToken string) (*model.TokenResponse, error) {
->>>>>>> 6a54e546
+func (t *TokenPayload) getWorkspaceAccessToken(config *service.DBApiClientConfig, managementToken, adbWorkspaceURL, adbWorkspaceResourceID, adbPlatformToken string) (*model.TokenResponse, error) {
 	log.Println("[DEBUG] Creating workspace token")
 	url := adbWorkspaceURL + "/api/2.0/token/create"
 	headers := map[string]string{
@@ -216,21 +212,13 @@
 	}
 
 	// Get workspace personal access token
-<<<<<<< HEAD
-	workspaceAccessTokenResp, err := t.getWorkspaceAccessToken(config, managementToken, adbWorkspaceUrl, adbWorkspace.ID, adbPlatformToken)
-=======
-	workspaceAccessTokenResp, err := getWorkspaceAccessToken(config, managementToken, adbWorkspaceURL, adbWorkspace.ID, adbPlatformToken)
->>>>>>> 6a54e546
-	if err != nil {
-		return err
-	}
-
-<<<<<<< HEAD
+	workspaceAccessTokenResp, err := t.getWorkspaceAccessToken(config, managementToken, adbWorkspaceURL, adbWorkspace.ID, adbPlatformToken)
+	if err != nil {
+		return err
+	}
+
 	// Getting and creating this token happens in a mtx lock so this assignment should be safe
-	config.Host = adbWorkspaceUrl
-=======
 	config.Host = adbWorkspaceURL
->>>>>>> 6a54e546
 	config.Token = workspaceAccessTokenResp.TokenValue
 	if workspaceAccessTokenResp.TokenInfo != nil {
 		config.TokenCreateTime = workspaceAccessTokenResp.TokenInfo.CreationTime
