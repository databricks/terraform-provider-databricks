--- conflicted
+++ resolved
@@ -3,12 +3,8 @@
 
 source scripts/libschema.sh
 
-<<<<<<< HEAD
-BASE_BRANCH=$(git merge-base master HEAD)
-=======
 BASE=${BASE_COMMIT:-"master"}
 CURRENT_BRANCH=$(git rev-parse --abbrev-ref HEAD)
->>>>>>> 44eefaad
 
 checkout() {
     local ref=$1
