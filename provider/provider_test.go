package provider

import (
	"context"
	"fmt"
	"log"
	"net/http"
	"net/http/httptest"
	"os"
	"path/filepath"
	"testing"
	"time"

	"github.com/databricks/terraform-provider-databricks/common"
	"github.com/stretchr/testify/require"
)

func TestConfig_NoParams(t *testing.T) {
	if f, err := os.Stat("~/.databrickscfg"); err == nil && !f.IsDir() {
		// the provider should fail to configure if no configuration options are available,
		// either through environment or config file. However, many developers have a
		// ~/.databrickscfg file, so we skip this test if that file exists.
		t.Skip("Skipping no-params auth test because ~/.databrickscfg exists")
	}
	providerFixture{
		assertError: common.NoAuth,
	}.apply(t)
}

func TestConfig_HostEnv(t *testing.T) {
	providerFixture{
		env: map[string]string{
			"DATABRICKS_HOST": "x",
		},
		assertError: common.NoAuth,
	}.apply(t)
}

func TestConfig_TokenEnv(t *testing.T) {
	providerFixture{
		env: map[string]string{
			"DATABRICKS_TOKEN": "x",
		},
		assertError: common.NoAuth + ". Config: token=***. Env: DATABRICKS_TOKEN",
	}.apply(t)
}

func TestConfig_HostTokenEnv(t *testing.T) {
	providerFixture{
		env: map[string]string{
			"DATABRICKS_HOST":  "x",
			"DATABRICKS_TOKEN": "x",
		},
		assertAuth: "pat",
		assertHost: "https://x",
	}.apply(t)
}

func TestConfig_HostParamTokenEnv(t *testing.T) {
	providerFixture{
		host: "https://x",
		env: map[string]string{
			"DATABRICKS_TOKEN": "x",
		},
		assertAuth: "pat",
		assertHost: "https://x",
	}.apply(t)
}

func TestConfig_UserPasswordEnv(t *testing.T) {
	providerFixture{
		env: map[string]string{
			"DATABRICKS_USERNAME": "x",
			"DATABRICKS_PASSWORD": "x",
		},
		assertError: common.NoAuth +
			". Config: username=x, password=***. Env: DATABRICKS_USERNAME, DATABRICKS_PASSWORD",
		assertHost: "https://x",
	}.apply(t)
}

func TestConfig_BasicAuth(t *testing.T) {
	providerFixture{
		env: map[string]string{
			"DATABRICKS_HOST":     "x",
			"DATABRICKS_USERNAME": "x",
			"DATABRICKS_PASSWORD": "x",
		},
		assertAuth: "basic",
		assertHost: "https://x",
	}.apply(t)
}

func TestConfig_AttributePrecedence(t *testing.T) {
	providerFixture{
		host: "y",
		env: map[string]string{
			"DATABRICKS_HOST":     "x",
			"DATABRICKS_USERNAME": "x",
			"DATABRICKS_PASSWORD": "x",
		},
		assertAuth: "basic",
		assertHost: "https://y",
	}.apply(t)
}

func TestConfig_BasicAuth_Mix(t *testing.T) {
	providerFixture{
		host:     "y",
		username: "x",
		env: map[string]string{
			"DATABRICKS_PASSWORD": "x",
		},
		assertAuth: "basic",
		assertHost: "https://y",
	}.apply(t)
}

func TestConfig_BasicAuth_Attrs(t *testing.T) {
	providerFixture{
		host:       "y",
		username:   "x",
		password:   "x",
		assertAuth: "basic",
		assertHost: "https://y",
	}.apply(t)
}

func TestConfig_AzurePAT(t *testing.T) {
	providerFixture{
		// Azure hostnames can support host+token auth, as usual
		host:        "https://adb-xxx.y.azuredatabricks.net/",
		token:       "y",
		assertAzure: true,
		assertHost:  "https://adb-xxx.y.azuredatabricks.net",
		assertAuth:  "pat",
	}.apply(t)
}

func TestConfig_ConflictingEnvs(t *testing.T) {
	providerFixture{
		env: map[string]string{
			"DATABRICKS_HOST":     "x",
			"DATABRICKS_TOKEN":    "x",
			"DATABRICKS_USERNAME": "x",
			"DATABRICKS_PASSWORD": "x",
		},
		assertError: "validate: more than one authorization method configured: basic and pat. " +
			"Config: host=x, token=***, username=x, password=***. " +
			"Env: DATABRICKS_HOST, DATABRICKS_TOKEN, DATABRICKS_USERNAME, DATABRICKS_PASSWORD",
	}.apply(t)
}

func TestConfig_ConflictingEnvs_AuthType(t *testing.T) {
	providerFixture{
		env: map[string]string{
			"DATABRICKS_HOST":     "x",
			"DATABRICKS_TOKEN":    "x",
			"DATABRICKS_USERNAME": "x",
			"DATABRICKS_PASSWORD": "x",
		},
		authType:   "basic",
		assertAuth: "basic",
		assertHost: "https://x",
	}.apply(t)
}

func TestConfig_ConfigFile(t *testing.T) {
	providerFixture{
		env: map[string]string{
			"DATABRICKS_CONFIG_FILE": "x",
		},
		assertError: common.NoAuth,
	}.apply(t)
}

func TestConfig_PatFromDatabricksCfg(t *testing.T) {
	providerFixture{
		// loading with DEFAULT profile in databrickscfs
		env: map[string]string{
			"HOME": "../common/testdata",
		},
		assertHost: "https://dbc-XXXXXXXX-YYYY.cloud.databricks.com",
		assertAuth: "pat",
	}.apply(t)
}

func TestConfig_PatFromDatabricksCfg_NohostProfile(t *testing.T) {
	providerFixture{
		// loading with nohost profile in databrickscfs
		env: map[string]string{
			"HOME":                      "../common/testdata",
			"DATABRICKS_CONFIG_PROFILE": "nohost",
		},
		assertError: common.NoAuth +
			". Config: token=***, profile=nohost. Env: DATABRICKS_CONFIG_PROFILE",
	}.apply(t)
}

func TestConfig_ConfigProfileAndToken(t *testing.T) {
	providerFixture{
		env: map[string]string{
			"DATABRICKS_TOKEN":          "x",
			"DATABRICKS_CONFIG_PROFILE": "nohost",
			"HOME":                      "../common/testdata",
		},
		assertError: common.NoAuth +
			". Config: token=***, profile=nohost. Env: DATABRICKS_TOKEN, DATABRICKS_CONFIG_PROFILE",
	}.apply(t)
}

func TestConfig_ConfigProfileAndPassword(t *testing.T) {
	providerFixture{
		env: map[string]string{
			"DATABRICKS_USERNAME":       "x",
			"DATABRICKS_CONFIG_PROFILE": "nohost",
			"HOME":                      "../common/testdata",
		},
		assertError: "validate: more than one authorization method configured: basic and pat. " +
			"Config: token=***, username=x, profile=nohost. Env: DATABRICKS_USERNAME, DATABRICKS_CONFIG_PROFILE",
	}.apply(t)
}

var azResourceID = "/subscriptions/a/resourceGroups/b/providers/Microsoft.Databricks/workspaces/c"

func TestConfig_AzureCliHost(t *testing.T) {
	p, _ := filepath.Abs("../common/testdata")
	providerFixture{
		// this test will skip ensureWorkspaceUrl
		host:            "x",
		azureResourceID: azResourceID,
		env: map[string]string{
			// // these may fail on windows. use docker container for testing.
			"PATH": p,
			"HOME": p,
		},
		assertAzure: true,
		assertHost:  "https://x",
		assertAuth:  "azure-cli",
	}.apply(t)
}

func TestConfig_AzureCliHost_Fail(t *testing.T) {
	p, _ := filepath.Abs("../common/testdata")
	providerFixture{
		azureResourceID: azResourceID,
		env: map[string]string{
			// these may fail on windows. use docker container for testing.
			"PATH": p,
			"HOME": p,
			"FAIL": "yes",
		},
		assertError: "default auth: azure-cli: cannot get access token: This is just a failing script.",
	}.apply(t)
}

func TestConfig_AzureCliHost_AzNotInstalled(t *testing.T) {
	providerFixture{
		// `az` not installed, which is expected for deployers on other clouds...
		azureResourceID: azResourceID,
		env: map[string]string{
			"PATH": "whatever",
			"HOME": "../common/testdata",
		},
		assertError: common.NoAuth,
	}.apply(t)
}

func TestConfig_AzureCliHost_PatConflict(t *testing.T) {
	p, _ := filepath.Abs("../common/testdata")
	providerFixture{
		azureResourceID: azResourceID,
		token:           "x",
		env: map[string]string{
			// these may fail on windows. use docker container for testing.
			"PATH": p,
			"HOME": p,
		},
		assertError: "validate: more than one authorization method configured: azure and pat.",
	}.apply(t)
}

func TestConfig_AzureCliHostAndResourceID(t *testing.T) {
	p, _ := filepath.Abs("../common/testdata")
	providerFixture{
		// omit request to management endpoint to get workspace properties
		azureResourceID: azResourceID,
		host:            "x",
		env: map[string]string{
			// these may fail on windows. use docker container for testing.
			"PATH": p,
			"HOME": p,
		},
		assertAzure: true,
		assertHost:  "https://x",
		assertAuth:  "azure-cli",
	}.apply(t)
}

func TestConfig_AzureAndPasswordConflict(t *testing.T) {
	p, _ := filepath.Abs("../common/testdata")
	providerFixture{
		host:            "x",
		azureResourceID: azResourceID,
		env: map[string]string{
			// these may fail on windows. use docker container for testing.
			"PATH":                p,
			"HOME":                p,
			"DATABRICKS_USERNAME": "x",
		},
		assertError: "validate: more than one authorization method configured: azure and basic.",
	}.apply(t)
}

func TestConfig_CorruptConfig(t *testing.T) {
	providerFixture{
		env: map[string]string{
			"HOME": "../common/testdata/corrupt",
		},
		assertError: common.NoAuth,
	}.apply(t)
}

func shortLivedOAuthHandler(w http.ResponseWriter, r *http.Request) {
	if r.RequestURI == "/oidc/.well-known/oauth-authorization-server" {
		w.Header().Set("Content-Type", "application/json")
		fmt.Fprintf(w, `{"authorization_endpoint": "http://%s/authorize", "token_endpoint": "http://%s/token"}`, r.Host, r.Host)
		return
	} else if r.RequestURI == "/token" {
		w.Header().Set("Content-Type", "application/json")
		fmt.Fprint(w, `{"access_token": "x", "token_type": "Bearer", "expires_in": 3}`)
		return
	} else if r.RequestURI == "/api/2.0/clusters/get?cluster_id=123" {
		w.Header().Set("Content-Type", "application/json")
		fmt.Fprint(w, `{"cluster_id": "123"}`)
		return
	}
	w.WriteHeader(http.StatusNotFound)
}

// Start a local webserver to serve tokens. Configure the CLI to fetch a token from this endpoint.
// Then, using a context with a short timeout, call an API. Wait for 2x the timeout, then call
// the API again with a new context with a short timeout. The second call should succeed without
// the context being cancelled.
func TestConfig_OAuthFetchesToken(t *testing.T) {
	// Create a test server
	ts := httptest.NewServer(http.HandlerFunc(shortLivedOAuthHandler))
	defer ts.Close()

	testFixture := providerFixture{
		env: map[string]string{
			"DATABRICKS_HOST":          ts.URL,
			"DATABRICKS_CLIENT_ID":     "x",
			"DATABRICKS_CLIENT_SECRET": "y",
		},
		assertAuth: "oauth-m2m",
		assertHost: ts.URL,
	}

	client := testFixture.applyWithSDKv2(t)
	testOAuthFetchesToken(t, client)

	client = testFixture.applyWithPluginFramework(t)
	testOAuthFetchesToken(t, client)
}

func testOAuthFetchesToken(t *testing.T, c *common.DatabricksClient) {
	ws, err := c.WorkspaceClient()
	require.NoError(t, err)
	bgCtx := context.Background()
	{
		ctx, cancel := context.WithCancel(bgCtx)
		_, err = ws.Clusters.GetByClusterId(ctx, "123")
		require.NoError(t, err)
		cancel()
	}
	log.Printf("[INFO] sleeping for 5 seconds to allow token to expire")
	time.Sleep(5 * time.Second)
	{
		_, err = ws.Clusters.GetByClusterId(bgCtx, "123")
		require.NoError(t, err)
	}
<<<<<<< HEAD
=======
}

func configureProviderAndReturnClient(t *testing.T, tt providerFixture) (*common.DatabricksClient, error) {
	for k, v := range tt.env {
		t.Setenv(k, v)
	}
	p := DatabricksProvider()
	ctx := context.Background()
	diags := p.Configure(ctx, terraform.NewResourceConfigRaw(tt.rawConfig()))
	if len(diags) > 0 {
		issues := []string{}
		for _, d := range diags {
			issues = append(issues, d.Summary)
		}
		return nil, fmt.Errorf(strings.Join(issues, ", "))
	}
	client := p.Meta().(*common.DatabricksClient)
	r, err := http.NewRequest("GET", "", nil)
	if err != nil {
		return nil, err
	}
	err = client.Config.Authenticate(r)
	if err != nil {
		return nil, err
	}
	return client, nil
}

type parseUserAgentTestCase struct {
	name string
	env  string
	err  error
	out  []userAgentExtra
}

func Test_ParseUserAgentExtra(t *testing.T) {
	testCases := []parseUserAgentTestCase{
		{
			name: "single product",
			env:  "databricks-cli/0.1.2",
			err:  nil,
			out: []userAgentExtra{
				{"databricks-cli", "0.1.2"},
			},
		},
		{
			name: "multiple products",
			env:  "databricks-cli/0.1.2 custom-thing/0.0.1",
			err:  nil,
			out: []userAgentExtra{
				{"databricks-cli", "0.1.2"},
				{"custom-thing", "0.0.1"},
			},
		},
		{
			name: "multiple products with many separators",
			env:  "\ta/0.0.1\tb/0.0.2 \t c/0.0.3",
			err:  nil,
			out: []userAgentExtra{
				{"a", "0.0.1"},
				{"b", "0.0.2"},
				{"c", "0.0.3"},
			},
		},
		{
			name: "empty string",
			env:  "",
			err:  nil,
			out:  []userAgentExtra{},
		},
		{
			name: "product with comment",
			env:  "a/0.0.1 (my comment)",
			err:  fmt.Errorf("product string must follow RFC 9110: (my"),
			out:  nil,
		},
		{
			name: "no version",
			env:  "cli",
			err:  fmt.Errorf("product string must include version: cli"),
			out:  nil,
		},
		{
			name: "invalid format",
			env:  "no/no/no",
			err:  fmt.Errorf("product string must follow RFC 9110: no/no/no"),
			out:  nil,
		},
	}

	for _, tc := range testCases {
		t.Run(tc.name, func(t *testing.T) {
			out, err := parseUserAgentExtra(tc.env)

			assert.Equal(t, tc.err, err)
			assert.Equal(t, tc.out, out)
		})
	}
>>>>>>> e8640654
}<|MERGE_RESOLUTION|>--- conflicted
+++ resolved
@@ -380,8 +380,6 @@
 		_, err = ws.Clusters.GetByClusterId(bgCtx, "123")
 		require.NoError(t, err)
 	}
-<<<<<<< HEAD
-=======
 }
 
 func configureProviderAndReturnClient(t *testing.T, tt providerFixture) (*common.DatabricksClient, error) {
@@ -480,5 +478,4 @@
 			assert.Equal(t, tc.out, out)
 		})
 	}
->>>>>>> e8640654
 }