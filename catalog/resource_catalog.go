--- conflicted
+++ resolved
@@ -100,11 +100,7 @@
 			}
 
 			// Bind the current workspace if the catalog is isolated, otherwise the read will fail
-<<<<<<< HEAD
-			return bindings.AddCurrentWorkspaceBindings(ctx, d, w, ci.Name, "catalog")
-=======
 			return bindings.AddCurrentWorkspaceBindings(ctx, d, w, ci.Name, catalog.UpdateBindingsSecurableTypeCatalog)
->>>>>>> 81be5916
 		},
 		Read: func(ctx context.Context, d *schema.ResourceData, c *common.DatabricksClient) error {
 			w, err := c.WorkspaceClient()
