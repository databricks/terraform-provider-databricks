# Contributing to Databricks Terraform Provider

---

- [Issues for new contributors](#issues-for-new-contributors)
- [Contribution Workflow](#contribution-workflow)
- [Contributing to Databricks Terraform Provider](#contributing-to-databricks-terraform-provider)
- [Installing from source](#installing-from-source)
- [Contributing documentation](#contributing-documentation)
- [Developing provider](#developing-provider)
- [Debugging](#debugging)
- [Adding a new resource](#adding-a-new-resource)
- [Testing](#testing)
- [Code conventions](#code-conventions)
- [Linting](#linting)
- [Developing with Visual Studio Code Devcontainers](#developing-with-visual-studio-code-devcontainers)

We happily welcome contributions to the Databricks Terraform Provider. We use GitHub Issues to track community reported issues and GitHub Pull Requests for accepting changes.

## Issues for new contributors

New contributors should look for the following tags when searching for a first contribution to the Databricks code base. We strongly recommend that new contributors tackle "good first issue" projects first; this helps the contributor become familiar with the contribution workflow, and for the core devs to become acquainted with the contributor.

[good first issue](https://github.com/databricks/terraform-provider-databricks/labels/good%20first%20issue)

## Contribution Workflow

Code contributions—bug fixes, new development, test improvement — all follow a GitHub-centered workflow. To participate in Databricks Terraform provider development, set up a GitHub account. Then:

1. Fork the repo you plan to work on. Go to the project repo page and use the Fork button. This will create a copy of the repo, under your username. (For more details on how to fork a repository see [this guide](https://help.github.com/articles/fork-a-repo/).)

1. Clone down the repo to your local system.

    ```bash
    git clone git@github.com:YOUR_USER_NAME/terraform-provider-databricks.git
    ```

1. Create a new branch to hold your work.

    ```bash
    git checkout -b new-branch-name
    ```

1. Work on your new code. Write and run tests.

1. Commit your changes.

    ```bash
    git add -A

    git commit -m "commit message here"
    ```

1. Push your changes to your GitHub repo.

    ```bash
    git push origin branch-name
    ```

1. Open a Pull Request (PR). Go to the original project repo on GitHub. There will be a message about your recently pushed branch, asking if you would like to open a pull request. Follow the prompts, compare across repositories, and submit the PR. This will send an email to the committers. You may want to consider sending an email to the mailing list for more visibility. (For more details, see the [GitHub guide on PRs](https://help.github.com/articles/creating-a-pull-request-from-a-fork).)

Maintainers and other contributors will review your PR. Please participate in the conversation, and try to make any requested changes. Once the PR is approved, the code will be merged.

Additional git and GitHub resources:

[Git documentation](https://git-scm.com/documentation)
[Git development workflow](https://docs.scipy.org/doc/numpy/dev/development_workflow.html)
[Resolving merge conflicts](https://help.github.com/articles/resolving-a-merge-conflict-using-the-command-line/)

## Installing from source

On MacOS X, you can install GoLang through `brew install go`, on Debian-based Linux, you can install it by `sudo apt-get install golang -y`.

```bash
git clone https://github.com/databricks/terraform-provider-databricks.git
cd terraform-provider-databricks
make install
```

Most likely, `terraform init -upgrade -verify-plugins=false -lock=false` would be a very great command to use.

## Contributing documentation

Make sure you have [`terrafmt`](https://github.com/katbyte/terrafmt) installed to be able to run `make fmt-docs`

```bash
go install github.com/katbyte/terrafmt@latest
```

All documentation contributions should be as detailed as possible and follow the [required format](https://www.terraform.io/registry/providers/docs). The following additional checks must also be valid:

- `make fmt-docs` to make sure code examples are consistent
- Correct rendering with Terraform Registry Doc Preview Tool - <https://registry.terraform.io/tools/doc-preview>
- Cross-linking integrity between markdown files. Pay special attention, when resource doc refers to data doc or guide.

## Developing provider

In order to simplify development workflow, you should use [dev_overrides](https://www.terraform.io/cli/config/config-file#development-overrides-for-provider-developers) section in your `~/.terraformrc` file. Please run `make build` and replace "provider-binary" with the path to `terraform-provider-databricks` executable in your current working directory:

```bash
$ cat ~/.terraformrc
provider_installation {
   dev_overrides {
     "databricks/databricks" = "provider-binary"
   }
   direct {}
}
```

After installing the necessary software for building provider from sources, you should be able to run `make coverage` to run the tests and see the coverage.

## Developing Resources or Data Sources using Plugin Framework 

### Package organization for Providers
We are migrating the resource from SDKv2 to Plugin Framework provider and hence both of them exist in the codebase. For uniform code convention, readability and development, they are organized in the `internal/providers` directory under root as follows: 
- `providers`: Contains the changes that `depends` on both internal/providers/sdkv2 and internal/providers/pluginfw packages, eg: `GetProviderServer`.
- `common`: Contains the changes `used by` both internal/providers/sdkv2 and internal/providers/pluginfw packages, eg: `ProviderName`.
- `pluginfw`: Contains the changes specific to Plugin Framework. This package shouldn't depend on sdkv2 or common.
- `sdkv2`: Contains the changes specific to SDKv2. This package shouldn't depend on pluginfw or common.

### Adding a new resource
<<<<<<< HEAD
1. Check if the directory for this particular resource exists under `internal/providers/pluginfw/resources`, if not create the directory eg: `cluster`, `volume` etc... Please note: Resources and Data sources are organized under the same package for that service.
2. Create a file with resource_resource-name.go and write the CRUD methods, schema for that resource. For reference, please take a look at existing resources eg: `resource_quality_monitor.go`. Make sure to set the user agent in all the CRUD methods. In the `Metadata()`, if the resource is to be used as default, use the method `GetDatabricksProductionName()` else use `GetDatabricksStagingName()` which suffixes the name with `_pluginframework`. 
=======
1. Check if the directory for this particular resource exists under `internal/providers/plugnifw/products`, if not create the directory eg: `cluster`, `volume` etc... Please note: Resources and Data sources are organized under the same package for that service.
2. Create a file with resource_resource-name.go and write the CRUD methods, schema for that resource. For reference, please take a look at existing resources eg: `resource_quality_monitor.go`
>>>>>>> 6e7ca4c9
3. Create a file with `resource_resource-name_acc_test.go` and add integration tests here.
4. Create a file with `resource_resource-name_test.go` and add unit tests here. Note: Please make sure to abstract specific method of the resource so they are unit test friendly and not testing internal part of terraform plugin framework library. You can compare the diagnostics, for example: please take a look at: `data_cluster_test.go` 
5. Add the resource under `internal/providers/pluginfw/pluginfw.go` in `Resources()` method. Please update the list so that it stays in alphabetically sorted order.
6. Create a PR and send it for review. 

### Adding a new data source
<<<<<<< HEAD
1. Check if the directory for this particular datasource exists under `internal/providers/pluginfw/resources`, if not create the directory eg: `cluster`, `volume` etc... Please note: Resources and Data sources are organized under the same package for that service.
2. Create a file with `data_resource-name.go` and write the CRUD methods, schema for that data source. For reference, please take a look at existing data sources eg: `data_cluster.go`. Make sure to set the user agent in the READ method. In the `Metadata()`, if the resource is to be used as default, use the method `GetDatabricksProductionName()` else use `GetDatabricksStagingName()` which suffixes the name with `_pluginframework`. 
=======
1. Check if the directory for this particular datasource exists under `internal/providers/plugnifw/products`, if not create the directory eg: `cluster`, `volume` etc... Please note: Resources and Data sources are organized under the same package for that service.
2. Create a file with `data_resource-name.go` and write the CRUD methods, schema for that data source. For reference, please take a look at existing data sources eg: `data_cluster.go`
>>>>>>> 6e7ca4c9
3. Create a file with `data_resource-name_acc_test.go` and add integration tests here.
4. Create a file with `data_resource-name_test.go` and add unit tests here. Note: Please make sure to abstract specific method of the resource so they are unit test friendly and not testing internal part of terraform plugin framework library. You can compare the diagnostics, for example: please take a look at: `data_cluster_test.go` 
5. Add the resource under `internal/providers/pluginfw/pluginfw.go` in `DataSources()` method. Please update the list so that it stays in alphabetically sorted order.
6. Create a PR and send it for review. 

### Migrating resource to plugin framework
Ideally there shouldn't be any behaviour change when migrating a resource or data source to either Go SDk or Plugin Framework.
- Please make sure there are no breaking differences due to changes in schema by running: `make diff-schema`. 
- Integration tests shouldn't require any major changes.   


### Code Organization
Each resource and data source should be defined in package `internal/providers/plugnifw/products/<resource>`, e.g.: `internal/providers/plugnifw/products/volume` package will contain both resource, data sources and other utils specific to volumes. Tests (both unit and integration tests) will also remain in this package. 

Note: Only Docs will stay under root docs/ directory.


### Code Conventions
1. Make sure the resource or data source implemented is of the right type:
    ```golang
    var _ resource.ResourceWithConfigure = &QualityMonitorResource{}
    var _ datasource.DataSourceWithConfigure = &VolumesDataSource{}
    ```
2. To get the databricks client, `func (*common.DatabricksClient).GetWorkspaceClient()` or `func (*common.DatabricksClient).GetAccountClient()` will be used instead of directly using the underlying `WorkspaceClient()`, `AccountClient()` functions respectively.  
3. Any method that returns only diagnostics should be called inline while appending diagnostics in response. Example:
    ```golang
    resp.Diagnostics.Append(req.Plan.Get(ctx, &monitorInfoTfSDK)...)
    if resp.Diagnostics.HasError() {
        return
    }
    ```
    is preferred over the following:
    ```golang
    diags := req.Plan.Get(ctx, &monitorInfoTfSDK)
    if diags.HasError() {
        resp.Diagnostics.Append(diags...)
        return
    }
    ```
4. Any method returning an error should directly be followed by appending that to the diagnostics. 
    ```golang
    err := method()
    if err != nil { 
        resp.Diagnostics.AddError("message", err.Error())
        return 
    }
    ```
5. Any method returning a value alongside Diagnostics should also directly be followed by appending that to the diagnostics.


## Debugging

**TF_LOG_PROVIDER=DEBUG terraform apply** allows you to see the internal logs from `terraform apply`.

You can [run provider in a debug mode](https://www.terraform.io/plugin/sdkv2/debugging#running-terraform-with-a-provider-in-debug-mode) from VScode IDE by launching `Debug Provider` run configuration and invoking `terraform apply` with `TF_REATTACH_PROVIDERS` environment variable.

## Adding a new resource

Boilerplate for data sources could be generated via `go run provider/gen/main.go -name mws_workspaces -package mws -is-data -dry-run=false`.

The general process for adding a new resource is:

*Define the resource models.* The models for a resource are `struct`s defining the schemas of the objects in the Databricks REST API. Define structures used for multiple resources in a common `models.go` file; otherwise, you can define these directly in your resource file. An example model:

```go
type Field struct {
 A string `json:"a,omitempty"`
 AMoreComplicatedName int `json:"a_more_complicated_name,omitempty"`
}

type Example struct {
 ID string `json:"id"`
 TheField *Field `json:"the_field"`
 AnotherField bool `json:"another_field"`
 Filters []string `json:"filters" tf:"optional"`
}
```

Some interesting points to note here:

- Use the `json` tag to determine the serde properties of the field. The allowed tags are defined here: <https://go.googlesource.com/go/+/go1.16/src/encoding/json/encode.go#158>
- Use the custom `tf` tag indicates properties to be annotated on the Terraform schema for this struct. Supported values are:
  - `optional` for optional fields
  - `computed` for computed fields
  - `alias:X` to use a custom name in HCL for a field
  - `default:X` to set a default value for a field
  - `max_items:N` to set the maximum number of items for a multi-valued parameter
  - `slice_set` to indicate that a the parameter should accept a set instead of a list
  - `sensitive` to mark a field as sensitive and prevent Terraform from showing its value in the plan or apply output
  - `force_new` to indicate a change in this value requires the replacement (destroy and create) of the resource
  - `suppress_diff` to allow comparison based on something other than primitive, list or map equality, either via a `CustomizeDiffFunc`, or the default diff for the type of the schema
- Do not use bare references to structs in the model; rather, use pointers to structs. Maps and slices are permitted, as well as the following primitive types: int, int32, int64, float64, bool, string.
See `typeToSchema` in `common/reflect_resource.go` for the up-to-date list of all supported field types and values for the `tf` tag.

*Define the Terraform schema.* This is made easy for you by the `StructToSchema` method in the `common` package, which converts your struct automatically to a Terraform schema, accepting also a function allowing the user to post-process the automatically generated schema, if needed.

```go
var exampleSchema = common.StructToSchema(Example{}, func(m map[string]*schema.Schema) map[string]*schema.Schema { return m })
```

*Define the API client for the resource.* You will need to implement create, read, update, and delete functions.

```go
type ExampleApi struct {
 client *common.DatabricksClient
 ctx    context.Context
}

func NewExampleApi(ctx context.Context, m interface{}) ExampleApi {
 return ExampleApi{m.(*common.DatabricksClient), ctx}
}

func (a ExampleApi) Create(e Example) (string, error) {
 var id string
 err := a.client.Post(a.ctx, "/example", e, &id)
 return id, err
}

func (a ExampleApi) Read(id string) (e Example, err error) {
 err = a.client.Get(a.ctx, "/example/"+id, nil, &e)
 return
}

func (a ExampleApi) Update(id string, e Example) error {
 return a.client.Put(a.ctx, "/example/"+string(id), e)
}

func (a ExampleApi) Delete(id string) error {
 return a.client.Delete(a.ctx, "/pipelines/"+id, nil)
}
```

*Define the Resource object itself.* This is made quite simple by using the `toResource` function defined on the `Resource` type in the `common` package. A simple example:

```go
func ResourceExample() *schema.Resource {
 return common.Resource{
  Schema: exampleSchema,
  Create: func(ctx context.Context, d *schema.ResourceData, c *common.DatabricksClient) error {
   var e Example
   common.DataToStructPointer(d, exampleSchema, &e)
   id, err := NewExampleApi(ctx, c).Create(e)
   if err != nil {
    return err
   }
   d.SetId(string(id))
   return nil
  },
  Read: func(ctx context.Context, d *schema.ResourceData, c *common.DatabricksClient) error {
   i, err := NewExampleApi(ctx, c).Read(d.Id())
   if err != nil {
    return err
   }
   return common.StructToData(i.Spec, exampleSchema, d)
  },
  Update: func(ctx context.Context, d *schema.ResourceData, c *common.DatabricksClient) error {
   var e Example
   common.DataToStructPointer(d, exampleSchema, &e)
   return NewExampleApi(ctx, c).Update(d.Id(), e)
  },
  Delete: func(ctx context.Context, d *schema.ResourceData, c *common.DatabricksClient) error {
   return NewExampleApi(ctx, c).Delete(d.Id())
  },
 }.ToResource()
}
```

*Add the resource to the top-level provider.* Simply add the resource to the provider definition in `provider/provider.go`.

*Write unit tests for your resource.* To write your unit tests, you can make use of `ResourceFixture` and `HTTPFixture` structs defined in the `qa` package. This starts a fake HTTP server, asserting that your resource provider generates the correct request for a given HCL template body for your resource. Update tests should have `InstanceState` field in order to test various corner-cases, like `ForceNew` schemas. It's possible to expect fixture to require new resource by specifying `RequiresNew` field. With the help of `qa.ResourceCornerCases` and `qa.ResourceFixture` one can achieve 100% code coverage for all of the new code.

A simple example:

```go
func TestExampleCornerCases(t *testing.T) {
 qa.ResourceCornerCases(t, ResourceExample())
}

func TestExampleResourceCreate(t *testing.T) {
 qa.ResourceFixture{
  Fixtures: []qa.HTTPFixture{
   {
    Method:          "POST",
    Resource:        "/api/2.0/example",
    ExpectedRequest: Example{
     TheField: Field{
      A: "test",
     },
    },
    Response: map[string]interface{} {
     "id": "abcd",
     "the_field": map[string]interface{} {
      "a": "test",
     },
    },
   },
   {
    Method:   "GET",
    Resource: "/api/2.0/example/abcd",
    Response: map[string]interface{}{
     "id":    "abcd",
     "the_field": map[string]interface{} {
      "a": "test",
     },
    },
   },
  },
  Create:   true,
  Resource: ResourceExample(),
  HCL: `the_field {
   a = "test"
  }`,
 }.ApplyNoError(t)
}
```

*Write acceptance tests.* These are E2E tests which run terraform against the live cloud and Databricks APIs. For these, you can use the `Step` helpers defined in the `internal/acceptance` package. An example:

```go
func TestAccSecretAclResource(t *testing.T) {
 WorkspaceLevel(t, Step{
  Template: `
  resource "databricks_group" "ds" {
   display_name = "data-scientists-{var.RANDOM}"
  }
  resource "databricks_secret_scope" "app" {
   name = "app-{var.RANDOM}"
  }
  resource "databricks_secret_acl" "ds_can_read_app" {
   principal = databricks_group.ds.display_name
   permission = "READ"
   scope = databricks_secret_scope.app.name
  }`,
  Check: func(s *terraform.State) error {
   w := databricks.Must(databricks.NewWorkspaceClient())

   ctx := context.Background()
   me, err := w.CurrentUser.Me(ctx)
   require.NoError(t, err)

   scope := s.RootModule().Resources["databricks_secret_scope.app"].Primary.ID
   acls, err := w.Secrets.ListAclsByScope(ctx, scope)
   require.NoError(t, err)
   assert.Equal(t, 2, len(acls.Items))
   m := map[string]string{}
   for _, acl := range acls.Items {
    m[acl.Principal] = string(acl.Permission)
   }

   group := s.RootModule().Resources["databricks_group.ds"].Primary.Attributes["display_name"]
   require.Contains(t, m, group)
   assert.Equal(t, "READ", m[group])
   assert.Equal(t, "MANAGE", m[me.UserName])
   return nil
  },
 })
}
```

## Testing

- [Integration tests](scripts/README.md) should be run at a client level against both azure and aws to maintain sdk parity against both apis.
- Terraform acceptance tests should be run against both aws and azure to maintain parity of provider between both cloud services
- Consider test functions as scenarios, that you are debugging from IDE when specific issues arise. Test tables are discouraged. Single-use functions in tests are discouraged, unless resource definitions they make are longer than 80 lines.
- All tests should be capable of repeatedly running on "dirty" environment, which means not requiring a new clean environment every time the test runs.
- All tests should re-use compute resources whenever possible.
- Prefer `require.NoError` (stops the test on error) to `assert.NoError` (continues the test on error) when checking the results.

## Code conventions

- Files should not be larger than 600 lines
- Single function should fit to be seen on 13" screen: no more than 40 lines of code. Only exception to this rule is `*_test.go` files.
- There should be no unnecessary package exports: no structs & types with leading capital letter, unless they are of value outside of the package.
- `fmt.Sprintf` with more than 4 placeholders is considered too complex to maintain. Should be avoided at all cost. Use `qa.EnvironmentTemplate(t, "This is {env.DATABRICKS_HOST} with {var.RANDOM} name.")` instead
- Import statements should all be first ordered by "GoLang internal", "Vendor packages" and then "current provider packages". Within those sections imports must follow alphabetical order.

## Linting

Please use makefile for linting. If you run `staticcheck` by itself it will fail due to different tags containing same functions.
So please run `make lint` instead.

## Developing with Visual Studio Code Devcontainers

NOTE: This use of devcontainers for terraform-provider-databricks development is **experimental** and not officially supported by Databricks

This project has configuration for working with [Visual Studio Code Devcontainers](https://code.visualstudio.com/docs/remote/containers) - this allows you to containerize your development prerequisites (e.g. golang, terraform). To use this you will need [Visual Studio Code](https://code.visualstudio.com/) and [Docker](https://www.docker.com/products/docker-desktop).

To get started, clone this repo and open the folder with Visual Studio Code. If you don't have the [Remote Development extension](https://marketplace.visualstudio.com/items?itemName=ms-vscode-remote.vscode-remote-extensionpack) then you should be prompted to install it.

Once the folder is loaded and the extension is installed you should be prompted to re-open the folder in a devcontainer. This will built and run the container image with the correct tools (and versions) ready to start working on and building the code. The in-built terminal will launch a shell inside the container for running `make` commands etc.

See the docs for more details on working with [devcontainers](https://code.visualstudio.com/docs/remote/containers).<|MERGE_RESOLUTION|>--- conflicted
+++ resolved
@@ -119,26 +119,16 @@
 - `sdkv2`: Contains the changes specific to SDKv2. This package shouldn't depend on pluginfw or common.
 
 ### Adding a new resource
-<<<<<<< HEAD
-1. Check if the directory for this particular resource exists under `internal/providers/pluginfw/resources`, if not create the directory eg: `cluster`, `volume` etc... Please note: Resources and Data sources are organized under the same package for that service.
+1. Check if the directory for this particular resource exists under `internal/providers/pluginfw/products`, if not create the directory eg: `cluster`, `volume` etc... Please note: Resources and Data sources are organized under the same package for that service.
 2. Create a file with resource_resource-name.go and write the CRUD methods, schema for that resource. For reference, please take a look at existing resources eg: `resource_quality_monitor.go`. Make sure to set the user agent in all the CRUD methods. In the `Metadata()`, if the resource is to be used as default, use the method `GetDatabricksProductionName()` else use `GetDatabricksStagingName()` which suffixes the name with `_pluginframework`. 
-=======
-1. Check if the directory for this particular resource exists under `internal/providers/plugnifw/products`, if not create the directory eg: `cluster`, `volume` etc... Please note: Resources and Data sources are organized under the same package for that service.
-2. Create a file with resource_resource-name.go and write the CRUD methods, schema for that resource. For reference, please take a look at existing resources eg: `resource_quality_monitor.go`
->>>>>>> 6e7ca4c9
 3. Create a file with `resource_resource-name_acc_test.go` and add integration tests here.
 4. Create a file with `resource_resource-name_test.go` and add unit tests here. Note: Please make sure to abstract specific method of the resource so they are unit test friendly and not testing internal part of terraform plugin framework library. You can compare the diagnostics, for example: please take a look at: `data_cluster_test.go` 
 5. Add the resource under `internal/providers/pluginfw/pluginfw.go` in `Resources()` method. Please update the list so that it stays in alphabetically sorted order.
 6. Create a PR and send it for review. 
 
 ### Adding a new data source
-<<<<<<< HEAD
-1. Check if the directory for this particular datasource exists under `internal/providers/pluginfw/resources`, if not create the directory eg: `cluster`, `volume` etc... Please note: Resources and Data sources are organized under the same package for that service.
+1. Check if the directory for this particular datasource exists under `internal/providers/pluginfw/products`, if not create the directory eg: `cluster`, `volume` etc... Please note: Resources and Data sources are organized under the same package for that service.
 2. Create a file with `data_resource-name.go` and write the CRUD methods, schema for that data source. For reference, please take a look at existing data sources eg: `data_cluster.go`. Make sure to set the user agent in the READ method. In the `Metadata()`, if the resource is to be used as default, use the method `GetDatabricksProductionName()` else use `GetDatabricksStagingName()` which suffixes the name with `_pluginframework`. 
-=======
-1. Check if the directory for this particular datasource exists under `internal/providers/plugnifw/products`, if not create the directory eg: `cluster`, `volume` etc... Please note: Resources and Data sources are organized under the same package for that service.
-2. Create a file with `data_resource-name.go` and write the CRUD methods, schema for that data source. For reference, please take a look at existing data sources eg: `data_cluster.go`
->>>>>>> 6e7ca4c9
 3. Create a file with `data_resource-name_acc_test.go` and add integration tests here.
 4. Create a file with `data_resource-name_test.go` and add unit tests here. Note: Please make sure to abstract specific method of the resource so they are unit test friendly and not testing internal part of terraform plugin framework library. You can compare the diagnostics, for example: please take a look at: `data_cluster_test.go` 
 5. Add the resource under `internal/providers/pluginfw/pluginfw.go` in `DataSources()` method. Please update the list so that it stays in alphabetically sorted order.
