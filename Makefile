--- conflicted
+++ resolved
@@ -81,12 +81,9 @@
 docker-it:
 	docker build -t databricks-terrafrom/test -f scripts/Dockerfile .
 
-<<<<<<< HEAD
-=======
 schema:
 	@/bin/bash scripts/print-schema.sh
 
->>>>>>> 02b4d2c7
 diff-schema:
 	@/bin/bash scripts/diff-schema.sh
 
