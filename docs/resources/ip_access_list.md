---
subcategory: "Security"
---
# databricks_ip_access_list Resource

Security-conscious enterprises that use cloud SaaS applications need to restrict access to their own employees. Authentication helps to prove user identity, but that does not enforce network location of the users. Accessing a cloud service from an unsecured network can pose security risks to an enterprise, especially when the user may have authorized access to sensitive or personal data. Enterprise network perimeters apply security policies and limit access to external services (for example, firewalls, proxies, DLP, and logging), so access beyond these controls are assumed to be untrusted. Please see [IP Access List](https://docs.databricks.com/security/network/ip-access-list.html) for full feature documentation.

<<<<<<< HEAD
This resource supports both IP access lists for workspaces and IP access lists for the account console.

-> **Note** The total number of IP addresses and CIDR scopes provided across all ACL Lists in a workspace can not exceed 1000.  Refer to the docs above for specifics.
=======
-> The total number of IP addresses and CIDR scopes provided across all ACL Lists in a workspace can not exceed 1000.  Refer to the docs above for specifics.
>>>>>>> 8f68baad

## Example Usage

Creating IP Access lists for the account console

```hcl
provider "databricks" {
  // other configuration
  host       = "https://accounts.cloud.databricks.com"
  account_id = "<databricks account id>"
}
resource "databricks_ip_access_list" "allowed-list" {
  label     = "allow_in"
  list_type = "ALLOW"
  ip_addresses = [
    "1.1.1.1",
    "1.2.3.0/24",
    "1.2.5.0/24"
  ]
}
```

Creating IP Access lists for a workspace

```hcl
resource "databricks_workspace_conf" "this" {
  custom_config = {
    "enableIpAccessLists" = true
  }
}

resource "databricks_ip_access_list" "allowed-list" {
  label     = "allow_in"
  list_type = "ALLOW"
  ip_addresses = [
    "1.1.1.1",
    "1.2.3.0/24",
    "1.2.5.0/24"
  ]
  depends_on = [databricks_workspace_conf.this]
}
```

## Argument Reference

The following arguments are supported:

* `list_type` -  Can only be "ALLOW" or "BLOCK".
* `ip_addresses` - A string list of IP addresses and CIDR ranges.
* `label` -  This is the display name for the given IP ACL List.
* `enabled` - (Optional) Boolean `true` or `false` indicating whether this list should be active.  Defaults to `true`

## Attribute Reference

In addition to all arguments above, the following attributes are exported:

* `id` - Canonical unique identifier for the IP Access List, same as `list_id`.
* `list_id` - Canonical unique identifier for the IP Access List.

## Import

The databricks_ip_access_list can be imported using id:

```bash
terraform import databricks_ip_access_list.this <list-id>
```

## Related Resources

The following resources are often used in the same context:

* [End to end workspace management](../guides/workspace-management.md) guide.
* [Provisioning AWS Databricks workspaces with a Hub & Spoke firewall for data exfiltration protection](../guides/aws-e2-firewall-hub-and-spoke.md) guide.
* [databricks_mws_networks](mws_networks.md) to [configure VPC](https://docs.databricks.com/administration-guide/cloud-configurations/aws/customer-managed-vpc.html) & subnets for new workspaces within AWS.
* [databricks_mws_private_access_settings](mws_private_access_settings.md) to create a [Private Access Setting](https://docs.databricks.com/administration-guide/cloud-configurations/aws/privatelink.html#step-5-create-a-private-access-settings-configuration-using-the-databricks-account-api) that can be used as part of a [databricks_mws_workspaces](mws_workspaces.md) resource to create a [Databricks Workspace that leverages AWS PrivateLink](https://docs.databricks.com/administration-guide/cloud-configurations/aws/privatelink.html).
* [databricks_permissions](permissions.md) to manage [access control](https://docs.databricks.com/security/access-control/index.html) in Databricks workspace.
* [databricks_sql_permissions](sql_permissions.md) to manage data object access control lists in Databricks workspaces for things like tables, views, databases, and [more](https://docs.databricks.com/security/access-control/table-acls/object-privileges.html).<|MERGE_RESOLUTION|>--- conflicted
+++ resolved
@@ -5,13 +5,9 @@
 
 Security-conscious enterprises that use cloud SaaS applications need to restrict access to their own employees. Authentication helps to prove user identity, but that does not enforce network location of the users. Accessing a cloud service from an unsecured network can pose security risks to an enterprise, especially when the user may have authorized access to sensitive or personal data. Enterprise network perimeters apply security policies and limit access to external services (for example, firewalls, proxies, DLP, and logging), so access beyond these controls are assumed to be untrusted. Please see [IP Access List](https://docs.databricks.com/security/network/ip-access-list.html) for full feature documentation.
 
-<<<<<<< HEAD
-This resource supports both IP access lists for workspaces and IP access lists for the account console.
+-> This resource supports both IP access lists for workspaces and IP access lists for the account console.
 
 -> **Note** The total number of IP addresses and CIDR scopes provided across all ACL Lists in a workspace can not exceed 1000.  Refer to the docs above for specifics.
-=======
--> The total number of IP addresses and CIDR scopes provided across all ACL Lists in a workspace can not exceed 1000.  Refer to the docs above for specifics.
->>>>>>> 8f68baad
 
 ## Example Usage
 
