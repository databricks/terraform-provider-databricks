package catalog

import (
	"context"
	"fmt"
	"log"
	"reflect"
	"strings"
	"time"

	"github.com/databricks/databricks-sdk-go/apierr"
	"github.com/databricks/databricks-sdk-go/service/compute"
	"github.com/databricks/databricks-sdk-go/service/sql"
	"github.com/databricks/terraform-provider-databricks/clusters"
	"github.com/databricks/terraform-provider-databricks/common"

	"github.com/hashicorp/terraform-plugin-sdk/v2/helper/schema"
)

type SqlColumnInfo struct {
	Name     string `json:"name"`
	Type     string `json:"type_text" tf:"alias:type"`
	Comment  string `json:"comment,omitempty"`
	Nullable bool   `json:"nullable,omitempty" tf:"default:true"`
}

type SqlTableInfo struct {
	Name                  string            `json:"name"`
	CatalogName           string            `json:"catalog_name" tf:"force_new"`
	SchemaName            string            `json:"schema_name" tf:"force_new"`
	TableType             string            `json:"table_type" tf:"force_new"`
	DataSourceFormat      string            `json:"data_source_format,omitempty" tf:"force_new"`
	ColumnInfos           []SqlColumnInfo   `json:"columns,omitempty" tf:"alias:column,computed,force_new"`
	StorageLocation       string            `json:"storage_location,omitempty" tf:"suppress_diff"`
	StorageCredentialName string            `json:"storage_credential_name,omitempty" tf:"force_new"`
	ViewDefinition        string            `json:"view_definition,omitempty"`
	Comment               string            `json:"comment,omitempty"`
	Properties            map[string]string `json:"properties,omitempty" tf:"computed"`
	ClusterID             string            `json:"cluster_id,omitempty" tf:"computed"`
	WarehouseID           string            `json:"warehouse_id,omitempty" tf:"computed"`

	exec    common.CommandExecutor
	sqlExec *sql.StatementExecutionAPI
}

type SqlTablesAPI struct {
	client  *common.DatabricksClient
	context context.Context
}

func NewSqlTablesAPI(ctx context.Context, m any) SqlTablesAPI {
	return SqlTablesAPI{m.(*common.DatabricksClient), context.WithValue(ctx, common.Api, common.API_2_1)}
}

func (a SqlTablesAPI) getTable(name string) (ti SqlTableInfo, err error) {
	err = a.client.Get(a.context, "/unity-catalog/tables/"+name, nil, &ti)
	return
}

func (ti *SqlTableInfo) FullName() string {
	return fmt.Sprintf("%s.%s.%s", ti.CatalogName, ti.SchemaName, ti.Name)
}

// These properties are added automatically
// If we do not customize the diff using these then terraform will constantly try to remove them
// `properties` is essentially a "partially" computed field
// This needs to be replaced with something a bit more robust in the future
func sqlTableIsManagedProperty(key string) bool {
	managedProps := map[string]bool{
		"delta.lastCommitTimestamp":                                true,
		"delta.lastUpdateVersion":                                  true,
		"delta.minReaderVersion":                                   true,
		"delta.minWriterVersion":                                   true,
		"view.catalogAndNamespace.numParts":                        true,
		"view.catalogAndNamespace.part.0":                          true,
		"view.catalogAndNamespace.part.1":                          true,
		"view.query.out.col.0":                                     true,
		"view.query.out.numCols":                                   true,
		"view.referredTempFunctionsNames":                          true,
		"view.referredTempViewNames":                               true,
		"view.sqlConfig.spark.sql.hive.convertCTAS":                true,
		"view.sqlConfig.spark.sql.legacy.createHiveTableByDefault": true,
		"view.sqlConfig.spark.sql.parquet.compression.codec":       true,
		"view.sqlConfig.spark.sql.session.timeZone":                true,
		"view.sqlConfig.spark.sql.sources.commitProtocolClass":     true,
		"view.sqlConfig.spark.sql.sources.default":                 true,
		"view.sqlConfig.spark.sql.streaming.stopTimeout":           true,
	}
	return managedProps[key]
}

func (ti *SqlTableInfo) initCluster(ctx context.Context, d *schema.ResourceData, c *common.DatabricksClient) (err error) {
	defaultClusterName := "terraform-sql-table"
	clustersAPI := clusters.NewClustersAPI(ctx, c)

	if ci, ok := d.GetOk("cluster_id"); ok {
		ti.ClusterID = ci.(string)
	} else if wi, ok := d.GetOk("warehouse_id"); ok {
		ti.WarehouseID = wi.(string)
	} else {
		ti.ClusterID, err = ti.getOrCreateCluster(defaultClusterName, clustersAPI)
		if err != nil {
			return
		}
	}
	if ti.WarehouseID == "" {
		_, err = clustersAPI.StartAndGetInfo(ti.ClusterID)
		if apierr.IsMissing(err) {
			// cluster that was previously in a tfstate was deleted
			ti.ClusterID, err = ti.getOrCreateCluster(defaultClusterName, clustersAPI)
			if err != nil {
				return
			}
			_, err = clustersAPI.StartAndGetInfo(ti.ClusterID)
		}
		if err != nil {
			return
		}
	}
	ti.exec = c.CommandExecutor(ctx)
	w, err := c.WorkspaceClient()
	if err != nil {
		return err
	}
	ti.sqlExec = w.StatementExecution
	return nil
}

func (ti *SqlTableInfo) getOrCreateCluster(clusterName string, clustersAPI clusters.ClustersAPI) (string, error) {
	sparkVersion := clustersAPI.LatestSparkVersionOrDefault(clusters.SparkVersionRequest{
		Latest: true,
	})
	nodeType := clustersAPI.GetSmallestNodeType(compute.NodeTypeRequest{LocalDisk: true})
	aclCluster, err := clustersAPI.GetOrCreateRunningCluster(
		clusterName, clusters.Cluster{
			ClusterName:            clusterName,
			SparkVersion:           sparkVersion,
			NodeTypeID:             nodeType,
			AutoterminationMinutes: 10,
			DataSecurityMode:       "SINGLE_USER",
			SparkConf: map[string]string{
				"spark.databricks.cluster.profile": "singleNode",
				"spark.master":                     "local[*]",
			},
			CustomTags: map[string]string{
				"ResourceClass": "SingleNode",
			},
		})
	if err != nil {
		return "", err
	}
	return aclCluster.ClusterID, nil
}

func (ti *SqlTableInfo) serializeColumnInfo(col SqlColumnInfo) string {
	notNull := ""
	if !col.Nullable {
		notNull = " NOT NULL"
	}

	comment := ""
	if col.Comment != "" {
		comment = fmt.Sprintf(" COMMENT %s", col.Comment)
	}
	return fmt.Sprintf("%s %s%s%s", col.Name, col.Type, notNull, comment) // id INT NOT NULL COMMENT something
}

func (ti *SqlTableInfo) serializeColumnInfos() string {
	columnFragments := make([]string, len(ti.ColumnInfos))
	for i, col := range ti.ColumnInfos {
		columnFragments[i] = ti.serializeColumnInfo(col)
	}
	return strings.Join(columnFragments[:], ", ") // id INT NOT NULL, name STRING, age INT
}

func (ti *SqlTableInfo) serializeProperties() string {
	propsMap := make([]string, 0, len(ti.Properties))
	for key, value := range ti.Properties {
		if !sqlTableIsManagedProperty(key) {
			propsMap = append(propsMap, fmt.Sprintf("'%s'='%s'", key, value))
		}
	}
	return strings.Join(propsMap[:], ", ") // 'foo'='bar', 'this'='that'
}

func (ti *SqlTableInfo) buildLocationStatement() string {
	statements := make([]string, 0, 10)
	statements = append(statements, fmt.Sprintf("LOCATION '%s'", ti.StorageLocation)) // LOCATION '/mnt/csv_files'

	if ti.StorageCredentialName != "" {
		statements = append(statements, fmt.Sprintf(" WITH (CREDENTIAL `%s`)", ti.StorageCredentialName))
	}
	return strings.Join(statements, "")
}

func (ti *SqlTableInfo) getTableTypeString() string {
	if ti.TableType == "VIEW" {
		return "VIEW"
	}
	return "TABLE"
}

func (ti *SqlTableInfo) buildTableCreateStatement() string {
	statements := make([]string, 0, 10)

	isView := ti.TableType == "VIEW"

	externalFragment := ""
	if ti.TableType == "EXTERNAL" {
		externalFragment = "EXTERNAL "
	}

	createType := ti.getTableTypeString()

	statements = append(statements, fmt.Sprintf("CREATE %s%s %s", externalFragment, createType, ti.FullName()))

	if len(ti.ColumnInfos) > 0 {
		statements = append(statements, fmt.Sprintf(" (%s)", ti.serializeColumnInfos()))
	}

	if !isView {
		if ti.DataSourceFormat != "" {
			statements = append(statements, fmt.Sprintf("\nUSING %s", ti.DataSourceFormat)) // USING CSV
		}
	}

	if ti.Comment != "" {
		statements = append(statements, fmt.Sprintf("\nCOMMENT '%s'", ti.Comment)) // COMMENT 'this is a comment'
	}

	if len(ti.Properties) > 0 {
		statements = append(statements, fmt.Sprintf("\nTBLPROPERTIES (%s)", ti.serializeProperties())) // TBLPROPERTIES ('foo'='bar')
	}

	if !isView {
		if ti.StorageLocation != "" {
			statements = append(statements, "\n"+ti.buildLocationStatement())
		}
	} else {
		statements = append(statements, fmt.Sprintf("\nAS %s", ti.ViewDefinition))
	}

	statements = append(statements, ";")

	return strings.Join(statements, "")
}

func (ti *SqlTableInfo) diff(oldti *SqlTableInfo) ([]string, error) {
	statements := make([]string, 0)
	typestring := ti.getTableTypeString()

	if ti.TableType == "VIEW" {
		// View only attributes
		if ti.ViewDefinition != oldti.ViewDefinition {
			statements = append(statements, fmt.Sprintf("ALTER VIEW %s AS %s", ti.FullName(), ti.ViewDefinition))
		}
	} else {
		// Table only attributes
		if ti.StorageLocation != oldti.StorageLocation {
			statements = append(statements, fmt.Sprintf("ALTER TABLE %s SET %s", ti.FullName(), ti.buildLocationStatement()))
		}
	}

	// Attributes common to both views and tables
	if ti.Comment != oldti.Comment {
		statements = append(statements, fmt.Sprintf("COMMENT ON %s %s IS '%s'", typestring, ti.FullName(), ti.Comment))
	}

	if !reflect.DeepEqual(ti.Properties, oldti.Properties) {
		// First handle removal of properties
		removeProps := make([]string, 0)
		for key := range oldti.Properties {
			if _, ok := ti.Properties[key]; !ok {
				removeProps = append(removeProps, key)
			}
		}
		if len(removeProps) > 0 {
			statements = append(statements, fmt.Sprintf("ALTER %s %s UNSET TBLPROPERTIES IF EXISTS (%s)", typestring, ti.FullName(), strings.Join(removeProps, ",")))
		}
		// Next handle property changes and additions
		statements = append(statements, fmt.Sprintf("ALTER %s %s SET TBLPROPERTIES (%s)", typestring, ti.FullName(), ti.serializeProperties()))
	}

	return statements, nil
}

func (ti *SqlTableInfo) updateTable(oldti *SqlTableInfo) error {
	statements, err := ti.diff(oldti)
	if err != nil {
		return err
	}
	for _, statement := range statements {
		err = ti.applySql(statement)
		if err != nil {
			return err
		}
	}
	return nil
}

func (ti *SqlTableInfo) createTable() error {
	return ti.applySql(ti.buildTableCreateStatement())
}

func (ti *SqlTableInfo) deleteTable() error {
	return ti.applySql(fmt.Sprintf("DROP %s %s", ti.getTableTypeString(), ti.FullName()))
}

func (ti *SqlTableInfo) applySql(sqlQuery string) error {
	log.Printf("[INFO] Executing Sql: %s", sqlQuery)
	if ti.WarehouseID != "" {
		execCtx, cancel := context.WithTimeout(context.Background(), time.Second*10)
		defer cancel()
		sqlRes, err := ti.sqlExec.ExecuteStatement(execCtx, sql.ExecuteStatementRequest{
			Statement:   sqlQuery,
			WaitTimeout: "10s",
			WarehouseId: ti.WarehouseID,
		})
		if err != nil {
			return err
		}
		if sqlRes.Status.State != "SUCCEEDED" {
			return fmt.Errorf("statement failed to execute: %s", sqlRes.Status.State)
		}
		return nil
	}

	r := ti.exec.Execute(ti.ClusterID, "sql", sqlQuery)
	if !r.Failed() {
		return nil
	}
	return fmt.Errorf("cannot execute %s: %s", sqlQuery, r.Error())
}

func ResourceSqlTable() *schema.Resource {
	tableSchema := common.StructToSchema(SqlTableInfo{},
		func(s map[string]*schema.Schema) map[string]*schema.Schema {
			s["data_source_format"].DiffSuppressFunc = func(k, old, new string, d *schema.ResourceData) bool {
				if new == "" {
					return true
				}
				return strings.EqualFold(strings.ToLower(old), strings.ToLower(new))
			}
<<<<<<< HEAD
			s["cluster_id"].ConflictsWith = []string{"warehouse_id"}
			s["warehouse_id"].ConflictsWith = []string{"cluster_id"}
=======
			s["storage_location"].DiffSuppressFunc = ucDirectoryPathSuppressDiff
>>>>>>> 4f24b95c
			return s
		})
	return common.Resource{
		Schema: tableSchema,
		CustomizeDiff: func(ctx context.Context, d *schema.ResourceDiff) error {
			if d.HasChange("properties") {
				old, new := d.GetChange("properties")
				oldProps := old.(map[string]any)
				newProps := new.(map[string]any)
				for key := range oldProps {
					if _, ok := newProps[key]; !ok {
						if sqlTableIsManagedProperty(key) {
							newProps[key] = oldProps[key]
						}
					}
				}
				d.SetNew("properties", newProps)
			}
			// No support yet for changing the COMMENT on a VIEW
			// Once added this can be removed
			if d.HasChange("comment") && d.Get("table_type") == "VIEW" {
				d.ForceNew("comment")
			}
			return nil
		},
		Create: func(ctx context.Context, d *schema.ResourceData, c *common.DatabricksClient) error {
			var ti = new(SqlTableInfo)
			common.DataToStructPointer(d, tableSchema, ti)
			if err := ti.initCluster(ctx, d, c); err != nil {
				return err
			}
			if err := ti.createTable(); err != nil {
				return err
			}
			d.SetId(ti.FullName())
			return nil
		},
		Read: func(ctx context.Context, d *schema.ResourceData, c *common.DatabricksClient) error {
			ti, err := NewSqlTablesAPI(ctx, c).getTable(d.Id())
			if err != nil {
				return err
			}
			return common.StructToData(ti, tableSchema, d)
		},
		Update: func(ctx context.Context, d *schema.ResourceData, c *common.DatabricksClient) error {
			var newti = new(SqlTableInfo)
			common.DataToStructPointer(d, tableSchema, newti)
			if err := newti.initCluster(ctx, d, c); err != nil {
				return err
			}
			oldti, err := NewSqlTablesAPI(ctx, c).getTable(d.Id())
			if err != nil {
				return err
			}
			return newti.updateTable(&oldti)
		},
		Delete: func(ctx context.Context, d *schema.ResourceData, c *common.DatabricksClient) error {
			var ti = new(SqlTableInfo)
			common.DataToStructPointer(d, tableSchema, ti)
			if err := ti.initCluster(ctx, d, c); err != nil {
				return err
			}
			return ti.deleteTable()
		},
	}.ToResource()
}<|MERGE_RESOLUTION|>--- conflicted
+++ resolved
@@ -341,12 +341,9 @@
 				}
 				return strings.EqualFold(strings.ToLower(old), strings.ToLower(new))
 			}
-<<<<<<< HEAD
 			s["cluster_id"].ConflictsWith = []string{"warehouse_id"}
 			s["warehouse_id"].ConflictsWith = []string{"cluster_id"}
-=======
 			s["storage_location"].DiffSuppressFunc = ucDirectoryPathSuppressDiff
->>>>>>> 4f24b95c
 			return s
 		})
 	return common.Resource{
