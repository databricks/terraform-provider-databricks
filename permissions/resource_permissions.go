package permissions

import (
	"context"
	"errors"
	"fmt"
	"log"
	"path"
	"strconv"
	"strings"

	"github.com/databricks/databricks-sdk-go"
	"github.com/databricks/databricks-sdk-go/apierr"
	"github.com/databricks/terraform-provider-databricks/common"

	"github.com/hashicorp/terraform-plugin-sdk/v2/helper/schema"
)

// ObjectACL is a structure to generically describe access control
type ObjectACL struct {
	ObjectID          string          `json:"object_id,omitempty"`
	ObjectType        string          `json:"object_type,omitempty"`
	AccessControlList []AccessControl `json:"access_control_list"`
}

// AccessControl is a structure to describe user/group permissions
type AccessControl struct {
	UserName             string       `json:"user_name,omitempty"`
	GroupName            string       `json:"group_name,omitempty"`
	ServicePrincipalName string       `json:"service_principal_name,omitempty"`
	AllPermissions       []Permission `json:"all_permissions,omitempty"`

	// SQLA entities don't use the `all_permissions` nesting, but rather a simple
	// top level string with the permission level when retrieving permissions.
	PermissionLevel string `json:"permission_level,omitempty"`
}

func (ac AccessControl) toAccessControlChange() (AccessControlChange, bool) {
	for _, permission := range ac.AllPermissions {
		if permission.Inherited {
			continue
		}
		return AccessControlChange{
			PermissionLevel:      permission.PermissionLevel,
			UserName:             ac.UserName,
			GroupName:            ac.GroupName,
			ServicePrincipalName: ac.ServicePrincipalName,
		}, true
	}
	if ac.PermissionLevel != "" {
		return AccessControlChange{
			PermissionLevel:      ac.PermissionLevel,
			UserName:             ac.UserName,
			GroupName:            ac.GroupName,
			ServicePrincipalName: ac.ServicePrincipalName,
		}, true
	}
	return AccessControlChange{}, false
}

func (ac AccessControl) String() string {
	return fmt.Sprintf("%s%s%s%v", ac.GroupName, ac.UserName, ac.ServicePrincipalName, ac.AllPermissions)
}

// Permission is a structure to describe permission level
type Permission struct {
	PermissionLevel     string   `json:"permission_level"`
	Inherited           bool     `json:"inherited,omitempty"`
	InheritedFromObject []string `json:"inherited_from_object,omitempty"`
}

func (p Permission) String() string {
	if len(p.InheritedFromObject) > 0 {
		return fmt.Sprintf("%s (from %s)", p.PermissionLevel, p.InheritedFromObject)
	}
	return p.PermissionLevel
}

// AccessControlChangeList is wrapper around ACL changes for REST API
type AccessControlChangeList struct {
	AccessControlList []AccessControlChange `json:"access_control_list"`
}

// AccessControlChange is API wrapper for changing permissions
type AccessControlChange struct {
	UserName             string `json:"user_name,omitempty"`
	GroupName            string `json:"group_name,omitempty"`
	ServicePrincipalName string `json:"service_principal_name,omitempty"`
	PermissionLevel      string `json:"permission_level"`
}

func (acc AccessControlChange) String() string {
	return fmt.Sprintf("%v%v%v %s", acc.UserName, acc.GroupName, acc.ServicePrincipalName,
		acc.PermissionLevel)
}

// NewPermissionsAPI creates PermissionsAPI instance from provider meta
func NewPermissionsAPI(ctx context.Context, m any) PermissionsAPI {
	return PermissionsAPI{
		client:  m.(*common.DatabricksClient),
		context: ctx,
	}
}

// PermissionsAPI exposes general permission related methods
type PermissionsAPI struct {
	client  *common.DatabricksClient
	context context.Context
}

func isDbsqlPermissionsWorkaroundNecessary(objectID string) bool {
	return strings.HasPrefix(objectID, "/sql/") && !strings.HasPrefix(objectID, "/sql/warehouses")
}

func urlPathForObjectID(objectID string) string {
	if isDbsqlPermissionsWorkaroundNecessary(objectID) {
		// Permissions for SQLA entities are routed differently from the others.
		return "/preview/sql/permissions" + objectID[4:]
	}
	return "/permissions" + objectID
}

// As described in https://github.com/databricks/terraform-provider-databricks/issues/1504,
// certain object types require that we explicitly grant the calling user CAN_MANAGE
// permissions when POSTing permissions changes through the REST API, to avoid accidentally
// revoking the calling user's ability to manage the current object.
func (a PermissionsAPI) shouldExplicitlyGrantCallingUserManagePermissions(objectID string) bool {
	for _, prefix := range [...]string{"/registered-models/", "/clusters/", "/instance-pools/", "/serving-endpoints/", "/queries/", "/sql/warehouses"} {
		if strings.HasPrefix(objectID, prefix) {
			return true
		}
	}
	return isDbsqlPermissionsWorkaroundNecessary(objectID)
}

func isOwnershipWorkaroundNecessary(objectID string) bool {
	return strings.HasPrefix(objectID, "/jobs") || strings.HasPrefix(objectID, "/pipelines") || strings.HasPrefix(objectID, "/sql/warehouses")
}

// Suppress the error if it is 404
func ignoreNotFound(err error) error {
	var apiErr *apierr.APIError
	if !errors.As(err, &apiErr) {
		return err
	}
	if apiErr.StatusCode == 404 {
		return nil
	}
	if strings.Contains(apiErr.Message, "does not exist.") {
		return nil
	}
	return err
}

func (a PermissionsAPI) getObjectCreator(objectID string) (string, error) {
	w, err := a.client.WorkspaceClient()
	if err != nil {
		return "", err
	}
	if strings.HasPrefix(objectID, "/jobs") {
		jobId, err := strconv.ParseInt(strings.ReplaceAll(objectID, "/jobs/", ""), 10, 64)
		if err != nil {
			return "", err
		}
		job, err := w.Jobs.GetByJobId(a.context, jobId)
		if err != nil {
			return "", ignoreNotFound(err)
		}
		return job.CreatorUserName, nil
	} else if strings.HasPrefix(objectID, "/pipelines") {
		pipeline, err := w.Pipelines.GetByPipelineId(a.context, strings.ReplaceAll(objectID, "/pipelines/", ""))
		if err != nil {
			return "", ignoreNotFound(err)
		}
		return pipeline.CreatorUserName, nil
	} else if strings.HasPrefix(objectID, "/sql/warehouses") {
		warehouse, err := w.Warehouses.GetById(a.context, strings.ReplaceAll(objectID, "/sql/warehouses/", ""))
		if err != nil {
			return "", ignoreNotFound(err)
		}
		return warehouse.CreatorName, nil
	}
	return "", nil
}

func (a PermissionsAPI) ensureCurrentUserCanManageObject(objectID string, objectACL AccessControlChangeList) (AccessControlChangeList, error) {
	if !a.shouldExplicitlyGrantCallingUserManagePermissions(objectID) {
		return objectACL, nil
	}
	w, err := a.client.WorkspaceClient()
	if err != nil {
		return objectACL, err
	}
	me, err := w.CurrentUser.Me(a.context)
	if err != nil {
		return objectACL, err
	}
	objectACL.AccessControlList = append(objectACL.AccessControlList, AccessControlChange{
		UserName:        me.UserName,
		PermissionLevel: "CAN_MANAGE",
	})
	return objectACL, nil
}

// Helper function for applying permissions changes. Ensures that
// we select the correct HTTP method based on the object type and preserve the calling
// user's ability to manage the specified object when applying permissions changes.
func (a PermissionsAPI) put(objectID string, objectACL AccessControlChangeList) error {
	objectACL, err := a.ensureCurrentUserCanManageObject(objectID, objectACL)
	if err != nil {
		return err
	}
	if isDbsqlPermissionsWorkaroundNecessary(objectID) {
		// SQLA entities use POST for permission updates.
		return a.client.Post(a.context, urlPathForObjectID(objectID), objectACL, nil)
	}
	log.Printf("[DEBUG] PUT %s %v", objectID, objectACL)
	return a.client.Put(a.context, urlPathForObjectID(objectID), objectACL)
}

// safePutWithOwner is a workaround for the limitation where warehouse without owners cannot have IS_OWNER set
func (a PermissionsAPI) safePutWithOwner(objectID string, objectACL AccessControlChangeList, originalAcl []AccessControlChange) error {
	err := a.put(objectID, objectACL)
	if err != nil {
		if strings.Contains(err.Error(), "with no existing owner must provide a new owner") {
			objectACL.AccessControlList = originalAcl
			return a.put(objectID, objectACL)
		}
		return err
	}
	return nil
}

// Update updates object permissions. Technically, it's using method named SetOrDelete, but here we do more
func (a PermissionsAPI) Update(objectID string, objectACL AccessControlChangeList) error {
	if objectID == "/authorization/tokens" || objectID == "/registered-models/root" || objectID == "/directories/0" {
		// Prevent "Cannot change permissions for group 'admins' to None."
		objectACL.AccessControlList = append(objectACL.AccessControlList, AccessControlChange{
			GroupName:       "admins",
			PermissionLevel: "CAN_MANAGE",
		})
	}
	originalAcl := make([]AccessControlChange, len(objectACL.AccessControlList))
	_ = copy(originalAcl, objectACL.AccessControlList)
	if isOwnershipWorkaroundNecessary(objectID) {
		owners := 0
		for _, acl := range objectACL.AccessControlList {
			if acl.PermissionLevel == "IS_OWNER" {
				owners++
			}
		}
		if owners == 0 {
			w, err := a.client.WorkspaceClient()
			if err != nil {
				return err
			}
			me, err := w.CurrentUser.Me(a.context)
			if err != nil {
				return err
			}
			// add owner if it's missing, otherwise automated planning might be difficult
			objectACL.AccessControlList = append(objectACL.AccessControlList, AccessControlChange{
				UserName:        me.UserName,
				PermissionLevel: "IS_OWNER",
			})
		}
	}
	return a.safePutWithOwner(objectID, objectACL, originalAcl)
}

// Delete gracefully removes permissions. Technically, it's using method named SetOrDelete, but here we do more
func (a PermissionsAPI) Delete(objectID string) error {
	objectACL, err := a.Read(objectID)
	if err != nil {
		return err
	}
	accl := AccessControlChangeList{}
	for _, acl := range objectACL.AccessControlList {
		if acl.GroupName == "admins" && objectID != "/authorization/passwords" {
			if change, direct := acl.toAccessControlChange(); direct {
				// keep everything direct for admin group
				accl.AccessControlList = append(accl.AccessControlList, change)
			}
		}
	}
	originalAcl := make([]AccessControlChange, len(accl.AccessControlList))
	_ = copy(originalAcl, accl.AccessControlList)
	if isOwnershipWorkaroundNecessary(objectID) {
		creator, err := a.getObjectCreator(objectID)
		if err != nil {
			return err
		}
		if creator == "" {
			return nil
		}
		accl.AccessControlList = append(accl.AccessControlList, AccessControlChange{
			UserName:        creator,
			PermissionLevel: "IS_OWNER",
		})
	}
	return a.safePutWithOwner(objectID, accl, originalAcl)
}

// Read gets all relevant permissions for the object, including inherited ones
func (a PermissionsAPI) Read(objectID string) (objectACL ObjectACL, err error) {
	err = a.client.Get(a.context, urlPathForObjectID(objectID), nil, &objectACL)
	var apiErr *apierr.APIError
	// https://github.com/databricks/terraform-provider-databricks/issues/1227
	// platform propagates INVALID_STATE error for auto-purged clusters in
	// the permissions api. this adds "a logical fix" also here, not to introduce
	// cross-package dependency on "clusters".
	if errors.As(err, &apiErr) && strings.Contains(apiErr.Message, "Cannot access cluster") && apiErr.StatusCode == 400 {
		apiErr.StatusCode = 404
		err = apiErr
		return
	}
	if strings.HasPrefix(objectID, "/dashboards/") {
		// workaround for inconsistent API response returning object ID of file in the workspace
		objectACL.ObjectID = objectID
	}
	return
}

// permissionsIDFieldMapping holds mapping
type permissionsIDFieldMapping struct {
	field, objectType, resourceType string

	allowedPermissionLevels []string

	idRetriever func(ctx context.Context, w *databricks.WorkspaceClient, id string) (string, error)
}

// PermissionsResourceIDFields shows mapping of id columns to resource types
func permissionsResourceIDFields() []permissionsIDFieldMapping {
	SIMPLE := func(ctx context.Context, w *databricks.WorkspaceClient, id string) (string, error) {
		return id, nil
	}
	PATH := func(ctx context.Context, w *databricks.WorkspaceClient, path string) (string, error) {
		info, err := w.Workspace.GetStatusByPath(ctx, path)
		if err != nil {
			return "", fmt.Errorf("cannot load path %s: %s", path, err)
		}
		return strconv.FormatInt(info.ObjectId, 10), nil
	}
	return []permissionsIDFieldMapping{
		{"cluster_policy_id", "cluster-policy", "cluster-policies", []string{"CAN_USE"}, SIMPLE},
		{"instance_pool_id", "instance-pool", "instance-pools", []string{"CAN_ATTACH_TO", "CAN_MANAGE"}, SIMPLE},
		{"cluster_id", "cluster", "clusters", []string{"CAN_ATTACH_TO", "CAN_RESTART", "CAN_MANAGE"}, SIMPLE},
		{"pipeline_id", "pipelines", "pipelines", []string{"CAN_VIEW", "CAN_RUN", "CAN_MANAGE", "IS_OWNER"}, SIMPLE},
		{"job_id", "job", "jobs", []string{"CAN_VIEW", "CAN_MANAGE_RUN", "IS_OWNER", "CAN_MANAGE"}, SIMPLE},
		{"notebook_id", "notebook", "notebooks", []string{"CAN_READ", "CAN_RUN", "CAN_EDIT", "CAN_MANAGE"}, SIMPLE},
		{"notebook_path", "notebook", "notebooks", []string{"CAN_READ", "CAN_RUN", "CAN_EDIT", "CAN_MANAGE"}, PATH},
		{"directory_id", "directory", "directories", []string{"CAN_READ", "CAN_RUN", "CAN_EDIT", "CAN_MANAGE"}, SIMPLE},
		{"directory_path", "directory", "directories", []string{"CAN_READ", "CAN_RUN", "CAN_EDIT", "CAN_MANAGE"}, PATH},
		{"workspace_file_id", "file", "files", []string{"CAN_READ", "CAN_RUN", "CAN_EDIT", "CAN_MANAGE"}, SIMPLE},
		{"workspace_file_path", "file", "files", []string{"CAN_READ", "CAN_RUN", "CAN_EDIT", "CAN_MANAGE"}, PATH},
		{"repo_id", "repo", "repos", []string{"CAN_READ", "CAN_RUN", "CAN_EDIT", "CAN_MANAGE"}, SIMPLE},
		{"repo_path", "repo", "repos", []string{"CAN_READ", "CAN_RUN", "CAN_EDIT", "CAN_MANAGE"}, PATH},
		{"authorization", "tokens", "authorization", []string{"CAN_USE"}, SIMPLE},
		{"authorization", "passwords", "authorization", []string{"CAN_USE"}, SIMPLE},
		{"sql_endpoint_id", "warehouses", "sql/warehouses", []string{"CAN_USE", "CAN_MANAGE", "CAN_MONITOR", "IS_OWNER"}, SIMPLE},
		{"sql_dashboard_id", "dashboard", "sql/dashboards", []string{"CAN_EDIT", "CAN_RUN", "CAN_MANAGE", "CAN_VIEW"}, SIMPLE},
		{"sql_alert_id", "alert", "sql/alerts", []string{"CAN_EDIT", "CAN_RUN", "CAN_MANAGE", "CAN_VIEW"}, SIMPLE},
		{"sql_query_id", "query", "sql/queries", []string{"CAN_EDIT", "CAN_RUN", "CAN_MANAGE", "CAN_VIEW"}, SIMPLE},
		{"dashboard_id", "dashboard", "dashboards", []string{"CAN_EDIT", "CAN_RUN", "CAN_MANAGE", "CAN_READ"}, SIMPLE},
		{"experiment_id", "mlflowExperiment", "experiments", []string{"CAN_READ", "CAN_EDIT", "CAN_MANAGE"}, SIMPLE},
		{"registered_model_id", "registered-model", "registered-models", []string{
			"CAN_READ", "CAN_EDIT", "CAN_MANAGE_STAGING_VERSIONS", "CAN_MANAGE_PRODUCTION_VERSIONS", "CAN_MANAGE"}, SIMPLE},
		{"serving_endpoint_id", "serving-endpoint", "serving-endpoints", []string{"CAN_VIEW", "CAN_QUERY", "CAN_MANAGE"}, SIMPLE},
	}
}

// PermissionsEntity is the one used for resource metadata
type PermissionsEntity struct {
	ObjectType        string                `json:"object_type,omitempty" tf:"computed"`
	AccessControlList []AccessControlChange `json:"access_control" tf:"slice_set"`
}

func (oa *ObjectACL) isMatchingMapping(mapping permissionsIDFieldMapping) bool {
	if mapping.objectType != oa.ObjectType {
		return false
	}
	if oa.ObjectID != "" && oa.ObjectID[0] == '/' {
		return strings.HasPrefix(oa.ObjectID[1:], mapping.resourceType)
	}
	if strings.HasPrefix(oa.ObjectID, "dashboards/") || strings.HasPrefix(oa.ObjectID, "alerts/") || strings.HasPrefix(oa.ObjectID, "queries/") {
		idx := strings.Index(oa.ObjectID, "/")
		if idx != -1 {
			return mapping.resourceType == "sql/"+oa.ObjectID[:idx]
		}
	}

	return false
}

func (oa *ObjectACL) ToPermissionsEntity(d *schema.ResourceData, me string) (PermissionsEntity, error) {
	entity := PermissionsEntity{}
	for _, accessControl := range oa.AccessControlList {
		if accessControl.GroupName == "admins" && d.Id() != "/authorization/passwords" {
			// not possible to lower admins permissions anywhere from CAN_MANAGE
			continue
		}
		if me == accessControl.UserName || me == accessControl.ServicePrincipalName {
			// not possible to lower one's permissions anywhere from CAN_MANAGE
			continue
		}
		if change, direct := accessControl.toAccessControlChange(); direct {
			entity.AccessControlList = append(entity.AccessControlList, change)
		}
	}
	for _, mapping := range permissionsResourceIDFields() {
<<<<<<< HEAD
		if mapping.objectType != oa.ObjectType || !strings.HasPrefix(oa.ObjectID[1:], mapping.resourceType) {
=======
		if !oa.isMatchingMapping(mapping) {
>>>>>>> 81be5916
			continue
		}
		log.Printf("[DEBUG] mapping %v for object %v", mapping, oa)
		entity.ObjectType = mapping.objectType
		var pathVariant any
		if mapping.objectType == "file" {
			pathVariant = d.Get("workspace_file_path")
		} else {
			pathVariant = d.Get(mapping.objectType + "_path")
		}
		if pathVariant != nil && pathVariant.(string) != "" {
			// we're not importing and it's a path... it's set, so let's not re-set it
			return entity, nil
		}
		identifier := path.Base(oa.ObjectID)
		return entity, d.Set(mapping.field, identifier)
	}
	return entity, fmt.Errorf("unknown object type %s", oa.ObjectType)
}

func stringInSlice(a string, list []string) bool {
	for _, b := range list {
		if b == a {
			return true
		}
	}
	return false
}

// ResourcePermissions definition
func ResourcePermissions() common.Resource {
	s := common.StructToSchema(PermissionsEntity{}, func(s map[string]*schema.Schema) map[string]*schema.Schema {
		for _, mapping := range permissionsResourceIDFields() {
			s[mapping.field] = &schema.Schema{
				ForceNew: true,
				Type:     schema.TypeString,
				Optional: true,
			}
			for _, m := range permissionsResourceIDFields() {
				if m.field == mapping.field {
					continue
				}
				s[mapping.field].ConflictsWith = append(s[mapping.field].ConflictsWith, m.field)
			}
		}
		s["access_control"].MinItems = 1
		return s
	})
	return common.Resource{
		Schema: s,
		CustomizeDiff: func(ctx context.Context, diff *schema.ResourceDiff) error {
			// Plan time validation for object permission levels
			for _, mapping := range permissionsResourceIDFields() {
				if _, ok := diff.GetOk(mapping.field); !ok {
					continue
				}
				access_control_list := diff.Get("access_control").(*schema.Set).List()
				for _, access_control := range access_control_list {
					m := access_control.(map[string]any)
					permission_level := m["permission_level"].(string)
					if !stringInSlice(permission_level, mapping.allowedPermissionLevels) {
						return fmt.Errorf(`permission_level %s is not supported with %s objects`,
							permission_level, mapping.field)
					}
				}
			}
			return nil
		},
		Read: func(ctx context.Context, d *schema.ResourceData, c *common.DatabricksClient) error {
			id := d.Id()
			w, err := c.WorkspaceClient()
			if err != nil {
				return err
			}
			objectACL, err := NewPermissionsAPI(ctx, c).Read(id)
			if err != nil {
				return err
			}
			me, err := w.CurrentUser.Me(ctx)
			if err != nil {
				return err
			}
			entity, err := objectACL.ToPermissionsEntity(d, me.UserName)
			if err != nil {
				return err
			}
			if len(entity.AccessControlList) == 0 {
				// empty "modifiable" access control list is the same as resource absence
				d.SetId("")
				return nil
			}
			return common.StructToData(entity, s, d)
		},
		Create: func(ctx context.Context, d *schema.ResourceData, c *common.DatabricksClient) error {
			var entity PermissionsEntity
			common.DataToStructPointer(d, s, &entity)
			w, err := c.WorkspaceClient()
			if err != nil {
				return err
			}
			me, err := w.CurrentUser.Me(ctx)
			if err != nil {
				return err
			}
			for _, mapping := range permissionsResourceIDFields() {
				if v, ok := d.GetOk(mapping.field); ok {
					id, err := mapping.idRetriever(ctx, w, v.(string))
					if err != nil {
						return err
					}
					objectID := fmt.Sprintf("/%s/%s", mapping.resourceType, id)
					// this logic was moved from CustomizeDiff because of undeterministic auth behavior
					// in the corner-case scenarios.
					// see https://github.com/databricks/terraform-provider-databricks/issues/2052
					for _, v := range entity.AccessControlList {
						if v.UserName == me.UserName {
							format := "it is not possible to decrease administrative permissions for the current user: %s"
							return fmt.Errorf(format, me.UserName)
						}

						if v.GroupName == "admins" && mapping.resourceType != "authorization" {
							// should allow setting admins permissions for passwords and tokens usage
							return fmt.Errorf("it is not possible to restrict any permissions from `admins`")
						}
					}
					err = NewPermissionsAPI(ctx, c).Update(objectID, AccessControlChangeList{
						AccessControlList: entity.AccessControlList,
					})
					if err != nil {
						return err
					}
					d.SetId(objectID)
					return nil
				}
			}
			return errors.New("at least one type of resource identifiers must be set")
		},
		Update: func(ctx context.Context, d *schema.ResourceData, c *common.DatabricksClient) error {
			var entity PermissionsEntity
			common.DataToStructPointer(d, s, &entity)
			return NewPermissionsAPI(ctx, c).Update(d.Id(), AccessControlChangeList{
				AccessControlList: entity.AccessControlList,
			})
		},
		Delete: func(ctx context.Context, d *schema.ResourceData, c *common.DatabricksClient) error {
			return NewPermissionsAPI(ctx, c).Delete(d.Id())
		},
	}
}<|MERGE_RESOLUTION|>--- conflicted
+++ resolved
@@ -409,11 +409,7 @@
 		}
 	}
 	for _, mapping := range permissionsResourceIDFields() {
-<<<<<<< HEAD
-		if mapping.objectType != oa.ObjectType || !strings.HasPrefix(oa.ObjectID[1:], mapping.resourceType) {
-=======
 		if !oa.isMatchingMapping(mapping) {
->>>>>>> 81be5916
 			continue
 		}
 		log.Printf("[DEBUG] mapping %v for object %v", mapping, oa)
