--- conflicted
+++ resolved
@@ -84,33 +84,6 @@
 	ic := importContextForTestWithClient(ctx, client)
 	ic.enableServices(services)
 	return ic
-<<<<<<< HEAD
-}
-
-func TestInstancePool(t *testing.T) {
-	d := pools.ResourceInstancePool().ToResource().TestResourceData()
-	d.Set("instance_pool_name", "blah-bah")
-	ic := importContextForTest()
-	ic.enableServices("access,pools")
-
-	name := resourcesMap["databricks_instance_pool"].Name(ic, d)
-	assert.Equal(t, "blah-bah", name)
-
-	d = pools.ResourceInstancePool().ToResource().TestResourceData()
-	d.SetId("abc-bcd-def")
-	name = resourcesMap["databricks_instance_pool"].Name(ic, d)
-	assert.Equal(t, "def", name)
-
-	ic.meAdmin = true
-	r := &resource{
-		ID:   "abc",
-		Data: d,
-	}
-	err := resourcesMap["databricks_instance_pool"].Import(ic, r)
-	assert.NoError(t, err)
-	assert.True(t, ic.testEmits["databricks_permissions[inst_pool_def] (id: /instance-pools/abc)"])
-=======
->>>>>>> 0d7409bc
 }
 
 // Helper function to create an iterator from a slice
