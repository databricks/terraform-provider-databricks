// Package sdkv2 contains the changes specific to the SDKv2
//
// Note: This package shouldn't depend on internal/providers/pluginfw or internal/providers
package sdkv2

import (
	"context"
	"fmt"
	"log"
	"os"
	"reflect"
	"regexp"
	"sort"
	"strings"
	"unicode"

	"github.com/hashicorp/terraform-plugin-log/tflog"
	"github.com/hashicorp/terraform-plugin-sdk/v2/diag"
	"github.com/hashicorp/terraform-plugin-sdk/v2/helper/schema"

	"github.com/databricks/databricks-sdk-go/client"
	"github.com/databricks/databricks-sdk-go/config"
	"github.com/databricks/databricks-sdk-go/useragent"

	"github.com/databricks/terraform-provider-databricks/access"
	"github.com/databricks/terraform-provider-databricks/apps"
	"github.com/databricks/terraform-provider-databricks/aws"
	"github.com/databricks/terraform-provider-databricks/catalog"
	"github.com/databricks/terraform-provider-databricks/clusters"
	"github.com/databricks/terraform-provider-databricks/commands"
	"github.com/databricks/terraform-provider-databricks/common"
	"github.com/databricks/terraform-provider-databricks/dashboards"
	"github.com/databricks/terraform-provider-databricks/finops"
	providercommon "github.com/databricks/terraform-provider-databricks/internal/providers/common"
	"github.com/databricks/terraform-provider-databricks/jobs"
	"github.com/databricks/terraform-provider-databricks/logger"
	"github.com/databricks/terraform-provider-databricks/mlflow"
	"github.com/databricks/terraform-provider-databricks/mws"
	"github.com/databricks/terraform-provider-databricks/permissions"
	"github.com/databricks/terraform-provider-databricks/pipelines"
	"github.com/databricks/terraform-provider-databricks/policies"
	"github.com/databricks/terraform-provider-databricks/pools"
	"github.com/databricks/terraform-provider-databricks/repos"
	"github.com/databricks/terraform-provider-databricks/scim"
	"github.com/databricks/terraform-provider-databricks/secrets"
	"github.com/databricks/terraform-provider-databricks/serving"
	"github.com/databricks/terraform-provider-databricks/settings"
	"github.com/databricks/terraform-provider-databricks/sharing"
	"github.com/databricks/terraform-provider-databricks/sql"
	"github.com/databricks/terraform-provider-databricks/storage"
	"github.com/databricks/terraform-provider-databricks/tokens"
	"github.com/databricks/terraform-provider-databricks/vectorsearch"
	"github.com/databricks/terraform-provider-databricks/workspace"
)

func init() {
	// IMPORTANT: this line cannot be changed, because it's used for
	// internal purposes at Databricks.
	useragent.WithProduct(providercommon.ProviderName, common.Version())

	userAgentExtraEnv := os.Getenv("DATABRICKS_USER_AGENT_EXTRA")
	out, err := ParseUserAgentExtra(userAgentExtraEnv)

	if err != nil {
		panic(fmt.Errorf("failed to parse DATABRICKS_USER_AGENT_EXTRA: %s", err))
	}

	for _, extra := range out {
		useragent.WithUserAgentExtra(extra.Key, extra.Value)
	}
}

// DatabricksProvider returns the entire terraform provider object
func DatabricksProvider() *schema.Provider {
	p := &schema.Provider{
		DataSourcesMap: map[string]*schema.Resource{ // must be in alphabetical order
			"databricks_aws_crossaccount_policy":              aws.DataAwsCrossaccountPolicy().ToResource(),
			"databricks_aws_assume_role_policy":               aws.DataAwsAssumeRolePolicy().ToResource(),
			"databricks_aws_bucket_policy":                    aws.DataAwsBucketPolicy().ToResource(),
			"databricks_aws_unity_catalog_assume_role_policy": aws.DataAwsUnityCatalogAssumeRolePolicy().ToResource(),
			"databricks_aws_unity_catalog_policy":             aws.DataAwsUnityCatalogPolicy().ToResource(),
			"databricks_cluster":                              clusters.DataSourceCluster().ToResource(),
			"databricks_clusters":                             clusters.DataSourceClusters().ToResource(),
			"databricks_cluster_policy":                       policies.DataSourceClusterPolicy().ToResource(),
			"databricks_catalog":                              catalog.DataSourceCatalog().ToResource(),
			"databricks_catalogs":                             catalog.DataSourceCatalogs().ToResource(),
			"databricks_current_config":                       mws.DataSourceCurrentConfiguration().ToResource(),
			"databricks_current_metastore":                    catalog.DataSourceCurrentMetastore().ToResource(),
			"databricks_current_user":                         scim.DataSourceCurrentUser().ToResource(),
			"databricks_dbfs_file":                            storage.DataSourceDbfsFile().ToResource(),
			"databricks_dbfs_file_paths":                      storage.DataSourceDbfsFilePaths().ToResource(),
			"databricks_directory":                            workspace.DataSourceDirectory().ToResource(),
			"databricks_external_location":                    catalog.DataSourceExternalLocation().ToResource(),
			"databricks_external_locations":                   catalog.DataSourceExternalLocations().ToResource(),
			"databricks_group":                                scim.DataSourceGroup().ToResource(),
			"databricks_instance_pool":                        pools.DataSourceInstancePool().ToResource(),
			"databricks_instance_profiles":                    aws.DataSourceInstanceProfiles().ToResource(),
			"databricks_jobs":                                 jobs.DataSourceJobs().ToResource(),
			"databricks_job":                                  jobs.DataSourceJob().ToResource(),
			"databricks_metastore":                            catalog.DataSourceMetastore().ToResource(),
			"databricks_metastores":                           catalog.DataSourceMetastores().ToResource(),
			"databricks_mlflow_experiment":                    mlflow.DataSourceExperiment().ToResource(),
			"databricks_mlflow_model":                         mlflow.DataSourceModel().ToResource(),
			"databricks_mlflow_models":                        mlflow.DataSourceModels().ToResource(),
			"databricks_mws_credentials":                      mws.DataSourceMwsCredentials().ToResource(),
			"databricks_mws_workspaces":                       mws.DataSourceMwsWorkspaces().ToResource(),
			"databricks_node_type":                            clusters.DataSourceNodeType().ToResource(),
			"databricks_notebook":                             workspace.DataSourceNotebook().ToResource(),
			"databricks_notebook_paths":                       workspace.DataSourceNotebookPaths().ToResource(),
			"databricks_pipelines":                            pipelines.DataSourcePipelines().ToResource(),
			"databricks_schema":                               catalog.DataSourceSchema().ToResource(),
			"databricks_schemas":                              catalog.DataSourceSchemas().ToResource(),
			"databricks_service_principal":                    scim.DataSourceServicePrincipal().ToResource(),
			"databricks_service_principals":                   scim.DataSourceServicePrincipals().ToResource(),
			"databricks_share":                                sharing.DataSourceShare().ToResource(),
			"databricks_shares":                               sharing.DataSourceShares().ToResource(),
			"databricks_spark_version":                        clusters.DataSourceSparkVersion().ToResource(),
			"databricks_sql_warehouse":                        sql.DataSourceWarehouse().ToResource(),
			"databricks_sql_warehouses":                       sql.DataSourceWarehouses().ToResource(),
			"databricks_storage_credential":                   catalog.DataSourceStorageCredential().ToResource(),
			"databricks_storage_credentials":                  catalog.DataSourceStorageCredentials().ToResource(),
			"databricks_table":                                catalog.DataSourceTable().ToResource(),
			"databricks_tables":                               catalog.DataSourceTables().ToResource(),
			"databricks_views":                                catalog.DataSourceViews().ToResource(),
			"databricks_volume":                               catalog.DataSourceVolume().ToResource(),
			"databricks_volumes":                              catalog.DataSourceVolumes().ToResource(),
			"databricks_user":                                 scim.DataSourceUser().ToResource(),
			"databricks_zones":                                clusters.DataSourceClusterZones().ToResource(),
		},
		ResourcesMap: map[string]*schema.Resource{ // must be in alphabetical order
			"databricks_access_control_rule_set":         permissions.ResourceAccessControlRuleSet().ToResource(),
<<<<<<< HEAD
			"databricks_app":                             apps.ResourceApp().ToResource(),
=======
			"databricks_alert":                           sql.ResourceAlert().ToResource(),
>>>>>>> 09753100
			"databricks_artifact_allowlist":              catalog.ResourceArtifactAllowlist().ToResource(),
			"databricks_aws_s3_mount":                    storage.ResourceAWSS3Mount().ToResource(),
			"databricks_azure_adls_gen1_mount":           storage.ResourceAzureAdlsGen1Mount().ToResource(),
			"databricks_azure_adls_gen2_mount":           storage.ResourceAzureAdlsGen2Mount().ToResource(),
			"databricks_azure_blob_mount":                storage.ResourceAzureBlobMount().ToResource(),
			"databricks_budget":                          finops.ResourceBudget().ToResource(),
			"databricks_catalog":                         catalog.ResourceCatalog().ToResource(),
			"databricks_catalog_workspace_binding":       catalog.ResourceCatalogWorkspaceBinding().ToResource(),
			"databricks_custom_app_integration":          apps.ResourceCustomAppIntegration().ToResource(),
			"databricks_connection":                      catalog.ResourceConnection().ToResource(),
			"databricks_cluster":                         clusters.ResourceCluster().ToResource(),
			"databricks_cluster_policy":                  policies.ResourceClusterPolicy().ToResource(),
			"databricks_dashboard":                       dashboards.ResourceDashboard().ToResource(),
			"databricks_dbfs_file":                       storage.ResourceDbfsFile().ToResource(),
			"databricks_directory":                       workspace.ResourceDirectory().ToResource(),
			"databricks_entitlements":                    scim.ResourceEntitlements().ToResource(),
			"databricks_external_location":               catalog.ResourceExternalLocation().ToResource(),
			"databricks_file":                            storage.ResourceFile().ToResource(),
			"databricks_git_credential":                  repos.ResourceGitCredential().ToResource(),
			"databricks_global_init_script":              workspace.ResourceGlobalInitScript().ToResource(),
			"databricks_grant":                           catalog.ResourceGrant().ToResource(),
			"databricks_grants":                          catalog.ResourceGrants().ToResource(),
			"databricks_group":                           scim.ResourceGroup().ToResource(),
			"databricks_group_instance_profile":          aws.ResourceGroupInstanceProfile().ToResource(),
			"databricks_group_member":                    scim.ResourceGroupMember().ToResource(),
			"databricks_group_role":                      scim.ResourceGroupRole().ToResource(),
			"databricks_instance_pool":                   pools.ResourceInstancePool().ToResource(),
			"databricks_instance_profile":                aws.ResourceInstanceProfile().ToResource(),
			"databricks_ip_access_list":                  access.ResourceIPAccessList().ToResource(),
			"databricks_job":                             jobs.ResourceJob().ToResource(),
			"databricks_lakehouse_monitor":               catalog.ResourceLakehouseMonitor().ToResource(),
			"databricks_library":                         clusters.ResourceLibrary().ToResource(),
			"databricks_metastore":                       catalog.ResourceMetastore().ToResource(),
			"databricks_metastore_assignment":            catalog.ResourceMetastoreAssignment().ToResource(),
			"databricks_metastore_data_access":           catalog.ResourceMetastoreDataAccess().ToResource(),
			"databricks_mlflow_experiment":               mlflow.ResourceMlflowExperiment().ToResource(),
			"databricks_mlflow_model":                    mlflow.ResourceMlflowModel().ToResource(),
			"databricks_mlflow_webhook":                  mlflow.ResourceMlflowWebhook().ToResource(),
			"databricks_model_serving":                   serving.ResourceModelServing().ToResource(),
			"databricks_mount":                           storage.ResourceMount().ToResource(),
			"databricks_mws_customer_managed_keys":       mws.ResourceMwsCustomerManagedKeys().ToResource(),
			"databricks_mws_credentials":                 mws.ResourceMwsCredentials().ToResource(),
			"databricks_mws_log_delivery":                mws.ResourceMwsLogDelivery().ToResource(),
			"databricks_mws_ncc_binding":                 mws.ResourceMwsNccBinding().ToResource(),
			"databricks_mws_ncc_private_endpoint_rule":   mws.ResourceMwsNccPrivateEndpointRule().ToResource(),
			"databricks_mws_networks":                    mws.ResourceMwsNetworks().ToResource(),
			"databricks_mws_network_connectivity_config": mws.ResourceMwsNetworkConnectivityConfig().ToResource(),
			"databricks_mws_permission_assignment":       mws.ResourceMwsPermissionAssignment().ToResource(),
			"databricks_mws_private_access_settings":     mws.ResourceMwsPrivateAccessSettings().ToResource(),
			"databricks_mws_storage_configurations":      mws.ResourceMwsStorageConfigurations().ToResource(),
			"databricks_mws_vpc_endpoint":                mws.ResourceMwsVpcEndpoint().ToResource(),
			"databricks_mws_workspaces":                  mws.ResourceMwsWorkspaces().ToResource(),
			"databricks_notebook":                        workspace.ResourceNotebook().ToResource(),
			"databricks_notification_destination":        settings.ResourceNotificationDestination().ToResource(),
			"databricks_obo_token":                       tokens.ResourceOboToken().ToResource(),
			"databricks_online_table":                    catalog.ResourceOnlineTable().ToResource(),
			"databricks_permission_assignment":           access.ResourcePermissionAssignment().ToResource(),
			"databricks_permissions":                     permissions.ResourcePermissions().ToResource(),
			"databricks_pipeline":                        pipelines.ResourcePipeline().ToResource(),
			"databricks_provider":                        sharing.ResourceProvider().ToResource(),
			"databricks_quality_monitor":                 catalog.ResourceQualityMonitor().ToResource(),
			"databricks_query":                           sql.ResourceQuery().ToResource(),
			"databricks_recipient":                       sharing.ResourceRecipient().ToResource(),
			"databricks_registered_model":                catalog.ResourceRegisteredModel().ToResource(),
			"databricks_repo":                            repos.ResourceRepo().ToResource(),
			"databricks_schema":                          catalog.ResourceSchema().ToResource(),
			"databricks_secret":                          secrets.ResourceSecret().ToResource(),
			"databricks_secret_scope":                    secrets.ResourceSecretScope().ToResource(),
			"databricks_secret_acl":                      secrets.ResourceSecretACL().ToResource(),
			"databricks_service_principal":               scim.ResourceServicePrincipal().ToResource(),
			"databricks_service_principal_role":          aws.ResourceServicePrincipalRole().ToResource(),
			"databricks_service_principal_secret":        tokens.ResourceServicePrincipalSecret().ToResource(),
			"databricks_share":                           sharing.ResourceShare().ToResource(),
			"databricks_sql_dashboard":                   sql.ResourceSqlDashboard().ToResource(),
			"databricks_sql_endpoint":                    sql.ResourceSqlEndpoint().ToResource(),
			"databricks_sql_global_config":               sql.ResourceSqlGlobalConfig().ToResource(),
			"databricks_sql_permissions":                 access.ResourceSqlPermissions().ToResource(),
			"databricks_sql_query":                       sql.ResourceSqlQuery().ToResource(),
			"databricks_sql_alert":                       sql.ResourceSqlAlert().ToResource(),
			"databricks_sql_table":                       catalog.ResourceSqlTable().ToResource(),
			"databricks_sql_visualization":               sql.ResourceSqlVisualization().ToResource(),
			"databricks_sql_widget":                      sql.ResourceSqlWidget().ToResource(),
			"databricks_storage_credential":              catalog.ResourceStorageCredential().ToResource(),
			"databricks_system_schema":                   catalog.ResourceSystemSchema().ToResource(),
			"databricks_table":                           catalog.ResourceTable().ToResource(),
			"databricks_token":                           tokens.ResourceToken().ToResource(),
			"databricks_user":                            scim.ResourceUser().ToResource(),
			"databricks_user_instance_profile":           aws.ResourceUserInstanceProfile().ToResource(),
			"databricks_user_role":                       aws.ResourceUserRole().ToResource(),
			"databricks_vector_search_endpoint":          vectorsearch.ResourceVectorSearchEndpoint().ToResource(),
			"databricks_vector_search_index":             vectorsearch.ResourceVectorSearchIndex().ToResource(),
			"databricks_volume":                          catalog.ResourceVolume().ToResource(),
			"databricks_workspace_binding":               catalog.ResourceWorkspaceBinding().ToResource(),
			"databricks_workspace_conf":                  workspace.ResourceWorkspaceConf().ToResource(),
			"databricks_workspace_file":                  workspace.ResourceWorkspaceFile().ToResource(),
		},
		Schema: providerSchema(),
	}
	for name, resource := range settings.AllSettingsResources() {
		p.ResourcesMap[fmt.Sprintf("databricks_%s_setting", name)] = resource.ToResource()
	}
	p.ConfigureContextFunc = func(ctx context.Context, d *schema.ResourceData) (any, diag.Diagnostics) {
		if p.TerraformVersion != "" {
			useragent.WithUserAgentExtra("terraform", p.TerraformVersion)
		}
		logger.SetTfLogger(logger.NewTfLogger(ctx))
		return ConfigureDatabricksClient(ctx, d)
	}
	common.AddContextToAllResources(p, "databricks")
	return p
}

func providerSchema() map[string]*schema.Schema {
	kindMap := map[reflect.Kind]schema.ValueType{
		reflect.String: schema.TypeString,
		reflect.Bool:   schema.TypeBool,
		reflect.Int:    schema.TypeInt,
		// other values will immediately fail unit tests
	}
	ps := map[string]*schema.Schema{}
	for _, attr := range config.ConfigAttributes {
		fieldSchema := &schema.Schema{
			Type:      kindMap[attr.Kind],
			Optional:  true,
			Sensitive: attr.Sensitive,
		}
		ps[attr.Name] = fieldSchema
		if len(attr.EnvVars) > 0 {
			fieldSchema.DefaultFunc = schema.MultiEnvDefaultFunc(attr.EnvVars, nil)
		}
	}
	// TODO: check if still relevant
	ps["rate_limit"].DefaultFunc = schema.EnvDefaultFunc("DATABRICKS_RATE_LIMIT", 15)
	ps["debug_truncate_bytes"].DefaultFunc = schema.EnvDefaultFunc("DATABRICKS_DEBUG_TRUNCATE_BYTES", 96)
	return ps
}

func ConfigureDatabricksClient(ctx context.Context, d *schema.ResourceData) (any, diag.Diagnostics) {
	cfg := &config.Config{}
	attrsUsed := []string{}
	authsUsed := map[string]bool{}
	for _, attr := range config.ConfigAttributes {
		if value, ok := d.GetOk(attr.Name); ok {
			err := attr.Set(cfg, value)
			if err != nil {
				return nil, diag.FromErr(err)
			}
			if attr.Kind == reflect.String {
				attrsUsed = append(attrsUsed, attr.Name)
			}
			if attr.Auth != "" {
				authsUsed[attr.Auth] = true
			}
		}
	}
	sort.Strings(attrsUsed)
	tflog.Info(ctx, fmt.Sprintf("Explicit and implicit attributes: %s", strings.Join(attrsUsed, ", ")))
	if cfg.AuthType != "" {
		// mapping from previous Google authentication types
		// and current authentication types from Databricks Go SDK
		oldToNewerAuthType := map[string]string{
			"google-creds":     "google-credentials",
			"google-accounts":  "google-id",
			"google-workspace": "google-id",
		}
		newer, ok := oldToNewerAuthType[cfg.AuthType]
		if ok {
			log.Printf("[INFO] Changing required auth_type from %s to %s", cfg.AuthType, newer)
			cfg.AuthType = newer
		}
	}
	cfg.EnsureResolved()
	// Unless set explicitly, the provider will retry indefinitely until context is cancelled
	// by either a timeout or interrupt.
	if cfg.RetryTimeoutSeconds == 0 {
		cfg.RetryTimeoutSeconds = -1
	}
	client, err := client.New(cfg)
	if err != nil {
		return nil, diag.FromErr(err)
	}
	pc := &common.DatabricksClient{
		DatabricksClient: client,
	}
	pc.WithCommandExecutor(func(ctx context.Context, client *common.DatabricksClient) common.CommandExecutor {
		return commands.NewCommandsAPI(ctx, client)
	})
	return pc, nil
}

type UserAgentExtra struct {
	Key   string
	Value string
}

// Regex for product strings. See RFC 9110.
//
// product = token ["/" product-version]
// product-version = token
// token = 1*tchar
// tchar = "!" / "#" / "$" / "%" / "&" / "'" / "*" / "+" / "-" / "." / "^" / "_" / "`" / "|" / "~" / DIGIT / ALPHA
var productRegexRfc9110 = regexp.MustCompile("^([!#$%&'*+\\-.^_`|~0-9A-Za-z]+)(/([!#$%&'*+\\-.^_`|~0-9A-Za-z]+))?$")

func ParseUserAgentExtra(env string) ([]UserAgentExtra, error) {
	out := []UserAgentExtra{}

	products := strings.FieldsFunc(env, func(r rune) bool {
		return unicode.IsSpace(r)
	})

	for _, product := range products {
		match := productRegexRfc9110.FindStringSubmatch(product)

		if len(match) != 4 {
			return nil, fmt.Errorf("product string must follow RFC 9110: %s", product)
		}

		if match[3] == "" {
			return nil, fmt.Errorf("product string must include version: %s", product)
		}

		out = append(out, UserAgentExtra{
			Key:   match[1],
			Value: match[3],
		})
	}

	return out, nil
}<|MERGE_RESOLUTION|>--- conflicted
+++ resolved
@@ -129,11 +129,8 @@
 		},
 		ResourcesMap: map[string]*schema.Resource{ // must be in alphabetical order
 			"databricks_access_control_rule_set":         permissions.ResourceAccessControlRuleSet().ToResource(),
-<<<<<<< HEAD
-			"databricks_app":                             apps.ResourceApp().ToResource(),
-=======
 			"databricks_alert":                           sql.ResourceAlert().ToResource(),
->>>>>>> 09753100
+			"databricks_app":                             apps.ResourceApp().ToResource(),      
 			"databricks_artifact_allowlist":              catalog.ResourceArtifactAllowlist().ToResource(),
 			"databricks_aws_s3_mount":                    storage.ResourceAWSS3Mount().ToResource(),
 			"databricks_azure_adls_gen1_mount":           storage.ResourceAzureAdlsGen1Mount().ToResource(),
