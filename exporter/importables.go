package exporter

import (
	"crypto/md5"
	"encoding/base64"
	"encoding/json"
	"fmt"
	"log"
	"reflect"
	"regexp"
	"sort"
	"strconv"
	"strings"

	"golang.org/x/exp/slices"

	"github.com/databricks/databricks-sdk-go/service/compute"
	"github.com/databricks/databricks-sdk-go/service/iam"
	sdk_jobs "github.com/databricks/databricks-sdk-go/service/jobs"
	"github.com/databricks/databricks-sdk-go/service/ml"
	"github.com/databricks/databricks-sdk-go/service/settings"
	"github.com/databricks/terraform-provider-databricks/clusters"
	"github.com/databricks/terraform-provider-databricks/common"
	"github.com/databricks/terraform-provider-databricks/jobs"
	"github.com/databricks/terraform-provider-databricks/permissions"
	"github.com/databricks/terraform-provider-databricks/pipelines"
	"github.com/databricks/terraform-provider-databricks/repos"
	"github.com/databricks/terraform-provider-databricks/secrets"
	"github.com/databricks/terraform-provider-databricks/sql"
	sql_api "github.com/databricks/terraform-provider-databricks/sql/api"
	"github.com/databricks/terraform-provider-databricks/storage"
	"github.com/databricks/terraform-provider-databricks/workspace"
	"github.com/hashicorp/hcl/v2/hclwrite"
	"github.com/hashicorp/terraform-plugin-sdk/v2/helper/schema"
	"github.com/hashicorp/terraform-plugin-sdk/v2/terraform"
	"github.com/zclconf/go-cty/cty"
)

var (
	adlsGen2Regex                = regexp.MustCompile(`^(abfss?)://([^@]+)@([^.]+)\.(?:[^/]+)(/.*)?$`)
	adlsGen1Regex                = regexp.MustCompile(`^(adls?)://([^.]+)\.(?:[^/]+)(/.*)?$`)
	wasbsRegex                   = regexp.MustCompile(`^(wasbs?)://([^@]+)@([^.]+)\.(?:[^/]+)(/.*)?$`)
	s3Regex                      = regexp.MustCompile(`^(s3a?)://([^/]+)(/.*)?$`)
	gsRegex                      = regexp.MustCompile(`^gs://([^/]+)(/.*)?$`)
	globalWorkspaceConfName      = "global_workspace_conf"
	nameNormalizationRegex       = regexp.MustCompile(`\W+`)
	fileNameNormalizationRegex   = regexp.MustCompile(`[^-_\w/.@]`)
	jobClustersRegex             = regexp.MustCompile(`^((job_cluster|task)\.[0-9]+\.new_cluster\.[0-9]+\.)`)
	dltClusterRegex              = regexp.MustCompile(`^(cluster\.[0-9]+\.)`)
	predefinedClusterPolicies    = []string{"Personal Compute", "Job Compute", "Power User Compute", "Shared Compute"}
	secretPathRegex              = regexp.MustCompile(`^\{\{secrets\/([^\/]+)\/([^}]+)\}\}$`)
	sqlParentRegexp              = regexp.MustCompile(`^folders/(\d+)$`)
	dltDefaultStorageRegex       = regexp.MustCompile(`^dbfs:/pipelines/[0-9a-f]{8}-[0-9a-f]{4}-[0-9a-f]{4}-[0-9a-f]{4}-[0-9a-f]{12}$`)
	ignoreIdeFolderRegex         = regexp.MustCompile(`^/Users/[^/]+/\.ide/.*$`)
	fileExtensionLanguageMapping = map[string]string{
		"SCALA":  ".scala",
		"PYTHON": ".py",
		"SQL":    ".sql",
		"R":      ".r",
	}
	fileExtensionFormatMapping = map[string]string{
		"HTML":       ".html",
		"JUPYTER":    ".ipynb",
		"DBC":        ".dbc",
		"R_MARKDOWN": ".Rmd",
	}
)

func generateMountBody(ic *importContext, body *hclwrite.Body, r *resource) error {
	mount := ic.mountMap[r.ID]

	b := body.AppendNewBlock("resource", []string{r.Resource, r.Name}).Body()
	b.SetAttributeValue("name", cty.StringVal(strings.Replace(r.ID, "/mnt/", "", 1)))
	if res := s3Regex.FindStringSubmatch(mount.URL); res != nil {
		block := b.AppendNewBlock("s3", nil).Body()
		block.SetAttributeValue("bucket_name", cty.StringVal(res[2]))
		if mount.InstanceProfile != "" {
			block.SetAttributeValue("instance_profile", cty.StringVal(mount.InstanceProfile))
		} else if mount.ClusterID != "" {
			b.SetAttributeValue("cluster_id", cty.StringVal(mount.ClusterID))
		}
	} else if res := gsRegex.FindStringSubmatch(mount.URL); res != nil {
		block := b.AppendNewBlock("gs", nil).Body()
		block.SetAttributeValue("bucket_name", cty.StringVal(res[1]))
		if mount.ClusterID != "" {
			b.SetAttributeValue("cluster_id", cty.StringVal(mount.ClusterID))
		}
	} else if res := adlsGen2Regex.FindStringSubmatch(mount.URL); res != nil {
		containerName := res[2]
		storageAccountName := res[3]
		block := b.AppendNewBlock("abfs", nil).Body()
		block.SetAttributeValue("container_name", cty.StringVal(containerName))
		block.SetAttributeValue("storage_account_name", cty.StringVal(storageAccountName))
		if res[4] != "" && res[4] != "/" {
			block.SetAttributeValue("directory", cty.StringVal(res[4]))
		}

		varName := ic.regexFix("_"+storageAccountName+"_"+containerName+"_abfs", ic.nameFixes)
		textStr := fmt.Sprintf(" for mounting ADLSv2 resource %s://%s@%s",
			res[1], containerName, storageAccountName)

		block.SetAttributeRaw("client_id", ic.variable(
			"client_id"+varName, "Client ID"+textStr))
		block.SetAttributeRaw("tenant_id", ic.variable(
			"tenant_id"+varName, "Tenant ID"+textStr))
		block.SetAttributeRaw("client_secret_scope", ic.variable(
			"client_secret_scope"+varName,
			"Secret scope name that stores app client secret"+textStr))
		block.SetAttributeRaw("client_secret_key", ic.variable(
			"client_secret_key"+varName,
			"Key in secret scope that stores app client secret"+textStr))
		block.SetAttributeValue("initialize_file_system", cty.BoolVal(false))
	} else if res := adlsGen1Regex.FindStringSubmatch(mount.URL); res != nil {
		block := b.AppendNewBlock("adl", nil).Body()
		storageResourceName := res[2]
		block.SetAttributeValue("storage_resource_name", cty.StringVal(storageResourceName))
		if res[3] != "" && res[3] != "/" {
			block.SetAttributeValue("directory", cty.StringVal(res[3]))
		}
		varName := ic.regexFix("_"+storageResourceName+"_adl", ic.nameFixes)
		textStr := fmt.Sprintf(" for mounting ADLSv1 resource %s://%s", res[1], storageResourceName)

		block.SetAttributeRaw("client_id", ic.variable("client_id"+varName, "Client ID"+textStr))
		block.SetAttributeRaw("tenant_id", ic.variable("tenant_id"+varName, "Tenant IDs"+textStr))
		block.SetAttributeRaw("client_secret_scope", ic.variable(
			"client_secret_scope"+varName, "Secret scope name that stores app client secret"+textStr))
		block.SetAttributeRaw("client_secret_key", ic.variable(
			"client_secret_key"+varName, "Key in secret scope that stores app client secret"+textStr))
	} else if res := wasbsRegex.FindStringSubmatch(mount.URL); res != nil {
		containerName := res[2]
		storageAccountName := res[3]
		block := b.AppendNewBlock("wasb", nil).Body()
		block.SetAttributeValue("container_name", cty.StringVal(containerName))
		block.SetAttributeValue("storage_account_name", cty.StringVal(storageAccountName))
		if res[4] != "" && res[4] != "/" {
			block.SetAttributeValue("directory", cty.StringVal(res[4]))
		}
		block.SetAttributeValue("auth_type", cty.StringVal("ACCESS_KEY"))

		varName := ic.regexFix("_"+storageAccountName+"_"+containerName+"_wasb", ic.nameFixes)
		textStr := fmt.Sprintf(" for mounting WASB resource %s://%s@%s",
			res[1], containerName, storageAccountName)

		block.SetAttributeRaw("token_secret_scope", ic.variable(
			"client_secret_scope"+varName,
			"Secret scope name that stores app client secret"+textStr))
		block.SetAttributeRaw("token_secret_key", ic.variable(
			"client_secret_key"+varName,
			"Key in secret scope that stores app client secret"+textStr))
	} else {
		return fmt.Errorf("no matching handler for: %s", mount.URL)
	}
	body.AppendNewline()

	return nil
}

var resourcesMap map[string]importable = map[string]importable{
	"databricks_dbfs_file": {
		WorkspaceLevel: true,
		Service:        "storage",
		Name: func(ic *importContext, d *schema.ResourceData) string {
			fileNameMd5 := fmt.Sprintf("%x", md5.Sum([]byte(d.Id())))
			s := strings.Split(d.Id(), "/")
			name := "_" + fileNameMd5 + "_" + s[len(s)-1]
			return name
		},
		Import: func(ic *importContext, r *resource) error {
			dbfsAPI := storage.NewDbfsAPI(ic.Context, ic.Client)
			content, err := dbfsAPI.Read(r.ID)
			if err != nil {
				return err
			}
			name := ic.Importables["databricks_dbfs_file"].Name(ic, r.Data)
			fileName, err := ic.createFile(name, content)
			log.Printf("Creating %s for %s", fileName, r)
			if err != nil {
				return err
			}
			r.Data.Set("source", fileName)
			return nil
		},
		Depends: []reference{
			{Path: "source", File: true},
		},
	},
	"databricks_instance_pool": {
		WorkspaceLevel: true,
		Service:        "pools",
		Name: func(ic *importContext, d *schema.ResourceData) string {
			raw, ok := d.GetOk("instance_pool_name")
			if !ok || raw.(string) == "" {
				return strings.Split(d.Id(), "-")[2]
			}
			return raw.(string)
		},
		List: func(ic *importContext) error {
			w, err := ic.Client.WorkspaceClient()
			if err != nil {
				return err
			}
			pools, err := w.InstancePools.ListAll(ic.Context)
			if err != nil {
				return err
			}
			for i, pool := range pools {
				if !ic.MatchesName(pool.InstancePoolName) {
					continue
				}
				ic.Emit(&resource{
					Resource: "databricks_instance_pool",
					ID:       pool.InstancePoolId,
				})
				log.Printf("[INFO] Imported %d of %d instance pools", i+1, len(pools))
			}
			return nil
		},
		Import: func(ic *importContext, r *resource) error {
			if ic.meAdmin {
				ic.Emit(&resource{
					Resource: "databricks_permissions",
					ID:       fmt.Sprintf("/instance-pools/%s", r.ID),
					Name:     "inst_pool_" + ic.Importables["databricks_instance_pool"].Name(ic, r.Data),
				})
			}
			return nil
		},
	},
	"databricks_instance_profile": {
		Service: "access",
		Name: func(ic *importContext, d *schema.ResourceData) string {
			arn := d.Get("instance_profile_arn").(string)
			splits := strings.Split(arn, "/")
			return splits[len(splits)-1]
		},
	},
	"databricks_group_role": {
		Service:        "access",
		AccountLevel:   true,
		WorkspaceLevel: true,
		Depends: []reference{
			{Path: "group_id", Resource: "databricks_group"},
			{Path: "role", Resource: "databricks_instance_profile", Match: "instance_profile_arn"},
		},
	},
	"databricks_user_role": {
		Service:        "access",
		AccountLevel:   true,
		WorkspaceLevel: true,
		Depends: []reference{
			{Path: "user_id", Resource: "databricks_user"},
			{Path: "role", Resource: "databricks_instance_profile", Match: "instance_profile_arn"},
		},
	},
	"databricks_service_principal_role": {
		Service:        "access",
		AccountLevel:   true,
		WorkspaceLevel: true,
		Depends: []reference{
			{Path: "service_principal_id", Resource: "databricks_service_principal"},
			{Path: "role", Resource: "databricks_instance_profile", Match: "instance_profile_arn"},
		},
	},
	"databricks_library": {
		WorkspaceLevel: true,
		Service:        "compute",
		Depends: []reference{
			{Path: "cluster_id", Resource: "databricks_cluster"},
			{Path: "jar", Resource: "databricks_dbfs_file", Match: "dbfs_path"},
			{Path: "whl", Resource: "databricks_dbfs_file", Match: "dbfs_path"},
			{Path: "egg", Resource: "databricks_dbfs_file", Match: "dbfs_path"},
		},
		Name: func(ic *importContext, d *schema.ResourceData) string {
			id := d.Id()
			return "lib_" + id + fmt.Sprintf("_%x", md5.Sum([]byte(id)))[:9]
		},
	},
	"databricks_cluster": {
		WorkspaceLevel: true,
		Service:        "compute",
		Name: func(ic *importContext, d *schema.ResourceData) string {
			name := d.Get("cluster_name").(string)
			if name == "" {
				return strings.Split(d.Id(), "-")[2]
			}
			return fmt.Sprintf("%s_%s", name, d.Id())
		},
		Depends: []reference{
			{Path: "aws_attributes.instance_profile_arn", Resource: "databricks_instance_profile"},
			{Path: "instance_pool_id", Resource: "databricks_instance_pool"},
			{Path: "driver_instance_pool_id", Resource: "databricks_instance_pool"},
			{Path: "init_scripts.dbfs.destination", Resource: "databricks_dbfs_file", Match: "dbfs_path"},
			{Path: "init_scripts.workspace.destination", Resource: "databricks_workspace_file"},
			{Path: "library.jar", Resource: "databricks_dbfs_file", Match: "dbfs_path"},
			{Path: "library.whl", Resource: "databricks_dbfs_file", Match: "dbfs_path"},
			{Path: "library.egg", Resource: "databricks_dbfs_file", Match: "dbfs_path"},
			{Path: "policy_id", Resource: "databricks_cluster_policy"},
			{Path: "single_user_name", Resource: "databricks_user", Match: "user_name"},
			{Path: "single_user_name", Resource: "databricks_service_principal", Match: "application_id"},
		},
		List: func(ic *importContext) error {
			clusters, err := clusters.NewClustersAPI(ic.Context, ic.Client).List()
			if err != nil {
				return err
			}
			lastActiveMs := ic.getLastActiveMs()
			for offset, c := range clusters {
				if c.ClusterSource == "JOB" {
					log.Printf("[INFO] Skipping job cluster %s", c.ClusterID)
					continue
				}
				if strings.HasPrefix(c.ClusterName, "terraform-") {
					log.Printf("[INFO] Skipping terraform-specific cluster %s", c.ClusterName)
					continue
				}
				if !ic.MatchesName(c.ClusterName) {
					log.Printf("[INFO] Skipping %s because it doesn't match %s", c.ClusterName, ic.match)
					continue
				}
				if c.LastActivityTime > 0 && c.LastActivityTime < lastActiveMs {
					log.Printf("[INFO] Older inactive cluster %s", c.ClusterName)
					continue
				}
				ic.Emit(&resource{
					Resource: "databricks_cluster",
					ID:       c.ClusterID,
				})
				log.Printf("[INFO] Scanned %d of %d clusters", offset+1, len(clusters))
			}
			return nil
		},
		Import: func(ic *importContext, r *resource) error {
			var c clusters.Cluster
			s := ic.Resources["databricks_cluster"].Schema
			common.DataToStructPointer(r.Data, s, &c)
			ic.importCluster(&c)
			if ic.meAdmin {
				ic.Emit(&resource{
					Resource: "databricks_permissions",
					ID:       fmt.Sprintf("/clusters/%s", r.ID),
					Name:     "cluster_" + ic.Importables["databricks_cluster"].Name(ic, r.Data),
				})
			}
			return ic.importClusterLibraries(r.Data, s)
		},
		ShouldOmitField: makeShouldOmitFieldForCluster(nil),
	},
	"databricks_job": {
		ApiVersion:     common.API_2_1,
		WorkspaceLevel: true,
		Service:        "jobs",
		Name: func(ic *importContext, d *schema.ResourceData) string {
			name := d.Get("name").(string)
			if name == "" {
				name = "job"
			}
			return nameNormalizationRegex.ReplaceAllString(
				fmt.Sprintf("%s_%s", name, d.Id()), "_")
		},
		Depends: []reference{
			{Path: "email_notifications.on_failure", Resource: "databricks_user", Match: "user_name"},
			{Path: "email_notifications.on_success", Resource: "databricks_user", Match: "user_name"},
			{Path: "email_notifications.on_start", Resource: "databricks_user", Match: "user_name"},
			{Path: "new_cluster.aws_attributes.instance_profile_arn", Resource: "databricks_instance_profile"},
			{Path: "new_cluster.init_scripts.dbfs.destination", Resource: "databricks_dbfs_file", Match: "dbfs_path"},
			{Path: "new_cluster.init_scripts.workspace.destination", Resource: "databricks_workspace_file"},
			{Path: "new_cluster.instance_pool_id", Resource: "databricks_instance_pool"},
			{Path: "new_cluster.driver_instance_pool_id", Resource: "databricks_instance_pool"},
			{Path: "new_cluster.policy_id", Resource: "databricks_cluster_policy"},
			{Path: "existing_cluster_id", Resource: "databricks_cluster"},
			{Path: "library.jar", Resource: "databricks_dbfs_file", Match: "dbfs_path"},
			{Path: "library.whl", Resource: "databricks_dbfs_file", Match: "dbfs_path"},
			{Path: "library.egg", Resource: "databricks_dbfs_file", Match: "dbfs_path"},
			{Path: "spark_python_task.python_file", Resource: "databricks_dbfs_file", Match: "dbfs_path"},
			{Path: "spark_python_task.parameters", Resource: "databricks_dbfs_file", Match: "dbfs_path"},
			{Path: "spark_jar_task.jar_uri", Resource: "databricks_dbfs_file", Match: "dbfs_path"},
			{Path: "notebook_task.notebook_path", Resource: "databricks_notebook"},
			{Path: "notebook_task.notebook_path", Resource: "databricks_repo", Match: "path", MatchType: MatchPrefix},
			{Path: "pipeline_task.pipeline_id", Resource: "databricks_pipeline"},
			{Path: "task.library.jar", Resource: "databricks_dbfs_file", Match: "dbfs_path"},
			{Path: "task.library.whl", Resource: "databricks_dbfs_file", Match: "dbfs_path"},
			{Path: "task.library.egg", Resource: "databricks_dbfs_file", Match: "dbfs_path"},
			{Path: "task.spark_python_task.python_file", Resource: "databricks_dbfs_file", Match: "dbfs_path"},
			{Path: "task.spark_python_task.parameters", Resource: "databricks_dbfs_file", Match: "dbfs_path"},
			{Path: "task.spark_jar_task.jar_uri", Resource: "databricks_dbfs_file", Match: "dbfs_path"},
			{Path: "task.notebook_task.notebook_path", Resource: "databricks_notebook"},
			{Path: "task.notebook_task.notebook_path", Resource: "databricks_repo", Match: "path", MatchType: MatchPrefix},
			{Path: "task.pipeline_task.pipeline_id", Resource: "databricks_pipeline"},
			{Path: "task.sql_task.query.query_id", Resource: "databricks_sql_query"},
			{Path: "task.sql_task.dashboard.dashboard_id", Resource: "databricks_sql_dashboard"},
			{Path: "task.sql_task.alert.alert_id", Resource: "databricks_sql_alert"},
			{Path: "task.sql_task.warehouse_id", Resource: "databricks_sql_endpoint"},
			{Path: "task.dbt_task.warehouse_id", Resource: "databricks_sql_endpoint"},
			{Path: "task.new_cluster.aws_attributes.instance_profile_arn", Resource: "databricks_instance_profile"},
			{Path: "task.new_cluster.init_scripts.dbfs.destination", Resource: "databricks_dbfs_file", Match: "dbfs_path"},
			{Path: "task.new_cluster.init_scripts.workspace.destination", Resource: "databricks_workspace_file"},
			{Path: "task.new_cluster.instance_pool_id", Resource: "databricks_instance_pool"},
			{Path: "task.new_cluster.driver_instance_pool_id", Resource: "databricks_instance_pool"},
			{Path: "task.new_cluster.policy_id", Resource: "databricks_cluster_policy"},
			{Path: "task.existing_cluster_id", Resource: "databricks_cluster"},
			{Path: "job_cluster.new_cluster.aws_attributes.instance_profile_arn", Resource: "databricks_instance_profile"},
			{Path: "job_cluster.new_cluster.init_scripts.dbfs.destination", Resource: "databricks_dbfs_file", Match: "dbfs_path"},
			{Path: "job_cluster.new_cluster.init_scripts.workspace.destination", Resource: "databricks_workspace_file"},
			{Path: "job_cluster.new_cluster.instance_pool_id", Resource: "databricks_instance_pool"},
			{Path: "job_cluster.new_cluster.driver_instance_pool_id", Resource: "databricks_instance_pool"},
			{Path: "job_cluster.new_cluster.policy_id", Resource: "databricks_cluster_policy"},
			{Path: "run_as.user_name", Resource: "databricks_user", Match: "user_name"},
			{Path: "run_as.service_principal_name", Resource: "databricks_service_principal", Match: "application_id"},
		},
		Import: func(ic *importContext, r *resource) error {
			var job jobs.JobSettings
			s := ic.Resources["databricks_job"].Schema
			common.DataToStructPointer(r.Data, s, &job)
			ic.importCluster(job.NewCluster)
			ic.Emit(&resource{
				Resource: "databricks_cluster",
				ID:       job.ExistingClusterID,
			})
			if ic.meAdmin {
				ic.Emit(&resource{
					Resource: "databricks_permissions",
					ID:       fmt.Sprintf("/jobs/%s", r.ID),
					Name:     "job_" + ic.Importables["databricks_job"].Name(ic, r.Data),
				})
			}
			if job.SparkPythonTask != nil {
				ic.emitIfDbfsFile(job.SparkPythonTask.PythonFile)
				for _, p := range job.SparkPythonTask.Parameters {
					ic.emitIfDbfsFile(p)
				}
			}
			if job.SparkJarTask != nil {
				jarURI := job.SparkJarTask.JarURI
				if jarURI != "" {
					if libs, ok := r.Data.Get("library").(*schema.Set); ok {
						// nolint remove legacy jar uri support
						r.Data.Set("spark_jar_task", []any{
							map[string]any{
								"main_class_name": job.SparkJarTask.MainClassName,
								"parameters":      job.SparkJarTask.Parameters,
							},
						})
						// if variable doesn't contain a sad face, it's a job jar
						if !strings.Contains(jarURI, ":/") {
							jarURI = fmt.Sprintf("dbfs:/FileStore/job-jars/%s", jarURI)
						}
						ic.emitIfDbfsFile(jarURI)
						libs.Add(map[string]any{
							"jar": jarURI,
						})
						// nolint
						r.Data.Set("library", libs)
					}
				}
			}
			if job.NotebookTask != nil {
				ic.emitNotebookOrRepo(job.NotebookTask.NotebookPath)
			}
			if job.PipelineTask != nil {
				ic.Emit(&resource{
					Resource: "databricks_pipeline",
					ID:       job.PipelineTask.PipelineID,
				})
			}
			// Support for multitask jobs
			for _, task := range job.Tasks {
				if task.NotebookTask != nil {
					ic.emitNotebookOrRepo(task.NotebookTask.NotebookPath)
				}
				if task.PipelineTask != nil {
					ic.Emit(&resource{
						Resource: "databricks_pipeline",
						ID:       task.PipelineTask.PipelineID,
					})
				}
				if task.SparkPythonTask != nil {
					ic.emitIfDbfsFile(task.SparkPythonTask.PythonFile)
					for _, p := range task.SparkPythonTask.Parameters {
						ic.emitIfDbfsFile(p)
					}
				}
				if task.SqlTask != nil {
					if task.SqlTask.Query != nil {
						ic.Emit(&resource{
							Resource: "databricks_sql_query",
							ID:       task.SqlTask.Query.QueryID,
						})
					}
					if task.SqlTask.Dashboard != nil {
						ic.Emit(&resource{
							Resource: "databricks_sql_dashboard",
							ID:       task.SqlTask.Dashboard.DashboardID,
						})
					}
					if task.SqlTask.Alert != nil {
						ic.Emit(&resource{
							Resource: "databricks_sql_alert",
							ID:       task.SqlTask.Alert.AlertID,
						})
					}
					if task.SqlTask.WarehouseID != "" {
						ic.Emit(&resource{
							Resource: "databricks_sql_endpoint",
							ID:       task.SqlTask.WarehouseID,
						})
					}
				}
				if task.DbtTask != nil {
					if task.DbtTask.WarehouseId != "" {
						ic.Emit(&resource{
							Resource: "databricks_sql_endpoint",
							ID:       task.DbtTask.WarehouseId,
						})
					}
				}
				if task.RunJobTask != nil && task.RunJobTask.JobID != 0 {
					ic.Emit(&resource{
						Resource: "databricks_job",
						ID:       strconv.FormatInt(task.RunJobTask.JobID, 10),
					})
				}
				ic.importCluster(task.NewCluster)
				ic.Emit(&resource{
					Resource: "databricks_cluster",
					ID:       task.ExistingClusterID,
				})
				for _, lib := range task.Libraries {
					ic.emitIfDbfsFile(lib.Whl)
					ic.emitIfDbfsFile(lib.Jar)
					ic.emitIfDbfsFile(lib.Egg)
				}
			}
			for _, jc := range job.JobClusters {
				ic.importCluster(jc.NewCluster)
			}
			if job.RunAs != nil {
				if job.RunAs.UserName != "" {
					ic.Emit(&resource{
						Resource:  "databricks_user",
						Attribute: "user_name",
						Value:     job.RunAs.UserName,
					})
				}
				if job.RunAs.ServicePrincipalName != "" {
					ic.Emit(&resource{
						Resource:  "databricks_service_principal",
						Attribute: "application_id",
						Value:     job.RunAs.ServicePrincipalName,
					})
				}
			}

			return ic.importLibraries(r.Data, s)
		},
		List: func(ic *importContext) error {
			if l, err := jobs.NewJobsAPI(ic.Context, ic.Client).List(); err == nil {
				ic.importJobs(l)
			}
			return nil
		},
		ShouldOmitField: func(ic *importContext, pathString string, as *schema.Schema, d *schema.ResourceData) bool {
			switch pathString {
			case "url", "format":
				return true
			}
			var js jobs.JobSettings
			common.DataToStructPointer(d, ic.Resources["databricks_job"].Schema, &js)
			switch pathString {
			case "email_notifications":
				if js.EmailNotifications != nil {
					return reflect.DeepEqual(*js.EmailNotifications, jobs.EmailNotifications{})
				}
			case "webhook_notifications":
				if js.WebhookNotifications != nil {
					return reflect.DeepEqual(*js.WebhookNotifications, jobs.WebhookNotifications{})
				}
			case "notification_settings":
				if js.NotificationSettings != nil {
					return reflect.DeepEqual(*js.NotificationSettings, sdk_jobs.JobNotificationSettings{})
				}
			}
			if strings.HasPrefix(pathString, "task.") {
				parts := strings.Split(pathString, ".")
				if len(parts) > 2 {
					taskIndex, err := strconv.Atoi(parts[1])
					if err == nil && taskIndex >= 0 && taskIndex < len(js.Tasks) {
						blockName := parts[len(parts)-1]
						switch blockName {
						case "notification_settings":
							if js.Tasks[taskIndex].NotificationSettings != nil {
								return reflect.DeepEqual(*js.Tasks[taskIndex].NotificationSettings, sdk_jobs.TaskNotificationSettings{})
							}
						case "email_notifications":
							if js.Tasks[taskIndex].EmailNotifications != nil {
								return reflect.DeepEqual(*js.Tasks[taskIndex].EmailNotifications, jobs.EmailNotifications{})
							}
						}
					}
				}
				if strings.HasSuffix(pathString, ".notebook_task.0.source") && d.Get(pathString).(string) == "WORKSPACE" {
					return true
				}
			}
			if res := jobClustersRegex.FindStringSubmatch(pathString); res != nil { // analyze job clusters
				return makeShouldOmitFieldForCluster(jobClustersRegex)(ic, pathString, as, d)
			}
			return defaultShouldOmitFieldFunc(ic, pathString, as, d)
		},
	},
	"databricks_cluster_policy": {
		WorkspaceLevel: true,
		Service:        "policies",
		Name: func(ic *importContext, d *schema.ResourceData) string {
			return d.Get("name").(string)
		},
		List: func(ic *importContext) error {
			w, err := ic.Client.WorkspaceClient()
			if err != nil {
				return err
			}
			policies, err := w.ClusterPolicies.ListAll(ic.Context, compute.ListClusterPoliciesRequest{})
			if err != nil {
				return err
			}
			for offset, policy := range policies {
				log.Printf("[TRACE] Scanning %d:  %v", offset+1, policy)
				if slices.Contains(predefinedClusterPolicies, policy.Name) {
					continue
				}
				if !ic.MatchesName(policy.Name) {
					log.Printf("[DEBUG] Policy %s doesn't match %s filter", policy.Name, ic.match)
					continue
				}
				ic.Emit(&resource{
					Resource: "databricks_cluster_policy",
					ID:       policy.PolicyId,
				})
				if offset%10 == 0 {
					log.Printf("[INFO] Scanned %d of %d cluster policies", offset+1, len(policies))
				}
			}
			return nil
		},
		Import: func(ic *importContext, r *resource) error {
			if ic.meAdmin {
				ic.Emit(&resource{
					Resource: "databricks_permissions",
					ID:       fmt.Sprintf("/cluster-policies/%s", r.ID),
					Name:     "cluster_policy_" + ic.Importables["databricks_cluster_policy"].Name(ic, r.Data),
				})
			}
			var definition map[string]map[string]any
			err := json.Unmarshal([]byte(r.Data.Get("definition").(string)), &definition)
			if err != nil {
				return err
			}
			for k, policy := range definition {
				value, vok := policy["value"]
				defaultValue, dok := policy["defaultValue"]
				typ := policy["type"]
				if !vok && !dok {
					log.Printf("[DEBUG] Skipping policy element as it doesn't have both value and defaultValue. k='%v', policy='%v'",
						k, policy)
					continue
				}
				if k == "aws_attributes.instance_profile_arn" {
					ic.Emit(&resource{
						Resource: "databricks_instance_profile",
						ID:       eitherString(value, defaultValue),
					})
				}
				if k == "instance_pool_id" || k == "driver_instance_pool_id" {
					ic.Emit(&resource{
						Resource: "databricks_instance_pool",
						ID:       eitherString(value, defaultValue),
					})
				}
				if typ == "fixed" && strings.HasPrefix(k, "init_scripts.") &&
					strings.HasSuffix(k, ".dbfs.destination") {
					ic.emitIfDbfsFile(eitherString(value, defaultValue))
				}
				if typ == "fixed" && strings.HasPrefix(k, "init_scripts.") &&
					strings.HasSuffix(k, ".workspace.destination") {
					ic.Emit(&resource{
						Resource: "databricks_workspace_file",
						ID:       eitherString(value, defaultValue),
					})
				}
				if typ == "fixed" && (strings.HasPrefix(k, "spark_conf.") || strings.HasPrefix(k, "spark_env_vars.")) {
					either := eitherString(value, defaultValue)
					if res := secretPathRegex.FindStringSubmatch(either); res != nil {
						ic.Emit(&resource{
							Resource: "databricks_secret_scope",
							ID:       res[1],
						})
					}
				}
			}
			policyName := r.Data.Get("name").(string)
			if slices.Contains(predefinedClusterPolicies, policyName) {
				r.Mode = "data"
				// we need to set definition to empty value because otherwise it will be put into
				// generated HCL code for data source, and it only supports the `name` attribute
				r.Data.Set("definition", "")
			}
			return nil
		},
		// TODO: special formatting required, where JSON is written line by line
		// so that we're able to do the references
		Body: resourceOrDataBlockBody,
	},
	"databricks_group": {
		Service:        "groups",
		WorkspaceLevel: true,
		AccountLevel:   true,
		Name: func(ic *importContext, d *schema.ResourceData) string {
			return d.Get("display_name").(string) + "_" + d.Id()
		},
		List: func(ic *importContext) error {
			if err := ic.cacheGroups(); err != nil {
				return err
			}
			for offset, g := range ic.allGroups {
				if !ic.MatchesName(g.DisplayName) {
					log.Printf("[INFO] Group %s doesn't match %s filter", g.DisplayName, ic.match)
					continue
				}
				ic.Emit(&resource{
					Resource: "databricks_group",
					ID:       g.ID,
				})
				log.Printf("[INFO] Scanned %d of %d groups", offset+1, len(ic.allGroups))
			}
			return nil
		},
		Search: func(ic *importContext, r *resource) error {
			if err := ic.cacheGroups(); err != nil {
				return err
			}
			for _, g := range ic.allGroups {
				if g.DisplayName == r.Value && r.Attribute == "display_name" {
					r.ID = g.ID
					return nil
				}
			}
			return nil
		},
		Import: func(ic *importContext, r *resource) error {
			groupName := r.Data.Get("display_name").(string)
			if (!ic.accountLevel && (groupName == "admins" || groupName == "users")) ||
				(ic.accountLevel && groupName == "account users") {
				// Workspace admins & users or Account users are to be imported through "data block"
				r.Mode = "data"
				r.Data.Set("workspace_access", false)
				r.Data.Set("databricks_sql_access", false)
				r.Data.Set("allow_instance_pool_create", false)
				r.Data.Set("allow_cluster_create", false)
				r.Data.State().Set(&terraform.InstanceState{
					ID: r.ID,
					Attributes: map[string]string{
						"display_name": r.Name,
					},
				})
			} else if r.Data != nil {
				r.Data.Set("force", true)
			}
			if err := ic.cacheGroups(); err != nil {
				return err
			}
			for _, g := range ic.allGroups {
				if r.ID != g.ID {
					continue
				}
				ic.emitRoles("group", g.ID, g.Roles)
				builtInUserGroup := (ic.accountLevel && g.DisplayName == "account users") || (!ic.accountLevel && g.DisplayName == "users")
				if builtInUserGroup && !ic.importAllUsers {
					log.Printf("[INFO] Skipping import of entire user directory ...")
					continue
				}
				if len(g.Members) > 10 {
					log.Printf("[INFO] Importing %d members of %s",
						len(g.Members), g.DisplayName)
				}
				for _, parent := range g.Groups {
					ic.Emit(&resource{
						Resource: "databricks_group",
						ID:       parent.Value,
					})
					if parent.Type == "direct" {
						ic.Emit(&resource{
							Resource: "databricks_group_member",
							ID:       fmt.Sprintf("%s|%s", parent.Value, g.ID),
							Name:     fmt.Sprintf("%s_%s_%s", parent.Display, parent.Value, g.DisplayName),
						})
					}
				}
				for i, x := range g.Members {
					if strings.HasPrefix(x.Ref, "Users/") {
						ic.Emit(&resource{
							Resource: "databricks_user",
							ID:       x.Value,
						})
						if !builtInUserGroup {
							ic.Emit(&resource{
								Resource: "databricks_group_member",
								ID:       fmt.Sprintf("%s|%s", g.ID, x.Value),
								Name:     fmt.Sprintf("%s_%s_%s_%s", g.DisplayName, g.ID, x.Display, x.Value),
							})
						}
					}
					if strings.HasPrefix(x.Ref, "ServicePrincipals/") {
						ic.Emit(&resource{
							Resource: "databricks_service_principal",
							ID:       x.Value,
						})
						if !builtInUserGroup {
							ic.Emit(&resource{
								Resource: "databricks_group_member",
								ID:       fmt.Sprintf("%s|%s", g.ID, x.Value),
								Name:     fmt.Sprintf("%s_%s_%s_%s", g.DisplayName, g.ID, x.Display, x.Value),
							})
						}
					}
					if strings.HasPrefix(x.Ref, "Groups/") {
						ic.Emit(&resource{
							Resource: "databricks_group",
							ID:       x.Value,
						})
						if !builtInUserGroup {
							ic.Emit(&resource{
								Resource: "databricks_group_member",
								ID:       fmt.Sprintf("%s|%s", g.ID, x.Value),
								Name:     fmt.Sprintf("%s_%s_%s_%s", g.DisplayName, g.ID, x.Display, x.Value),
							})
						}
					}
					if len(g.Members) > 10 {
						log.Printf("[INFO] Imported %d of %d members of %s", i+1, len(g.Members), g.DisplayName)
					}
				}
			}
			if ic.accountLevel {
				ic.Emit(&resource{
					Resource: "databricks_access_control_rule_set",
					ID: fmt.Sprintf("accounts/%s/groups/%s/ruleSets/default",
						ic.Client.Config.AccountID, r.ID),
				})
			}

			return nil
		},
		Body: resourceOrDataBlockBody,
	},
	"databricks_group_member": {
		Service:        "groups",
		AccountLevel:   true,
		WorkspaceLevel: true,
		Depends: []reference{
			{Path: "group_id", Resource: "databricks_group"},
			{Path: "member_id", Resource: "databricks_user"},
			{Path: "member_id", Resource: "databricks_group"},
			{Path: "member_id", Resource: "databricks_service_principal"},
		},
	},
	"databricks_user": {
		Service:        "users",
		AccountLevel:   true,
		WorkspaceLevel: true,
		Name: func(ic *importContext, d *schema.ResourceData) string {
			s := d.Get("user_name").(string)
			// if CLI argument includeUserDomains is set then it includes domain portion as well
			if ic.includeUserDomains {
				return nameNormalizationRegex.ReplaceAllString(s, "_") + "_" + d.Id()
			}
			return nameNormalizationRegex.ReplaceAllString(strings.Split(s, "@")[0], "_") + "_" + d.Id()
		},
		// TODO: we need to add List operation here as well
		Search: func(ic *importContext, r *resource) error {
			u, err := ic.findUserByName(r.Value)
			if err != nil {
				return err
			}
			r.ID = u.ID
			return nil
		},
		Import: func(ic *importContext, r *resource) error {
			username := r.Data.Get("user_name").(string)
			r.Data.Set("force", true)
			u, err := ic.findUserByName(username)
			if err != nil {
				return err
			}
			ic.emitGroups(u)
			ic.emitRoles("user", u.ID, u.Roles)
			return nil
		},
	},
	"databricks_service_principal": {
		Service:        "users",
		AccountLevel:   true,
		WorkspaceLevel: true,
		Name: func(ic *importContext, d *schema.ResourceData) string {
			name := d.Get("display_name").(string)
			if name == "" {
				name = d.Get("application_id").(string)
				if len(name) > 8 {
					name = name[0:8]
				}
			}
			return name + "_" + d.Id()
		},
		// TODO: we need to add List operation here as well
		Search: func(ic *importContext, r *resource) error {
			u, err := ic.findSpnByAppID(r.Value)
			if err != nil {
				return err
			}
			r.ID = u.ID
			return nil
		},
		ShouldOmitField: func(ic *importContext, pathString string, as *schema.Schema, d *schema.ResourceData) bool {
			if pathString == "display_name" {
				if ic.Client.IsAzure() {
					applicationID := d.Get("application_id").(string)
					displayName := d.Get("display_name").(string)
					return applicationID == displayName
				}
				return false
			}
			// application_id should be provided only on Azure
			if pathString == "application_id" {
				return !ic.Client.IsAzure()
			}
			return defaultShouldOmitFieldFunc(ic, pathString, as, d)
		},
		Import: func(ic *importContext, r *resource) error {
			applicationID := r.Data.Get("application_id").(string)
			r.Data.Set("force", true)
			u, err := ic.findSpnByAppID(applicationID)
			if err != nil {
				return err
			}
			ic.emitGroups(u)
			ic.emitRoles("service_principal", u.ID, u.Roles)
			if ic.accountLevel {
				ic.Emit(&resource{
					Resource: "databricks_access_control_rule_set",
					ID: fmt.Sprintf("accounts/%s/servicePrincipals/%s/ruleSets/default",
						ic.Client.Config.AccountID, applicationID),
				})
			}
			return nil
		},
	},
	"databricks_permissions": {
		Service:        "access",
		WorkspaceLevel: true,
		Name: func(ic *importContext, d *schema.ResourceData) string {
			s := strings.Split(d.Id(), "/")
			return s[len(s)-1]
		},
		Depends: []reference{
			{Path: "job_id", Resource: "databricks_job"},
			{Path: "pipeline_id", Resource: "databricks_pipeline"},
			{Path: "cluster_id", Resource: "databricks_cluster"},
			{Path: "instance_pool_id", Resource: "databricks_instance_pool"},
			{Path: "cluster_policy_id", Resource: "databricks_cluster_policy"},
			{Path: "sql_query_id", Resource: "databricks_sql_query"},
			{Path: "sql_alert_id", Resource: "databricks_sql_alert"},
			{Path: "sql_dashboard_id", Resource: "databricks_sql_dashboard"},
			{Path: "sql_endpoint_id", Resource: "databricks_sql_endpoint"},
			{Path: "registered_model_id", Resource: "databricks_mlflow_model"},
			{Path: "experiment_id", Resource: "databricks_mlflow_experiment"},
			{Path: "repo_id", Resource: "databricks_repo"},
			{Path: "directory_id", Resource: "databricks_directory", Match: "object_id"},
			{Path: "notebook_id", Resource: "databricks_notebook", Match: "object_id"},
			{Path: "access_control.user_name", Resource: "databricks_user", Match: "user_name"},
			{Path: "access_control.group_name", Resource: "databricks_group", Match: "display_name"},
			{Path: "access_control.service_principal_name", Resource: "databricks_service_principal", Match: "application_id"},
		},
		Ignore: func(ic *importContext, r *resource) bool {
			var permissions permissions.PermissionsEntity
			s := ic.Resources["databricks_permissions"].Schema
			common.DataToStructPointer(r.Data, s, &permissions)
			return (len(permissions.AccessControlList) == 0)
		},
		Import: func(ic *importContext, r *resource) error {
			var permissions permissions.PermissionsEntity
			s := ic.Resources["databricks_permissions"].Schema
			common.DataToStructPointer(r.Data, s, &permissions)
			for _, ac := range permissions.AccessControlList {
				ic.Emit(&resource{
					Resource:  "databricks_user",
					Attribute: "user_name",
					Value:     ac.UserName,
				})
				ic.Emit(&resource{
					Resource:  "databricks_group",
					Attribute: "display_name",
					Value:     ac.GroupName,
				})
				ic.Emit(&resource{
					Resource:  "databricks_service_principal",
					Attribute: "application_id",
					Value:     ac.ServicePrincipalName,
				})
			}
			return nil
		},
	},
	"databricks_secret_scope": {
		Service:        "secrets",
		WorkspaceLevel: true,
		Name: func(ic *importContext, d *schema.ResourceData) string {
			name := d.Get("name").(string)
			return name + "_" + generateUniqueID(name)
		},
		List: func(ic *importContext) error {
			ssAPI := secrets.NewSecretScopesAPI(ic.Context, ic.Client)
			if scopes, err := ssAPI.List(); err == nil {
				for i, scope := range scopes {
					if !ic.MatchesName(scope.Name) {
						log.Printf("[INFO] Secret scope %s doesn't match %s filter",
							scope.Name, ic.match)
						continue
					}
					ic.Emit(&resource{
						Resource: "databricks_secret_scope",
						ID:       scope.Name,
					})
					log.Printf("[INFO] Imported %d of %d secret scopes", i+1, len(scopes))
				}
			}
			return nil
		},
		Import: func(ic *importContext, r *resource) error {
			backendType, _ := r.Data.GetOk("backend_type")
			if backendType != "AZURE_KEYVAULT" {
				if l, err := secrets.NewSecretsAPI(ic.Context, ic.Client).List(r.ID); err == nil {
					for _, secret := range l {
						ic.Emit(&resource{
							Resource: "databricks_secret",
							ID:       fmt.Sprintf("%s|||%s", r.ID, secret.Key),
						})
					}
				}
			}
			if l, err := secrets.NewSecretAclsAPI(ic.Context, ic.Client).List(r.ID); err == nil {
				for _, acl := range l {
					ic.Emit(&resource{
						Resource: "databricks_secret_acl",
						ID:       fmt.Sprintf("%s|||%s", r.ID, acl.Principal),
					})
				}
			}
			return nil
		},
		Ignore: func(ic *importContext, r *resource) bool {
			return r.Data.Get("name").(string) == ""
		},
	},
	"databricks_secret": {
		WorkspaceLevel: true,
		Service:        "secrets",
		Depends: []reference{
			{Path: "string_value", Variable: true},
			{Path: "scope", Resource: "databricks_secret_scope"},
			{Path: "string_value", Resource: "vault_generic_secret", Match: "data"},
			{Path: "string_value", Resource: "aws_kms_secrets", Match: "plaintext"},
			{Path: "string_value", Resource: "azurerm_key_vault_secret", Match: "value"},
			{Path: "string_value", Resource: "aws_secretsmanager_secret_version", Match: "secret_string"},
		},
		Name: func(ic *importContext, d *schema.ResourceData) string {
			name := fmt.Sprintf("%s_%s", d.Get("scope"), d.Get("key"))
			return name + "_" + generateUniqueID(name)
		},
	},
	"databricks_secret_acl": {
		WorkspaceLevel: true,
		Service:        "secrets",
		Depends: []reference{
			{Path: "scope", Resource: "databricks_secret_scope"},
			{Path: "principal", Resource: "databricks_group", Match: "display_name"},
			{Path: "principal", Resource: "databricks_user", Match: "user_name"},
			{Path: "principal", Resource: "databricks_service_principal", Match: "application_id"},
		},
	},
	"databricks_mount": {
		WorkspaceLevel: true,
		Service:        "mounts",
		Body:           generateMountBody,
		List: func(ic *importContext) error {
			if !ic.mounts {
				return nil
			}
			if err := ic.refreshMounts(); err != nil {
				return err
			}
			for mountName, source := range ic.mountMap {
				if !ic.MatchesName(mountName) {
					continue
				}
				if strings.HasPrefix(source.URL, "s3a://") {
					log.Printf("[INFO] Emitting databricks_mount: %s", source.URL)
					if source.InstanceProfile != "" {
						ic.Emit(&resource{
							Resource: "databricks_instance_profile",
							ID:       source.InstanceProfile,
						})
					} else if source.ClusterID != "" {
						ic.Emit(&resource{
							Resource: "databricks_cluster",
							ID:       source.ClusterID,
						})
					}
				} else if strings.HasPrefix(source.URL, "gs://") {
					if source.ClusterID != "" {
						ic.Emit(&resource{
							Resource: "databricks_cluster",
							ID:       source.ClusterID,
						})
					}
				} else if res := adlsGen2Regex.FindStringSubmatch(source.URL); res != nil {
				} else if res := adlsGen1Regex.FindStringSubmatch(source.URL); res != nil {
				} else if res := wasbsRegex.FindStringSubmatch(source.URL); res != nil {
				} else {
					log.Printf("[INFO] No matching handler for: %s", source.URL)
					continue
				}
				log.Printf("[INFO] Emitting databricks_mount: %s", source.URL)
				ic.Emit(&resource{
					Resource: "databricks_mount",
					ID:       mountName,
					Data: ic.Resources["databricks_mount"].Data(
						&terraform.InstanceState{
							ID:         mountName,
							Attributes: map[string]string{},
						}),
				})

			}
			return nil
		},
		Depends: []reference{
			{Path: "s3_bucket_name", Resource: "aws_s3_bucket", Match: "bucket"}, // this should be changed somehow & avoid clashes with GCS bucket_name
			{Path: "instance_profile", Resource: "databricks_instance_profile"},
			{Path: "cluster_id", Resource: "databricks_cluster"},
			{Path: "storage_account_name", Resource: "azurerm_storage_account", Match: "name"}, // similarly for WASBS vs ABFSS
			{Path: "container_name", Resource: "azurerm_storage_container", Match: "name"},
			{Path: "storage_resource_name", Resource: "azurerm_data_lake_store", Match: "name"},
		},
	},
	"databricks_global_init_script": {
		WorkspaceLevel: true,
		Service:        "workspace",
		Name: func(ic *importContext, d *schema.ResourceData) string {
			name := d.Get("name").(string)
			if name == "" {
				return d.Id()
			}
			return name
		},
		List: func(ic *importContext) error {
			globalInitScripts, err := workspace.NewGlobalInitScriptsAPI(ic.Context, ic.Client).List()
			if err != nil {
				return err
			}
			updatedSinceMs := ic.getUpdatedSinceMs()
			for offset, gis := range globalInitScripts {
				modifiedAt := gis.UpdatedAt
				if ic.incremental && modifiedAt < updatedSinceMs {
					log.Printf("[DEBUG] skipping global init script '%s' that was modified at %d (last active=%d)",
						gis.Name, modifiedAt, updatedSinceMs)
					continue
				}
				ic.Emit(&resource{
					Resource: "databricks_global_init_script",
					ID:       gis.ScriptID,
				})
				log.Printf("[INFO] Scanned %d of %d global init scripts", offset+1, len(globalInitScripts))
			}
			return nil
		},
		Import: func(ic *importContext, r *resource) error {
			gis, err := workspace.NewGlobalInitScriptsAPI(ic.Context, ic.Client).Get(r.ID)
			if err != nil {
				return err
			}
			content, err := base64.StdEncoding.DecodeString(gis.ContentBase64)
			if err != nil {
				return err
			}
			fileName, err := ic.createFile(fmt.Sprintf("%s.sh", r.Name), content)
			log.Printf("Creating %s for %s", fileName, r)
			if err != nil {
				return err
			}
			return r.Data.Set("source", fileName)
		},
		Depends: []reference{
			{Path: "source", File: true},
		},
	},
	"databricks_repo": {
		WorkspaceLevel: true,
		Service:        "repos",
		Name: func(ic *importContext, d *schema.ResourceData) string {
			name := d.Get("path").(string)
			if name == "" {
				return "repo_" + d.Id()
			}
			return nameNormalizationRegex.ReplaceAllString(name[7:], "_") + "_" + d.Id()
		},
		Search: func(ic *importContext, r *resource) error {
			reposAPI := repos.NewReposAPI(ic.Context, ic.Client)
			notebooksAPI := workspace.NewNotebooksAPI(ic.Context, ic.Client)
			repoDir, err := notebooksAPI.Read(r.Value)
			if err != nil {
				return err
			}
			repo, err := reposAPI.Read(fmt.Sprintf("%d", repoDir.ObjectID))
			if err != nil {
				return err
			}
			r.ID = fmt.Sprintf("%d", repo.ID)
			return nil
		},
		List: func(ic *importContext) error {
			objList, err := repos.NewReposAPI(ic.Context, ic.Client).ListAll()
			if err != nil {
				return err
			}
			for offset, repo := range objList {
				if repo.Url != "" {
					ic.Emit(&resource{
						Resource: "databricks_repo",
						ID:       fmt.Sprintf("%d", repo.ID),
					})
				}
				log.Printf("[INFO] Scanned %d of %d repos", offset+1, len(objList))
			}
			return nil
		},
		Import: func(ic *importContext, r *resource) error {
			ic.emitUserOrServicePrincipalForPath(r.Data.Get("path").(string), "/Repos")
			if ic.meAdmin {
				ic.Emit(&resource{
					Resource: "databricks_permissions",
					ID:       fmt.Sprintf("/repos/%s", r.ID),
					Name:     "repo_" + ic.Importables["databricks_repo"].Name(ic, r.Data),
				})
			}
			return nil
		},
		ShouldOmitField: func(ic *importContext, pathString string, as *schema.Schema, d *schema.ResourceData) bool {
			if pathString == "path" {
				return false
			}
			return defaultShouldOmitFieldFunc(ic, pathString, as, d)
		},

		Depends: []reference{
			{Path: "path", Resource: "databricks_user", Match: "repos", MatchType: MatchPrefix},
			{Path: "path", Resource: "databricks_service_principal", Match: "repos", MatchType: MatchPrefix},
		},
	},
	"databricks_workspace_conf": {
		WorkspaceLevel: true,
		Service:        "workspace",
		Name: func(ic *importContext, d *schema.ResourceData) string {
			return globalWorkspaceConfName
		},
		List: func(ic *importContext) error {
			w, err := ic.Client.WorkspaceClient()
			if err != nil {
				return err
			}
			_, err = w.WorkspaceConf.GetStatus(ic.Context, settings.GetStatusRequest{
				Keys: "zDummyKey",
			})
			/* this is done to pass the TestImportingNoResourcesError test in exporter_test.go
			Commonly, some of the keys in a workspace conf are Nil
			In the simulated server all are returned with a value.
			We have a zDummyKey - which will always return an error in a real workspace but a value in the simulated workspace
			if no keys have nil values, we should not emit this object
			*/
			if err != nil {
				ic.Emit(&resource{
					Resource: "databricks_workspace_conf",
					ID:       globalWorkspaceConfName,
				})
			}
			return nil
		},
		Import: func(ic *importContext, r *resource) error {
			w, err := ic.Client.WorkspaceClient()
			if err != nil {
				return err
			}
			loaded := map[string]any{}
			keyNames := []string{}
			for k := range ic.workspaceConfKeys {
				keyNames = append(keyNames, k)
			}
			sort.Strings(keyNames)
			conf, err := w.WorkspaceConf.GetStatus(ic.Context, settings.GetStatusRequest{
				Keys: strings.Join(keyNames, ","),
			})
			if err != nil {
				return err
			}
			for k, v := range *conf {
				if v == "" {
					continue
				}
				loaded[k] = v
			}
			r.Data.Set("custom_config", loaded)
			return nil
		},
	},
	"databricks_ip_access_list": {
		WorkspaceLevel: true,
		Service:        "access",
		Name: func(ic *importContext, d *schema.ResourceData) string {
			return d.Get("list_type").(string) + "_" + d.Get("label").(string)
		},
		List: func(ic *importContext) error {
			w, err := ic.Client.WorkspaceClient()
			if err != nil {
				return err
			}
			ipListsResp, err := w.IpAccessLists.Impl().List(ic.Context)

			if err != nil {
				return err
			}
			ipLists := ipListsResp.IpAccessLists
			updatedSinceMs := ic.getUpdatedSinceMs()
			for offset, ipList := range ipLists {
				modifiedAt := ipList.UpdatedAt
				if ic.incremental && modifiedAt < updatedSinceMs {
					log.Printf("[DEBUG] skipping IP access list '%s' that was modified at %d (last active=%d)",
						ipList.Label, modifiedAt, updatedSinceMs)
					continue
				}
				ic.Emit(&resource{
					Resource: "databricks_ip_access_list",
					ID:       ipList.ListId,
				})
				log.Printf("[INFO] Scanned %d of %d IP Access Lists", offset+1, len(ipLists))
			}
			if len(ipLists) > 0 {
				ic.Emit(&resource{
					Resource: "databricks_workspace_conf",
					ID:       globalWorkspaceConfName,
					Data: ic.Resources["databricks_workspace_conf"].Data(
						&terraform.InstanceState{
							ID:         globalWorkspaceConfName,
							Attributes: map[string]string{},
						}),
				})
			}
			return nil
		},
	},
	"databricks_notebook": {
		WorkspaceLevel: true,
		Service:        "notebooks",
		Name:           workspaceObjectResouceName,
		List:           createListWorkspaceObjectsFunc(workspace.Notebook, "databricks_notebook", "notebook"),
		Import: func(ic *importContext, r *resource) error {
			ic.emitUserOrServicePrincipalForPath(r.ID, "/Users")
			notebooksAPI := workspace.NewNotebooksAPI(ic.Context, ic.Client)
			contentB64, err := notebooksAPI.Export(r.ID, ic.notebooksFormat)
			if err != nil {
				return err
			}
			var fileExtension string
			if ic.notebooksFormat == "SOURCE" {
				language := r.Data.Get("language").(string)
				fileExtension = fileExtensionLanguageMapping[language]
				r.Data.Set("language", "")
			} else {
				fileExtension = fileExtensionFormatMapping[ic.notebooksFormat]
			}
			r.Data.Set("format", ic.notebooksFormat)
			objectId := r.Data.Get("object_id").(int)
			name := fileNameNormalizationRegex.ReplaceAllString(r.ID[1:], "_") + "_" + strconv.Itoa(objectId) + fileExtension
			content, _ := base64.StdEncoding.DecodeString(contentB64)
			fileName, err := ic.createFileIn("notebooks", name, []byte(content))
			if err != nil {
				return err
			}
			if ic.meAdmin {
				ic.Emit(&resource{
					Resource: "databricks_permissions",
					ID:       fmt.Sprintf("/notebooks/%d", objectId),
					Name:     "notebook_" + ic.Importables["databricks_notebook"].Name(ic, r.Data),
				})
			}

			// TODO: it's not completely correct condition - we need to make emit smarter -
			// emit only if permissions are different from their parent's permission.
			if ic.meAdmin {
				directorySplits := strings.Split(r.ID, "/")
				directorySplits = directorySplits[:len(directorySplits)-1]
				directoryPath := strings.Join(directorySplits, "/")

				ic.Emit(&resource{
					Resource: "databricks_directory",
					ID:       directoryPath,
				})
			}

			return r.Data.Set("source", fileName)
		},
		Depends: []reference{
			{Path: "source", File: true},
			{Path: "path", Resource: "databricks_user", Match: "home", MatchType: MatchPrefix},
			{Path: "path", Resource: "databricks_service_principal", Match: "home", MatchType: MatchPrefix},
		},
	},
	"databricks_workspace_file": {
		WorkspaceLevel: true,
		Service:        "notebooks",
		Name:           workspaceObjectResouceName,
		List:           createListWorkspaceObjectsFunc(workspace.File, "databricks_workspace_file", "workspace_file"),
		Import: func(ic *importContext, r *resource) error {
			ic.emitUserOrServicePrincipalForPath(r.ID, "/Users")
			notebooksAPI := workspace.NewNotebooksAPI(ic.Context, ic.Client)
			contentB64, err := notebooksAPI.Export(r.ID, "AUTO")
			if err != nil {
				return err
			}
			objectId := r.Data.Get("object_id").(int)
			parts := strings.Split(r.ID, "/")
			plen := len(parts)
			if idx := strings.Index(parts[plen-1], "."); idx != -1 {
				parts[plen-1] = parts[plen-1][:idx] + "_" + strconv.Itoa(objectId) + parts[plen-1][idx:]
			} else {
				parts[plen-1] = parts[plen-1] + "_" + strconv.Itoa(objectId)
			}
			name := fileNameNormalizationRegex.ReplaceAllString(strings.Join(parts, "/")[1:], "_")
			content, _ := base64.StdEncoding.DecodeString(contentB64)
			fileName, err := ic.createFileIn("workspace_files", name, []byte(content))
			if err != nil {
				return err
			}

			if ic.meAdmin {
				ic.Emit(&resource{
					Resource: "databricks_permissions",
					ID:       fmt.Sprintf("/files/%d", objectId),
					Name:     "ws_file_" + ic.Importables["databricks_workspace_file"].Name(ic, r.Data),
				})
			}

			// TODO: it's not completely correct condition - we need to make emit smarter -
			// emit only if permissions are different from their parent's permission.
			if ic.meAdmin {
				directorySplits := strings.Split(r.ID, "/")
				directorySplits = directorySplits[:len(directorySplits)-1]
				directoryPath := strings.Join(directorySplits, "/")

				ic.Emit(&resource{
					Resource: "databricks_directory",
					ID:       directoryPath,
				})
			}
			log.Printf("Creating %s for %s", fileName, r)
			return r.Data.Set("source", fileName)
		},
		Depends: []reference{
			{Path: "source", File: true},
			{Path: "path", Resource: "databricks_user", Match: "home", MatchType: MatchPrefix},
			{Path: "path", Resource: "databricks_service_principal", Match: "home", MatchType: MatchPrefix},
		},
	},
	"databricks_sql_query": {
		WorkspaceLevel: true,
		Service:        "sql-queries",
		Name: func(ic *importContext, d *schema.ResourceData) string {
			return d.Get("name").(string) + "_" + d.Id()
		},
		List: func(ic *importContext) error {
			qs, err := dbsqlListObjects(ic, "/preview/sql/queries")
			if err != nil {
				return nil
			}
			updatedSinceStr := ic.getUpdatedSinceStr()
			for i, q := range qs {
				name := q["name"].(string)
				if !ic.MatchesName(name) {
					continue
				}
				updatedAt := q["updated_at"].(string)
				if ic.incremental && updatedAt < updatedSinceStr {
					log.Printf("[DEBUG] skipping query '%s' that was modified at %s (updatedSince=%s)", name,
						updatedAt, updatedSinceStr)
					continue
				}
				log.Printf("[DEBUG] emitting query '%s' that was modified at %s (updatedSince=%s)", name,
					updatedAt, updatedSinceStr)
				ic.Emit(&resource{
					Resource:    "databricks_sql_query",
					ID:          q["id"].(string),
					Incremental: ic.incremental,
				})
				log.Printf("[INFO] Imported %d of %d SQL queries", i+1, len(qs))
			}

			return nil
		},
		Import: func(ic *importContext, r *resource) error {
			var query sql.QueryEntity
			s := ic.Resources["databricks_sql_query"].Schema
			common.DataToStructPointer(r.Data, s, &query)
			sqlEndpointID, err := ic.getSqlEndpoint(query.DataSourceID)
			if err == nil {
				ic.Emit(&resource{
					Resource: "databricks_sql_endpoint",
					ID:       sqlEndpointID,
				})
			} else {
				log.Printf("[WARN] Can't find SQL endpoint for data source '%s'", query.DataSourceID)
			}
			// emit queries specified as parameters
			for _, p := range query.Parameter {
				if p.Query != nil {
					ic.Emit(&resource{
						Resource: "databricks_sql_query",
						ID:       p.Query.QueryID,
					})
				}
			}
			if query.Parent != "" {
				res := sqlParentRegexp.FindStringSubmatch(query.Parent)
				if len(res) > 1 {
					ic.Emit(&resource{
						Resource:  "databricks_directory",
						Attribute: "object_id",
						Value:     res[1],
					})
				}
			}
			if ic.meAdmin {
				ic.Emit(&resource{
					Resource: "databricks_permissions",
					ID:       fmt.Sprintf("/sql/queries/%s", r.ID),
					Name:     "sql_query_" + ic.Importables["databricks_sql_query"].Name(ic, r.Data),
				})
			}
			return nil
		},
		Depends: []reference{
			{Path: "data_source_id", Resource: "databricks_sql_endpoint", Match: "data_source_id"},
			{Path: "parameter.query.query_id", Resource: "databricks_sql_query", Match: "id"},
			{Path: "parent", Resource: "databricks_directory", Match: "object_id", MatchType: MatchRegexp,
				Regexp: sqlParentRegexp},
		},
	},
	"databricks_sql_endpoint": {
		WorkspaceLevel: true,
		Service:        "sql-endpoints",
		Name: func(ic *importContext, d *schema.ResourceData) string {
			name := d.Get("name").(string)
			if name == "" {
				name = d.Id()
			}
			return name
		},
		List: func(ic *importContext) error {
			endpointsList, err := sql.NewSQLEndpointsAPI(ic.Context, ic.Client).List()
			if err != nil {
				return err
			}
			for i, q := range endpointsList.Endpoints {
				if !ic.MatchesName(q.Name) {
					continue
				}
				ic.Emit(&resource{
					Resource: "databricks_sql_endpoint",
					ID:       q.ID,
				})
				log.Printf("[INFO] Imported %d of %d SQL endpoints", i+1, len(endpointsList.Endpoints))
			}
			return nil
		},
		Import: func(ic *importContext, r *resource) error {
			if ic.meAdmin {
				ic.Emit(&resource{
					Resource: "databricks_permissions",
					ID:       fmt.Sprintf("/sql/warehouses/%s", r.ID),
					Name:     "sql_endpoint_" + ic.Importables["databricks_sql_endpoint"].Name(ic, r.Data),
				})
				ic.Emit(&resource{
					Resource: "databricks_sql_global_config",
					ID:       sql.GlobalSqlConfigResourceID,
				})
			}
			return nil
		},
	},
	"databricks_sql_global_config": {
		WorkspaceLevel: true,
		Service:        "sql-endpoints",
		Name: func(ic *importContext, d *schema.ResourceData) string {
			return "sql_global_config"
		},
		List: func(ic *importContext) error {
			if ic.meAdmin {
				ic.Emit(&resource{
					Resource: "databricks_sql_global_config",
					ID:       sql.GlobalSqlConfigResourceID,
				})
			}
			return nil
		},
		Import: func(ic *importContext, r *resource) error {
			arn := r.Data.Get("instance_profile_arn").(string)
			if arn != "" {
				ic.Emit(&resource{
					Resource: "databricks_instance_profile",
					ID:       arn,
				})
			}
			return nil
		},
		Depends: []reference{
			{Path: "instance_profile_arn", Resource: "databricks_instance_profile"},
		},
	},
	"databricks_sql_dashboard": {
		WorkspaceLevel: true,
		Service:        "sql-dashboards",
		Name: func(ic *importContext, d *schema.ResourceData) string {
			return d.Get("name").(string) + "_" + d.Id()
		},
		List: func(ic *importContext) error {
			qs, err := dbsqlListObjects(ic, "/preview/sql/dashboards")
			if err != nil {
				return nil
			}
			updatedSinceStr := ic.getUpdatedSinceStr()
			for i, q := range qs {
				name := q["name"].(string)
				if !ic.MatchesName(name) {
					continue
				}
				updatedAt := q["updated_at"].(string)
				if ic.incremental && updatedAt < updatedSinceStr {
					log.Printf("[DEBUG] skipping dashboard '%s' that was modified at %s (updatedSince=%s)", name,
						updatedAt, updatedSinceStr)
					continue
				}
				log.Printf("[DEBUG] emitting dashboard '%s' that was modified at %s (updatedSince=%s)", name,
					updatedAt, updatedSinceStr)
				ic.Emit(&resource{
					Resource:    "databricks_sql_dashboard",
					ID:          q["id"].(string),
					Incremental: ic.incremental,
				})
				log.Printf("[INFO] Imported %d of %d SQL dashboards", i+1, len(qs))
			}
			return nil
		},
		Import: func(ic *importContext, r *resource) error {
			if ic.meAdmin {
				ic.Emit(&resource{
					Resource: "databricks_permissions",
					ID:       fmt.Sprintf("/sql/dashboards/%s", r.ID),
					Name:     "sql_dashboard_" + ic.Importables["databricks_sql_dashboard"].Name(ic, r.Data),
				})
			}
			dashboardID := r.ID
			dashboardAPI := sql.NewDashboardAPI(ic.Context, ic.Client)
			dashboard, err := dashboardAPI.Read(dashboardID)
			if err != nil {
				return err
			}
			if dashboard.Parent != "" {
				res := sqlParentRegexp.FindStringSubmatch(dashboard.Parent)
				if len(res) > 1 {
					ic.Emit(&resource{
						Resource:  "databricks_directory",
						Attribute: "object_id",
						Value:     res[1],
					})
				}
			}
			for _, rv := range dashboard.Widgets {
				var widget sql_api.Widget
				err = json.Unmarshal(rv, &widget)
				if err != nil {
					log.Printf("[WARN] Problems decoding widget for dashboard with ID: %s", dashboardID)
					continue
				}
				widgetID := dashboardID + "/" + widget.ID.String()
				ic.Emit(&resource{
					Resource: "databricks_sql_widget",
					ID:       widgetID,
				})

				if widget.VisualizationID != nil {
					var visualization sql_api.Visualization
					err = json.Unmarshal(widget.Visualization, &visualization)
					if err != nil {
						log.Printf("[WARN] Problems decoding visualization for widget with ID: %s", widget.ID.String())
						continue
					}
					if len(visualization.Query) > 0 {
						var query sql_api.Query
						err = json.Unmarshal(visualization.Query, &query)
						if err != nil {
							log.Printf("[WARN] Problems decoding query for visualization with ID: %s", visualization.ID.String())
							continue
						}
						visualizationID := query.ID + "/" + visualization.ID.String()
						ic.Emit(&resource{
							Resource: "databricks_sql_visualization",
							ID:       visualizationID,
						})
						ic.Emit(&resource{
							Resource: "databricks_sql_query",
							ID:       query.ID,
						})
						sqlEndpointID, err := ic.getSqlEndpoint(query.DataSourceID)
						if err != nil {
							log.Printf("[WARN] Can't find SQL endpoint for data source id %s", query.DataSourceID)
						} else {
							ic.Emit(&resource{
								Resource: "databricks_sql_endpoint",
								ID:       sqlEndpointID,
							})
						}
					} else {
						log.Printf("[DEBUG] Empty query in visualization %v", visualization)
					}
				}
			}
			return nil
		},
		Depends: []reference{
			{Path: "parent", Resource: "databricks_directory", Match: "object_id", MatchType: MatchRegexp,
				Regexp: sqlParentRegexp},
		},
	},
	"databricks_sql_widget": {
		WorkspaceLevel: true,
		Service:        "sql-dashboards",
		Name: func(ic *importContext, d *schema.ResourceData) string {
			return d.Id()
		},
		Depends: []reference{
			{Path: "visualization_id", Resource: "databricks_sql_visualization", Match: "visualization_id"},
			{Path: "dashboard_id", Resource: "databricks_sql_dashboard", Match: "id"},
		},
	},
	"databricks_sql_visualization": {
		WorkspaceLevel: true,
		Service:        "sql-dashboards",
		Name: func(ic *importContext, d *schema.ResourceData) string {
			name := d.Get("name").(string) + "_" + d.Id()
			return name
		},
		Depends: []reference{
			{Path: "query_id", Resource: "databricks_sql_query", Match: "id"},
		},
	},
	"databricks_sql_alert": {
		WorkspaceLevel: true,
		Service:        "sql-alerts",
		Name: func(ic *importContext, d *schema.ResourceData) string {
			return d.Get("name").(string) + "_" + d.Id()
		},
		List: func(ic *importContext) error {
			wc, err := ic.Client.WorkspaceClient()
			if err != nil {
				return err
			}
			updatedSinceStr := ic.getUpdatedSinceStr()
			alerts, err := wc.Alerts.List(ic.Context)
			if err != nil {
				return err
			}
			for i, alert := range alerts {
				name := alert.Name
				if !ic.MatchesName(name) {
					continue
				}
				if ic.incremental && alert.UpdatedAt < updatedSinceStr {
					log.Printf("[DEBUG] skipping alert '%s' that was modified at %s (last active=%s)", name,
						alert.UpdatedAt, updatedSinceStr)
					continue
				}
				log.Printf("[DEBUG] emitting alert '%s' that was modified at %s (last active=%s)", name,
					alert.UpdatedAt, updatedSinceStr)
				ic.Emit(&resource{
					Resource:    "databricks_sql_alert",
					ID:          alert.Id,
					Incremental: ic.incremental,
				})
				log.Printf("[INFO] Imported %d of %d SQL alerts", i+1, len(alerts))
			}
			return nil
		},
		Import: func(ic *importContext, r *resource) error {
			var alert sql.AlertEntity
			s := ic.Resources["databricks_sql_alert"].Schema
			common.DataToStructPointer(r.Data, s, &alert)
			if alert.QueryId != "" {
				ic.Emit(&resource{Resource: "databricks_sql_query", ID: alert.QueryId})
			}
			if alert.Parent != "" {
				res := sqlParentRegexp.FindStringSubmatch(alert.Parent)
				if len(res) > 1 {
					ic.Emit(&resource{
						Resource:  "databricks_directory",
						Attribute: "object_id",
						Value:     res[1],
					})
				}
			}
			if ic.meAdmin {
				ic.Emit(&resource{
					Resource: "databricks_permissions",
					ID:       fmt.Sprintf("/sql/alerts/%s", r.ID),
					Name:     "sql_alert_" + ic.Importables["databricks_sql_alert"].Name(ic, r.Data)})
			}
			return nil
		},
		Depends: []reference{
			{Path: "query_id", Resource: "databricks_sql_query", Match: "id"},
			{Path: "parent", Resource: "databricks_directory", Match: "object_id",
				MatchType: MatchRegexp, Regexp: sqlParentRegexp},
		},
	},
	"databricks_pipeline": {
		WorkspaceLevel: true,
		Service:        "dlt",
		Name: func(ic *importContext, d *schema.ResourceData) string {
			name := d.Get("name").(string)
			if name == "" {
				return d.Id()
			}
			return name + "_" + d.Id()
		},
		List: func(ic *importContext) error {
			api := pipelines.NewPipelinesAPI(ic.Context, ic.Client)
			pipelinesList, err := api.List(50, "")
			if err != nil {
				return err
			}
			updatedSinceMs := ic.getUpdatedSinceMs()
			for i, q := range pipelinesList {
				if !ic.MatchesName(q.Name) {
					continue
				}
				if ic.incremental {
					pipeline, err := api.Read(q.PipelineID)
					if err != nil {
						return err
					}
					modifiedAt := pipeline.LastModified
					if modifiedAt < updatedSinceMs {
						log.Printf("[DEBUG] skipping DLT Pipeline '%s' that was modified at %d (last active=%d)",
							pipeline.Name, modifiedAt, updatedSinceMs)
						continue
					}
				}
				ic.Emit(&resource{
					Resource: "databricks_pipeline",
					ID:       q.PipelineID,
				})
				log.Printf("[INFO] Imported %d of %d DLT Pipelines", i+1, len(pipelinesList))
			}
			return nil
		},
		Import: func(ic *importContext, r *resource) error {
			var pipeline pipelines.PipelineSpec
			s := ic.Resources["databricks_pipeline"].Schema
			common.DataToStructPointer(r.Data, s, &pipeline)
			for _, lib := range pipeline.Libraries {
				if lib.Notebook != nil {
					ic.emitNotebookOrRepo(lib.Notebook.Path)
				}
				if lib.File != nil {
					ic.emitNotebookOrRepo(lib.File.Path)
				}
				ic.emitIfDbfsFile(lib.Jar)
				ic.emitIfDbfsFile(lib.Whl)
			}
			// TODO: check if storage is like dbfs:/pipelines/uuid, then remove it from data
			for _, cluster := range pipeline.Clusters {
				if cluster.AwsAttributes != nil && cluster.AwsAttributes.InstanceProfileArn != "" {
					ic.Emit(&resource{
						Resource: "databricks_instance_profile",
						ID:       cluster.AwsAttributes.InstanceProfileArn,
					})
				}
				if cluster.InstancePoolID != "" {
					ic.Emit(&resource{
						Resource: "databricks_instance_pool",
						ID:       cluster.InstancePoolID,
					})
				}
				if cluster.DriverInstancePoolID != "" {
					ic.Emit(&resource{
						Resource: "databricks_instance_pool",
						ID:       cluster.DriverInstancePoolID,
					})
				}
				ic.emitInitScripts(cluster.InitScripts)
				ic.emitSecretsFromSecretsPath(cluster.SparkConf)
				ic.emitSecretsFromSecretsPath(cluster.SparkEnvVars)
			}

			if ic.meAdmin {
				ic.Emit(&resource{
					Resource: "databricks_permissions",
					ID:       fmt.Sprintf("/pipelines/%s", r.ID),
					Name:     "pipeline_" + ic.Importables["databricks_pipeline"].Name(ic, r.Data),
				})
			}
			return nil
		},
		ShouldOmitField: func(ic *importContext, pathString string, as *schema.Schema, d *schema.ResourceData) bool {
			if res := dltClusterRegex.FindStringSubmatch(pathString); res != nil { // analyze DLT clusters
				return makeShouldOmitFieldForCluster(dltClusterRegex)(ic, pathString, as, d)
			}
			if pathString == "storage" {
				return dltDefaultStorageRegex.FindStringSubmatch(d.Get("storage").(string)) != nil
			}
			return pathString == "creator_user_name" || defaultShouldOmitFieldFunc(ic, pathString, as, d)
		},
		Depends: []reference{
			{Path: "cluster.aws_attributes.instance_profile_arn", Resource: "databricks_instance_profile"},
			{Path: "new_cluster.init_scripts.dbfs.destination", Resource: "databricks_dbfs_file", Match: "dbfs_path"},
			{Path: "new_cluster.init_scripts.workspace.destination", Resource: "databricks_workspace_file"},
			{Path: "cluster.instance_pool_id", Resource: "databricks_instance_pool"},
			{Path: "cluster.driver_instance_pool_id", Resource: "databricks_instance_pool"},
			{Path: "library.notebook.path", Resource: "databricks_notebook"},
			{Path: "library.notebook.path", Resource: "databricks_repo", Match: "path", MatchType: MatchPrefix},
			{Path: "library.file.path", Resource: "databricks_workspace_file"},
			{Path: "library.file.path", Resource: "databricks_repo", Match: "path", MatchType: MatchPrefix},
			{Path: "library.jar", Resource: "databricks_dbfs_file", Match: "dbfs_path"},
			{Path: "library.whl", Resource: "databricks_dbfs_file", Match: "dbfs_path"},
		},
	},
	"databricks_directory": {
		WorkspaceLevel: true,
		Service:        "directories",
		Name:           workspaceObjectResouceName,
		Search: func(ic *importContext, r *resource) error {
			directoryList := ic.getAllDirectories()
			objId, err := strconv.ParseInt(r.Value, 10, 64)
			if err != nil {
				return err
			}
			for _, directory := range directoryList {
				if directory.ObjectID == objId {
					r.ID = directory.Path
					return nil
				}
			}
			return fmt.Errorf("can't find directory with object_id: %s", r.Value)
		},
		// TODO: think if we really need this, we need directories only for permissions,
		// and only when they are different from parents & notebooks
		List: func(ic *importContext) error {
			directoryList := ic.getAllDirectories()
			for offset, directory := range directoryList {
				if strings.HasPrefix(directory.Path, "/Repos") {
					continue
				}
				if res := ignoreIdeFolderRegex.FindStringSubmatch(directory.Path); res != nil {
					continue
				}
				// TODO: don't emit directories for deleted users/SPs (how to identify them?)
				ic.Emit(&resource{
					Resource: "databricks_directory",
					ID:       directory.Path,
				})
				if offset%50 == 0 {
					log.Printf("[INFO] Scanned %d of %d directories",
						offset+1, len(directoryList))
				}
			}
			return nil
		},
		Import: func(ic *importContext, r *resource) error {
			ic.emitUserOrServicePrincipalForPath(r.ID, "/Users")
			// Existing permissions API doesn't allow to set permissions for
			if ic.meAdmin && r.ID != "/Shared" {
				ic.Emit(&resource{
					Resource: "databricks_permissions",
					ID:       fmt.Sprintf("/directories/%d", r.Data.Get("object_id").(int)),
					Name:     "directory_" + ic.Importables["databricks_directory"].Name(ic, r.Data),
				})
			}

			if r.ID == "/Shared" || r.ID == "/Users" || ic.IsUserOrServicePrincipalDirectory(r.ID, "/Users") {
				r.Mode = "data"
			}

			return nil

		},
		Body: resourceOrDataBlockBody,
		Depends: []reference{
			{Path: "path", Resource: "databricks_user", Match: "home", MatchType: MatchPrefix},
			{Path: "path", Resource: "databricks_service_principal", Match: "home", MatchType: MatchPrefix},
		},
	},
	"databricks_model_serving": {
		WorkspaceLevel: true,
		Service:        "model-serving",
		Name: func(ic *importContext, d *schema.ResourceData) string {
			nameMd5 := fmt.Sprintf("%x", md5.Sum([]byte(d.Id())))
			return strings.ToLower(d.Id()) + "_" + nameMd5[:8]
		},
		List: func(ic *importContext) error {
			w, err := ic.Client.WorkspaceClient()
			if err != nil {
				return err
			}
			endpointsList, err := w.ServingEndpoints.ListAll(ic.Context)
			if err != nil {
				return err
			}

			updatedSinceMs := ic.getUpdatedSinceMs()
			for offset, endpoint := range endpointsList {
				modifiedAt := endpoint.LastUpdatedTimestamp
				if ic.incremental && modifiedAt < updatedSinceMs {
					log.Printf("[DEBUG] skipping serving endpoint '%s' that was modified at %d (last active=%d)",
						endpoint.Name, modifiedAt, updatedSinceMs)
					continue
				}
				ic.Emit(&resource{
					Resource: "databricks_model_serving",
					ID:       endpoint.Name,
				})
				if offset%50 == 0 {
					log.Printf("[INFO] Scanned %d of %d Serving Endpoints", offset+1, len(endpointsList))
				}
			}
			return nil
		},
		Import: func(ic *importContext, r *resource) error {
			if ic.meAdmin {
				log.Printf("[DEBUG] Emitting permissions of endpoint '%s' id='%s'", r.ID, r.Data.Get("serving_endpoint_id").(string))
				ic.Emit(&resource{
					Resource: "databricks_permissions",
					ID:       fmt.Sprintf("/serving-endpoints/%s", r.Data.Get("serving_endpoint_id").(string)),
					Name:     "serving_endpoint_" + ic.Importables["databricks_model_serving"].Name(ic, r.Data),
				})
			}
			return nil
		},
		ShouldOmitField: func(ic *importContext, pathString string, as *schema.Schema, d *schema.ResourceData) bool {
			if pathString == "config.0.traffic_config" ||
				(strings.HasPrefix(pathString, "config.0.served_models.") &&
					strings.HasSuffix(pathString, ".scale_to_zero_enabled")) {
				return false
			}
			return defaultShouldOmitFieldFunc(ic, pathString, as, d)
		},
	},
	"databricks_mlflow_webhook": {
		WorkspaceLevel: true,
		Service:        "mlflow-webhooks",
		Name: func(ic *importContext, d *schema.ResourceData) string {
			return "webhook_" + d.Id()
		},
		List: func(ic *importContext) error {
			w, err := ic.Client.WorkspaceClient()
			if err != nil {
				return err
			}
			webhooks, err := w.ModelRegistry.ListWebhooksAll(ic.Context, ml.ListWebhooksRequest{})
			if err != nil {
				return err
			}

			updatedSinceMs := ic.getUpdatedSinceMs()
			for offset, webhook := range webhooks {
				modifiedAt := webhook.LastUpdatedTimestamp
				if ic.incremental && modifiedAt < updatedSinceMs {
					log.Printf("[DEBUG] skipping MLflow webhook '%s' that was modified at %d (last active=%d)",
						webhook.Id, modifiedAt, updatedSinceMs)
					continue
				}
				log.Printf("[DEBUG] emitting MLflow webhook '%s' that was modified at %d (last active=%d)",
					webhook.Id, modifiedAt, updatedSinceMs)
				ic.Emit(&resource{
					Resource: "databricks_mlflow_webhook",
					ID:       webhook.Id,
				})
				if webhook.JobSpec != nil && webhook.JobSpec.JobId != "" {
					ic.Emit(&resource{
						Resource: "databricks_job",
						ID:       webhook.JobSpec.JobId,
					})
				}
				if offset%50 == 0 {
					log.Printf("[INFO] Scanned %d of %d MLflow webhooks", offset+1, len(webhooks))
				}
			}
			return nil
		},
		Depends: []reference{
			{Path: "job_spec.job_id", Resource: "databricks_job"},
			{Path: "job_spec.access_token", Variable: true},
			// We can enable it, but we don't know if authorization is set or not because API doesn't return it
			// {Path: "http_url_spec.authorization", Variable: true},
		},
	},
<<<<<<< HEAD
	"databricks_mlflow_model": {
		Service: "mlflow-models",
		Name: func(ic *importContext, d *schema.ResourceData) string {
			return d.Id() + "_" + d.Get("registered_model_id").(string)
		},
		List: func(ic *importContext) error {
			w, err := ic.Client.WorkspaceClient()
			if err != nil {
				return err
			}
			models, err := w.ModelRegistry.ListModelsAll(ic.Context, ml.ListModelsRequest{})
			if err != nil {
				return err
			}

			updatedSinceMs := ic.getUpdatedSinceMs()
			for offset, model := range models {
				modifiedAt := model.LastUpdatedTimestamp
				if ic.incremental && modifiedAt < updatedSinceMs {
					log.Printf("[DEBUG] skipping MLflow model '%s' that was modified at %d (last active=%d)",
						model.Name, modifiedAt, updatedSinceMs)
					continue
				}
				log.Printf("[DEBUG] emitting MLflow model '%s' that was modified at %d (last active=%d)",
					model.Name, modifiedAt, updatedSinceMs)
				ic.Emit(&resource{
					Resource: "databricks_mlflow_model",
					ID:       model.Name,
				})
				if offset%50 == 0 {
					log.Printf("[INFO] Scanned %d of %d MLflow model", offset+1, len(models))
				}
			}
			return nil
		},
=======
	"databricks_access_control_rule_set": {
		AccountLevel: true,
		Service:      "access",
		// Name: func(ic *importContext, d *schema.ResourceData) string {
		// 	return "webhook_" + d.Id()
		// },
		List: func(ic *importContext) error {
			accountId := ic.Client.Config.AccountID
			// emit default ruleset
			ic.Emit(&resource{
				Resource: "databricks_access_control_rule_set",
				ID:       fmt.Sprintf("accounts/%s/ruleSets/default", accountId),
			})
			return nil
		},
		Import: func(ic *importContext, r *resource) error {
			var rule iam.RuleSetResponse
			s := ic.Resources["databricks_access_control_rule_set"].Schema
			common.DataToStructPointer(r.Data, s, &rule)

			for _, grant := range rule.GrantRules {
				for _, principal := range grant.Principals {
					parts := strings.Split(principal, "/")
					if len(parts) != 2 {
						log.Printf("[WARN] Incorrect principal: '%s'", principal)
						continue
					}
					switch parts[0] {
					case "users":
						ic.Emit(&resource{
							Resource:  "databricks_user",
							Attribute: "user_name",
							Value:     parts[1],
						})
					case "servicePrincipals":
						ic.Emit(&resource{
							Resource:  "databricks_service_principal",
							Attribute: "application_id",
							Value:     parts[1],
						})
					case "groups":
						ic.Emit(&resource{
							Resource:  "databricks_group",
							Attribute: "display_name",
							Value:     parts[1],
						})
					default:
						log.Printf("[WARN] Unknown principal type: '%s'", parts[0])
					}
				}
			}

			return nil
		},
		Depends: []reference{
			{Path: "grant_rules.principals", Resource: "databricks_user", Match: "acl_principal_id"},
			{Path: "grant_rules.principals", Resource: "databricks_group", Match: "acl_principal_id"},
			{Path: "grant_rules.principals", Resource: "databricks_service_principal", Match: "acl_principal_id"},
			{Path: "name", Resource: "databricks_service_principal", Match: "application_id", MatchType: MatchRegexp,
				Regexp: regexp.MustCompile("^accounts/[^/]+/servicePrincipals/([^/]+)/ruleSets/default$")},
			{Path: "name", Resource: "databricks_group", MatchType: MatchRegexp,
				Regexp: regexp.MustCompile("^accounts/[^/]+/groups/([^/]+)/ruleSets/default$")},
		},
		Ignore: func(ic *importContext, r *resource) bool {
			// We're ignoring ACLs without grant rules because we don't know about that at time of emitting from groups/service principals
			var rule iam.RuleSetResponse
			s := ic.Resources["databricks_access_control_rule_set"].Schema
			common.DataToStructPointer(r.Data, s, &rule)
			return len(rule.GrantRules) == 0
		},
>>>>>>> e6636ce2
	},
}<|MERGE_RESOLUTION|>--- conflicted
+++ resolved
@@ -2117,7 +2117,7 @@
 			// {Path: "http_url_spec.authorization", Variable: true},
 		},
 	},
-<<<<<<< HEAD
+
 	"databricks_mlflow_model": {
 		Service: "mlflow-models",
 		Name: func(ic *importContext, d *schema.ResourceData) string {
@@ -2153,7 +2153,6 @@
 			}
 			return nil
 		},
-=======
 	"databricks_access_control_rule_set": {
 		AccountLevel: true,
 		Service:      "access",
@@ -2224,6 +2223,5 @@
 			common.DataToStructPointer(r.Data, s, &rule)
 			return len(rule.GrantRules) == 0
 		},
->>>>>>> e6636ce2
 	},
 }