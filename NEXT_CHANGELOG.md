# NEXT CHANGELOG

## Release v1.90.0

### Breaking Changes

### New Features and Improvements

<<<<<<< HEAD
* Document and handle additional Microsoft Teams options in `databricks_notification_destination` ([#4990](https://github.com/databricks/terraform-provider-databricks/pull/4990))
* Added `no_wait` option for `databricks_sql_endpoint` to skip waiting to start on warehouse creation

=======
>>>>>>> 139f34ed
### Bug Fixes

### Documentation

### Exporter

### Internal Changes<|MERGE_RESOLUTION|>--- conflicted
+++ resolved
@@ -6,12 +6,8 @@
 
 ### New Features and Improvements
 
-<<<<<<< HEAD
-* Document and handle additional Microsoft Teams options in `databricks_notification_destination` ([#4990](https://github.com/databricks/terraform-provider-databricks/pull/4990))
 * Added `no_wait` option for `databricks_sql_endpoint` to skip waiting to start on warehouse creation
 
-=======
->>>>>>> 139f34ed
 ### Bug Fixes
 
 ### Documentation
