package common

import "context"

var (
<<<<<<< HEAD
	version = "1.0.3" // TODO: check if automatable via https://pkg.go.dev/runtime/debug@master#ReadBuildInfo
=======
	version = "1.3.1"
>>>>>>> ccf30992
	// ResourceName is resource name without databricks_ prefix
	ResourceName contextKey = 1
	// Provider is the current instance of provider
	Provider contextKey = 2
	// Current is the current name of integration test
	Current contextKey = 3
	// If current resource is data
	IsData contextKey = 4
	// apiVersion
	Api contextKey = 5
)

type contextKey int

func (k contextKey) GetOrUnknown(ctx context.Context) string {
	rn, ok := ctx.Value(k).(string)
	if !ok {
		return "unknown"
	}
	return rn
}

// Version returns version of provider
func Version() string {
	return version
}<|MERGE_RESOLUTION|>--- conflicted
+++ resolved
@@ -3,11 +3,7 @@
 import "context"
 
 var (
-<<<<<<< HEAD
-	version = "1.0.3" // TODO: check if automatable via https://pkg.go.dev/runtime/debug@master#ReadBuildInfo
-=======
 	version = "1.3.1"
->>>>>>> ccf30992
 	// ResourceName is resource name without databricks_ prefix
 	ResourceName contextKey = 1
 	// Provider is the current instance of provider
