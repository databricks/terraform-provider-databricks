package settings

import (
	"github.com/databricks/databricks-sdk-go"
	"github.com/databricks/databricks-sdk-go/service/settings"
	"github.com/databricks/terraform-provider-databricks/common"
)

// Instructions for adding a new setting:
//
//  1. Create a new file named resource_<SETTING_NAME>.go in this directory.
//  2. In that file, create an instance of either the workspaceSettingDefinition or accountSettingDefinition interface for your setting.
//     If the setting name is user-settable, it will be provided in the third argument to the updateFunc method. If not, you must set the
//     SettingName field appropriately. You must also set AllowMissing: true and the field mask to the field to update.
//  3. Add a new entry to the AllSettingsResources map below. The final resource name will be "databricks_<SETTING_NAME>_setting".
func AllSettingsResources() map[string]common.Resource {
	return map[string]common.Resource{
		"default_namespace":                         makeSettingResource[settings.DefaultNamespaceSetting, *databricks.WorkspaceClient](defaultNamespaceSetting),
		"restrict_workspace_admins":                 makeSettingResource[settings.RestrictWorkspaceAdminsSetting, *databricks.WorkspaceClient](restrictWsAdminsSetting),
		"compliance_security_profile_workspace":     makeSettingResource[settings.ComplianceSecurityProfileSetting, *databricks.WorkspaceClient](complianceSecurityProfileSetting),
		"enhanced_security_monitoring_workspace":    makeSettingResource[settings.EnhancedSecurityMonitoringSetting, *databricks.WorkspaceClient](enhancedSecurityMonitoringSetting),
		"automatic_cluster_update_workspace":        makeSettingResource[settings.AutomaticClusterUpdateSetting, *databricks.WorkspaceClient](automaticClusterUpdateSetting),
		"aibi_dashboard_embedding_access_policy":    makeSettingResource[settings.AibiDashboardEmbeddingAccessPolicySetting, *databricks.WorkspaceClient](aibiDashboardEmbeddingAccessPolicySetting),
		"aibi_dashboard_embedding_approved_domains": makeSettingResource[settings.AibiDashboardEmbeddingApprovedDomainsSetting, *databricks.WorkspaceClient](aibiDashboardEmbeddingApprovedDomainsSetting),
<<<<<<< HEAD
		"disable_legacy_dbfs":                       makeSettingResource[settings.DisableLegacyDbfs, *databricks.WorkspaceClient](disableLegacyDbfs),
=======
		"disable_legacy_access":                     makeSettingResource[settings.DisableLegacyAccess, *databricks.WorkspaceClient](disableLegacyAccess),
>>>>>>> 0d6c73cf
	}
}<|MERGE_RESOLUTION|>--- conflicted
+++ resolved
@@ -22,10 +22,7 @@
 		"automatic_cluster_update_workspace":        makeSettingResource[settings.AutomaticClusterUpdateSetting, *databricks.WorkspaceClient](automaticClusterUpdateSetting),
 		"aibi_dashboard_embedding_access_policy":    makeSettingResource[settings.AibiDashboardEmbeddingAccessPolicySetting, *databricks.WorkspaceClient](aibiDashboardEmbeddingAccessPolicySetting),
 		"aibi_dashboard_embedding_approved_domains": makeSettingResource[settings.AibiDashboardEmbeddingApprovedDomainsSetting, *databricks.WorkspaceClient](aibiDashboardEmbeddingApprovedDomainsSetting),
-<<<<<<< HEAD
+		"disable_legacy_access":                     makeSettingResource[settings.DisableLegacyAccess, *databricks.WorkspaceClient](disableLegacyAccess),
 		"disable_legacy_dbfs":                       makeSettingResource[settings.DisableLegacyDbfs, *databricks.WorkspaceClient](disableLegacyDbfs),
-=======
-		"disable_legacy_access":                     makeSettingResource[settings.DisableLegacyAccess, *databricks.WorkspaceClient](disableLegacyAccess),
->>>>>>> 0d6c73cf
 	}
 }