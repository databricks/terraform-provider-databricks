package identity

// URN is a custom type for the SCIM spec for the schema
type URN string

// Possible schema URNs for the Databricks SCIM api
const (
	UserSchema             URN = "urn:ietf:params:scim:schemas:core:2.0:User"
	ServicePrincipalSchema URN = "urn:ietf:params:scim:schemas:core:2.0:ServicePrincipal"
	WorkspaceUserSchema    URN = "urn:ietf:params:scim:schemas:extension:workspace:2.0:User"
	PatchOp                URN = "urn:ietf:params:scim:api:messages:2.0:PatchOp"
	GroupSchema            URN = "urn:ietf:params:scim:schemas:core:2.0:Group"
)

// MembersValue is a list of value items for the members path
type MembersValue struct {
	Members []ValueListItem `json:"members,omitempty"`
}

// RolesValue is a list of value items for the roles path
type RolesValue struct {
	Roles []ValueListItem `json:"roles,omitempty"`
}

// ValueList is a generic list of value items for any path
type ValueList struct {
	Value []ValueListItem `json:"value,omitempty"`
}

// GroupsValue is a list of value items for the groups path
type GroupsValue struct {
	Groups []ValueListItem `json:"groups,omitempty"`
}

// GroupPatchOperations is a list of path operations for add or removing group attributes
type GroupPatchOperations struct {
	Op    string          `json:"op,omitempty"`
	Path  GroupPathType   `json:"path,omitempty"`
	Value []ValueListItem `json:"value,omitempty"`
}

// UserPatchOperations is a list of path operations for add or removing user attributes
type UserPatchOperations struct {
	Op    string       `json:"op,omitempty"`
	Path  string       `json:"path,omitempty"`
	Value *GroupsValue `json:"value,omitempty"`
}

// GroupMember contains information of a member in a scim group
type GroupMember struct {
	Display string `json:"display,omitempty"`
	Value   string `json:"value,omitempty"`
	Ref     string `json:"$ref,omitempty"`

	// https://tools.ietf.org/html/rfc7643#page-64
	Type string `json:"type,omitempty"`
}

// ValueListItem is a struct that contains a field Value.
// This is for the scim api.
type ValueListItem struct {
	Value string `json:"value,omitempty"`
}

// GroupPathType describes the possible paths in the SCIM RFC for patch operations
type GroupPathType string

const (
	// GroupMembersPath is the members path for SCIM patch operation.
	GroupMembersPath GroupPathType = "members"

	// GroupRolesPath is the roles path for SCIM patch operation.
	GroupRolesPath GroupPathType = "roles"

	// GroupEntitlementsPath is the entitlements path for SCIM patch operation.
	GroupEntitlementsPath GroupPathType = "entitlements"
)

// ScimGroup contains information about the SCIM group
type ScimGroup struct {
<<<<<<< HEAD
	ID          string        `json:"id,omitempty"`
	Schemas     []URN         `json:"schemas,omitempty"`
	DisplayName string        `json:"displayName,omitempty"`
	Members     []GroupMember `json:"members,omitempty"`

	// MemberOfGroup?..
	Parents      []GroupMember          `json:"groups,omitempty"`
	Roles        []RoleListItem         `json:"roles,omitempty"`
	Entitlements []EntitlementsListItem `json:"entitlements,omitempty"`

	// TODO: remove UnInheritedRoles & InheritedRoles in 0.3, it is not part of SCIM spec
	UnInheritedRoles []RoleListItem `json:"uninherited_roles,omitempty"`
	InheritedRoles   []RoleListItem `json:"inherited_roles,omitempty"`
=======
	ID           string                 `json:"id,omitempty"`
	Schemas      []URN                  `json:"schemas,omitempty"`
	DisplayName  string                 `json:"displayName,omitempty"`
	Members      []GroupMember          `json:"members,omitempty"`
	Groups       []GroupMember          `json:"groups,omitempty"`
	Roles        []roleListItem         `json:"roles,omitempty"`
	Entitlements []entitlementsListItem `json:"entitlements,omitempty"`
>>>>>>> 0881426b
}

// HasMember returns true if group has given user or another group id as member
func (g ScimGroup) HasMember(memberID string) bool {
	for _, member := range g.Members {
		if member.Value == memberID {
			return true
		}
	}
	return false
}

// HasRole returns true if group has a role
func (g ScimGroup) HasRole(role string) bool {
	for _, groupRole := range g.Roles {
		if groupRole.Value == role {
			return true
		}
	}
	return false
}

// GroupList contains a list of groups fetched from a list api call from SCIM api
type GroupList struct {
	TotalResults int32       `json:"totalResults,omitempty"`
	StartIndex   int32       `json:"startIndex,omitempty"`
	ItemsPerPage int32       `json:"itemsPerPage,omitempty"`
	Schemas      []URN       `json:"schemas,omitempty"`
	Resources    []ScimGroup `json:"resources,omitempty"`
}

// GroupPatchRequest contains a request structure to make a patch op against SCIM api
type GroupPatchRequest struct {
	Schemas    []URN                  `json:"schemas,omitempty"`
	Operations []GroupPatchOperations `json:"Operations,omitempty"`
}

// Entitlement is a custom type that contains a set of entitlements for a user/group
type Entitlement string

// List of possible entitlement constants on Databricks
const (
	AllowClusterCreateEntitlement      Entitlement = "allow-cluster-create"
	AllowInstancePoolCreateEntitlement Entitlement = "allow-instance-pool-create"
)

type groupsListItem struct {
	// TODO: combine entitlementsListItem & roleListItem into this one
	Display string `json:"display,omitempty"`
	Value   string `json:"value,omitempty"`
}

type entitlementsListItem struct {
	Value Entitlement `json:"value,omitempty"`
}

type roleListItem struct {
	Value string `json:"value,omitempty"`
}

type email struct {
	Type    interface{} `json:"type,omitempty"`
	Value   string      `json:"value,omitempty"`
	Primary interface{} `json:"primary,omitempty"`
}

// ScimUser is a struct that contains all the information about a SCIM user
type ScimUser struct {
<<<<<<< HEAD
	ID           string                 `json:"id,omitempty"`
	Emails       []Email                `json:"emails,omitempty"`
	DisplayName  string                 `json:"displayName,omitempty"`
	Active       bool                   `json:"active,omitempty"`
	Schemas      []URN                  `json:"schemas,omitempty"`
	UserName     string                 `json:"userName,omitempty"`
	Groups       []GroupMember          `json:"groups,omitempty"`
	Name         map[string]string      `json:"name,omitempty"`
	Roles        []RoleListItem         `json:"roles,omitempty"`
	Entitlements []EntitlementsListItem `json:"entitlements,omitempty"`

	// TODO: remove InheritedRoles & UnInheritedRoles in 0.3, it is not part of SCIM spec
	UnInheritedRoles []RoleListItem `json:"uninherited_roles,omitempty"`
	InheritedRoles   []RoleListItem `json:"inherited_roles,omitempty"`
=======
	ID            string                 `json:"id,omitempty"`
	Emails        []email                `json:"emails,omitempty"`
	DisplayName   string                 `json:"displayName,omitempty"`
	Active        bool                   `json:"active,omitempty"`
	Schemas       []URN                  `json:"schemas,omitempty"`
	UserName      string                 `json:"userName,omitempty"`
	ApplicationID string                 `json:"applicationId,omitempty"`
	Groups        []groupsListItem       `json:"groups,omitempty"`
	Name          map[string]string      `json:"name,omitempty"`
	Roles         []roleListItem         `json:"roles,omitempty"`
	Entitlements  []entitlementsListItem `json:"entitlements,omitempty"`
>>>>>>> 0881426b
}

// HasRole returns true if group has a role
func (u ScimUser) HasRole(role string) bool {
	for _, r := range u.Roles {
		if r.Value == role {
			return true
		}
	}
	return false
}

// UserList contains a list of Users fetched from a list api call from SCIM api
type UserList struct {
	TotalResults int32      `json:"totalResults,omitempty"`
	StartIndex   int32      `json:"startIndex,omitempty"`
	ItemsPerPage int32      `json:"itemsPerPage,omitempty"`
	Schemas      []URN      `json:"schemas,omitempty"`
	Resources    []ScimUser `json:"resources,omitempty"`
}

type patchOperation struct {
	Op    string      `json:"op,omitempty"`
	Path  string      `json:"path,omitempty"`
	Value interface{} `json:"value,omitempty"`
}

type patchRequest struct {
	Schemas    []URN            `json:"schemas,omitempty"`
	Operations []patchOperation `json:"Operations,omitempty"`
}

func scimPatchRequest(op, path, value string) patchRequest {
	o := patchOperation{
		Op:   op,
		Path: path,
	}
	if value != "" {
		o.Value = []ValueListItem{{value}}
	}
	return patchRequest{
		Schemas:    []URN{PatchOp},
		Operations: []patchOperation{o},
	}
}<|MERGE_RESOLUTION|>--- conflicted
+++ resolved
@@ -78,21 +78,6 @@
 
 // ScimGroup contains information about the SCIM group
 type ScimGroup struct {
-<<<<<<< HEAD
-	ID          string        `json:"id,omitempty"`
-	Schemas     []URN         `json:"schemas,omitempty"`
-	DisplayName string        `json:"displayName,omitempty"`
-	Members     []GroupMember `json:"members,omitempty"`
-
-	// MemberOfGroup?..
-	Parents      []GroupMember          `json:"groups,omitempty"`
-	Roles        []RoleListItem         `json:"roles,omitempty"`
-	Entitlements []EntitlementsListItem `json:"entitlements,omitempty"`
-
-	// TODO: remove UnInheritedRoles & InheritedRoles in 0.3, it is not part of SCIM spec
-	UnInheritedRoles []RoleListItem `json:"uninherited_roles,omitempty"`
-	InheritedRoles   []RoleListItem `json:"inherited_roles,omitempty"`
-=======
 	ID           string                 `json:"id,omitempty"`
 	Schemas      []URN                  `json:"schemas,omitempty"`
 	DisplayName  string                 `json:"displayName,omitempty"`
@@ -100,7 +85,6 @@
 	Groups       []GroupMember          `json:"groups,omitempty"`
 	Roles        []roleListItem         `json:"roles,omitempty"`
 	Entitlements []entitlementsListItem `json:"entitlements,omitempty"`
->>>>>>> 0881426b
 }
 
 // HasMember returns true if group has given user or another group id as member
@@ -169,22 +153,6 @@
 
 // ScimUser is a struct that contains all the information about a SCIM user
 type ScimUser struct {
-<<<<<<< HEAD
-	ID           string                 `json:"id,omitempty"`
-	Emails       []Email                `json:"emails,omitempty"`
-	DisplayName  string                 `json:"displayName,omitempty"`
-	Active       bool                   `json:"active,omitempty"`
-	Schemas      []URN                  `json:"schemas,omitempty"`
-	UserName     string                 `json:"userName,omitempty"`
-	Groups       []GroupMember          `json:"groups,omitempty"`
-	Name         map[string]string      `json:"name,omitempty"`
-	Roles        []RoleListItem         `json:"roles,omitempty"`
-	Entitlements []EntitlementsListItem `json:"entitlements,omitempty"`
-
-	// TODO: remove InheritedRoles & UnInheritedRoles in 0.3, it is not part of SCIM spec
-	UnInheritedRoles []RoleListItem `json:"uninherited_roles,omitempty"`
-	InheritedRoles   []RoleListItem `json:"inherited_roles,omitempty"`
-=======
 	ID            string                 `json:"id,omitempty"`
 	Emails        []email                `json:"emails,omitempty"`
 	DisplayName   string                 `json:"displayName,omitempty"`
@@ -196,7 +164,6 @@
 	Name          map[string]string      `json:"name,omitempty"`
 	Roles         []roleListItem         `json:"roles,omitempty"`
 	Entitlements  []entitlementsListItem `json:"entitlements,omitempty"`
->>>>>>> 0881426b
 }
 
 // HasRole returns true if group has a role
