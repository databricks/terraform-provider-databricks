package provider

import (
<<<<<<< HEAD
	"fmt"
	"log"
	"os"
	"strings"
=======
	"encoding/base64"
>>>>>>> b1d50074
	"testing"
	"time"

	"github.com/databrickslabs/databricks-terraform/common"
	"github.com/hashicorp/terraform-plugin-sdk/helper/resource"
	"github.com/hashicorp/terraform-plugin-sdk/helper/schema"
	"github.com/hashicorp/terraform-plugin-sdk/terraform"
	"github.com/stretchr/testify/assert"
	"github.com/stretchr/testify/require"
)

<<<<<<< HEAD
func TestMain(m *testing.M) {
	// This should not be asserted as it may not always be set for all tests
	// TODO: add common instance pool & cluster for libs & stuff
	cloudEnv := os.Getenv("CLOUD_ENV")
	envFileName := fmt.Sprintf("../.%s.env", cloudEnv)
	err := godotenv.Load(envFileName)
	if !os.IsNotExist(err) {
		log.Printf("[WARN] Failed to load environment: %s", err)
	}
	code := m.Run()
	// epoch.tearDown()
	os.Exit(code)
}

type providerConfigTest struct {
	host                         string
	token                        string
	username                     string
	password                     string
	configFile                   string
	profile                      string
	azureClientID                string
	azureClientSecret            string
	azureTenantID                string
	azureResourceGroup           string
	azureWorkspaceName           string
	azureSubscriptionID          string
	azureWorkspaceResourceID     string
	azurePATTokenDurationSeconds string
	env                          map[string]string
	errPrefix                    string
	hasToken                     string
	hasHost                      string
}

func (tt providerConfigTest) rawConfig() map[string]interface{} {
	rawConfig := map[string]interface{}{}
	if tt.host != "" {
		rawConfig["host"] = tt.host
	}
	if tt.token != "" {
		rawConfig["token"] = tt.token
	}
	if tt.username != "" {
		rawConfig["username"] = tt.username
	}
	if tt.password != "" {
		rawConfig["password"] = tt.password
	}
	if tt.configFile != "" {
		rawConfig["config_file"] = tt.configFile
	}
	if tt.profile != "" {
		rawConfig["profile"] = tt.profile
	}
	if tt.azureClientID != "" {
		rawConfig["azure_client_id"] = tt.azureClientID
	}
	if tt.azureClientSecret != "" {
		rawConfig["azure_client_secret"] = tt.azureClientSecret
=======
func TestProvider(t *testing.T) {
	if err := DatabricksProvider().(*schema.Provider).InternalValidate(); err != nil {
		t.Fatalf("err: %s", err)
>>>>>>> b1d50074
	}
	if tt.azureTenantID != "" {
		rawConfig["azure_tenant_id"] = tt.azureTenantID
	}
	if tt.azureResourceGroup != "" {
		rawConfig["azure_resource_group"] = tt.azureResourceGroup
	}
	if tt.azureWorkspaceName != "" {
		rawConfig["azure_workspace_name"] = tt.azureWorkspaceName
	}
	if tt.azureSubscriptionID != "" {
		rawConfig["azure_subscription_id"] = tt.azureSubscriptionID
	}
	if tt.azureWorkspaceResourceID != "" {
		rawConfig["azure_workspace_resource_id"] = tt.azureWorkspaceResourceID
	}
	return rawConfig
}

func TestProviderConfigurationOptions(t *testing.T) {
	tests := []providerConfigTest{
		{
			errPrefix: "Authentication is not configured for provider",
		},
		{
			env: map[string]string{
				"DATABRICKS_HOST": "x",
			},
			errPrefix: "Authentication is not configured for provider",
		},
		{
			env: map[string]string{
				"DATABRICKS_TOKEN": "x",
			},
			errPrefix: "Host is empty, but is required by token",
		},
		{
			env: map[string]string{
				"DATABRICKS_HOST":  "x",
				"DATABRICKS_TOKEN": "x",
			},
			hasToken: "x",
			hasHost:  "https://x",
		},
		{
			host: "https://x",
			env: map[string]string{
				"DATABRICKS_TOKEN": "x",
			},
			hasToken: "x",
			hasHost:  "https://x",
		},
		{
			env: map[string]string{
				"DATABRICKS_USERNAME": "x",
				"DATABRICKS_PASSWORD": "x",
			},
			errPrefix: "Host is empty, but is required by basic_auth",
			hasToken:  "x",
			hasHost:   "https://x",
		},
		{
			env: map[string]string{
				"DATABRICKS_HOST":     "x",
				"DATABRICKS_USERNAME": "x",
				"DATABRICKS_PASSWORD": "x",
			},
			hasToken: "eDp4",
			hasHost:  "https://x",
		},
		{
			host: "y",
			env: map[string]string{
				"DATABRICKS_HOST":     "x",
				"DATABRICKS_USERNAME": "x",
				"DATABRICKS_PASSWORD": "x",
			},
			hasToken: "eDp4",
			hasHost:  "https://y",
		},
		{
			host:     "y",
			username: "x",
			env: map[string]string{
				"DATABRICKS_PASSWORD": "x",
			},
			hasToken: "eDp4",
			hasHost:  "https://y",
		},
		{
			host:     "y",
			username: "x",
			password: "x",
			hasToken: "eDp4",
			hasHost:  "https://y",
		},
		{
			env: map[string]string{
				"DATABRICKS_HOST":     "x",
				"DATABRICKS_TOKEN":    "x",
				"DATABRICKS_USERNAME": "x",
				"DATABRICKS_PASSWORD": "x",
			},
			errPrefix: "More than one authorization method configured: password and token",
		},
		{
			env: map[string]string{
				"CONFIG_FILE": "x",
			},
			errPrefix: "Authentication is not configured for provider",
		},
		{
			// loading with DEFAULT profile in databrickscfs
			env: map[string]string{
				"HOME": "../common/testdata",
			},
			hasHost:  "https://dbc-XXXXXXXX-YYYY.cloud.databricks.com/",
			hasToken: "PT0+IC9kZXYvdXJhbmRvbSA8PT0KYFZ",
		},
		{
			// loading with nohost profile in databrickscfs
			env: map[string]string{
				"HOME":                      "../common/testdata",
				"DATABRICKS_CONFIG_PROFILE": "nohost",
			},
			errPrefix: "config file ../common/testdata/.databrickscfg is corrupt: cannot find host in nohost profile",
		},
		{
			env: map[string]string{
				"DATABRICKS_TOKEN":          "x",
				"DATABRICKS_CONFIG_PROFILE": "nohost",
				"HOME":                      "../common/testdata",
			},
			errPrefix: "More than one authorization method configured: config profile and token",
		},
		{
			env: map[string]string{
				"DATABRICKS_USERNAME":       "x",
				"DATABRICKS_CONFIG_PROFILE": "nohost",
				"HOME":                      "../common/testdata",
			},
			errPrefix: "More than one authorization method configured: config profile and password",
		},
		{
			// `az` looks for JWT token in  ~/.azure/accessTokens.json cache
			azureWorkspaceResourceID: "/a/b/c",
			env: map[string]string{
				"HOME": "../common/testdata",
			},
			errPrefix: "Invoking Azure CLI failed with the following error: ERROR: Please run 'az login' to setup account.",
		},
		{
			azureWorkspaceResourceID: "/a/b/c",
			token:                    "x",
			env: map[string]string{
				"HOME": "../common/testdata",
			},
			errPrefix: "More than one authorization method configured: azure and token",
		},
		{
			azureWorkspaceResourceID: "/a/b/c",
			env: map[string]string{
				"HOME":                "../common/testdata",
				"DATABRICKS_USERNAME": "x",
			},
			errPrefix: "More than one authorization method configured: azure and password",
		},
		{
			azureWorkspaceResourceID: "/a/b/c",
			azureClientID:            "x",
			azureClientSecret:        "y",
			azureTenantID:            "z",
			env: map[string]string{
				"HOME": "../common/testdata",
			},
			hasHost:  "",
			hasToken: "",
		},
	}
	for _, tt := range tests {
		t.Run(fmt.Sprintf("config:%v env:%v", tt.rawConfig(), tt.env), func(t *testing.T) {
			c, err := configureProviderAndReturnClient(t, tt)
			if tt.errPrefix != "" {
				require.NotNilf(t, err, "Expected to have %s error", tt.errPrefix)
				require.True(t, strings.HasPrefix(err.Error(), tt.errPrefix), err)
				return
			}
			if err != nil {
				require.NoError(t, err)
				return
			}
			assert.Equal(t, tt.hasToken, c.Token)
			assert.Equal(t, tt.hasHost, c.Host)
		})
	}
}

func configureProviderAndReturnClient(t *testing.T, tt providerConfigTest) (*common.DatabricksClient, error) {
	defer common.CleanupEnvironment()()
	for k, v := range tt.env {
		os.Setenv(k, v)
	}
	p := DatabricksProvider().(*schema.Provider)
	err := p.Configure(terraform.NewResourceConfigRaw(tt.rawConfig()))
	if err != nil {
		return nil, err
	}
	return p.Meta().(*common.DatabricksClient), nil
}

func TestProvider_NoHostGivesError(t *testing.T) {
	var raw = make(map[string]interface{})
	raw["config_file"] = "testdata/.databrickscfg"
	raw["profile"] = "nohost"
	p := DatabricksProvider().(*schema.Provider)
	err := p.Configure(terraform.NewResourceConfigRaw(raw))
	assert.NotNil(t, err)
}

func TestProvider_NoTokenGivesError(t *testing.T) {
	var raw = make(map[string]interface{})
	raw["config_file"] = "testdata/.databrickscfg"
	raw["profile"] = "notoken"
	p := DatabricksProvider().(*schema.Provider)
	err := p.Configure(terraform.NewResourceConfigRaw(raw))
	assert.NotNil(t, err)
}

func TestProvider_InvalidProfileGivesError(t *testing.T) {
	var raw = make(map[string]interface{})
	raw["config_file"] = "testdata/.databrickscfg"
	raw["profile"] = "invalidhost"
	p := DatabricksProvider().(*schema.Provider)
	err := p.Configure(terraform.NewResourceConfigRaw(raw))
	assert.NotNil(t, err)
}

func TestProvider_DurationToSecondsString(t *testing.T) {
	assert.Equal(t, durationToSecondsString(time.Hour), "3600")
}

func TestAccDatabricksCliConfigWorks(t *testing.T) {
	t.Skip("Skipping this test till the better times")
	resource.Test(t,
		resource.TestCase{
			Providers: map[string]terraform.ResourceProvider{
				"databricks": DatabricksProvider(),
			},
			Steps: []resource.TestStep{
				{
					Config:             `provider "databricks" {}`,
					ExpectNonEmptyPlan: true,
				},
			},
		},
	)
}<|MERGE_RESOLUTION|>--- conflicted
+++ resolved
@@ -1,14 +1,9 @@
 package provider
 
 import (
-<<<<<<< HEAD
 	"fmt"
-	"log"
 	"os"
 	"strings"
-=======
-	"encoding/base64"
->>>>>>> b1d50074
 	"testing"
 	"time"
 
@@ -19,21 +14,6 @@
 	"github.com/stretchr/testify/assert"
 	"github.com/stretchr/testify/require"
 )
-
-<<<<<<< HEAD
-func TestMain(m *testing.M) {
-	// This should not be asserted as it may not always be set for all tests
-	// TODO: add common instance pool & cluster for libs & stuff
-	cloudEnv := os.Getenv("CLOUD_ENV")
-	envFileName := fmt.Sprintf("../.%s.env", cloudEnv)
-	err := godotenv.Load(envFileName)
-	if !os.IsNotExist(err) {
-		log.Printf("[WARN] Failed to load environment: %s", err)
-	}
-	code := m.Run()
-	// epoch.tearDown()
-	os.Exit(code)
-}
 
 type providerConfigTest struct {
 	host                         string
@@ -81,11 +61,6 @@
 	}
 	if tt.azureClientSecret != "" {
 		rawConfig["azure_client_secret"] = tt.azureClientSecret
-=======
-func TestProvider(t *testing.T) {
-	if err := DatabricksProvider().(*schema.Provider).InternalValidate(); err != nil {
-		t.Fatalf("err: %s", err)
->>>>>>> b1d50074
 	}
 	if tt.azureTenantID != "" {
 		rawConfig["azure_tenant_id"] = tt.azureTenantID
