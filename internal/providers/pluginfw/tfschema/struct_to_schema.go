--- conflicted
+++ resolved
@@ -92,7 +92,7 @@
 					validators = append(validators, listvalidator.SizeAtMost(1))
 				}
 				scmBlock[fieldName] = ListNestedBlockBuilder{
-					NestedObject: &NestedBlockObject{
+					NestedObject: NestedBlockObject{
 						Attributes: nestedScm.Attributes,
 						Blocks:     nestedScm.Blocks,
 					},
@@ -184,14 +184,7 @@
 				sv := reflect.New(elem)
 				nestedScm := typeToSchema(sv)
 				scmBlock[fieldName] = ListNestedBlockBuilder{
-<<<<<<< HEAD
-					NestedObject: &nestedScm,
-					Optional:     structTag.optional,
-					Required:     !structTag.optional,
-					Computed:     structTag.computed,
-=======
 					NestedObject: nestedScm,
->>>>>>> 8e3117a7
 				}
 			}
 		} else {
