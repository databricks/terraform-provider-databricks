package jobs_test

import (
	"context"
	"errors"
	"strconv"
	"testing"
	"time"

	"github.com/databricks/databricks-sdk-go"
	"github.com/databricks/databricks-sdk-go/service/jobs"
	"github.com/databricks/terraform-provider-databricks/common"
	"github.com/databricks/terraform-provider-databricks/internal/acceptance"
	"github.com/databricks/terraform-provider-databricks/qa"
	"github.com/stretchr/testify/assert"
)

func TestAccJobTasks(t *testing.T) {
	acceptance.WorkspaceLevel(t, acceptance.Step{
		Template: `
		data "databricks_current_user" "me" {}
		data "databricks_spark_version" "latest" {}
		data "databricks_node_type" "smallest" {
			local_disk = true
		}

		resource "databricks_notebook" "this" {
			path     = "${data.databricks_current_user.me.home}/Terraform{var.RANDOM}"
			language = "PYTHON"
			content_base64 = base64encode(<<-EOT
				# created from ${abspath(path.module)}
				display(spark.range(10))
				EOT
			)
		}

		resource "databricks_job" "this" {
			name = "{var.RANDOM}"

			job_cluster {
				job_cluster_key = "j"
				new_cluster {
					num_workers   = 0  // Setting it to zero intentionally to cover edge case.
					spark_version = data.databricks_spark_version.latest.id
					node_type_id  = data.databricks_node_type.smallest.id
					custom_tags = {
						"ResourceClass" = "SingleNode"
					}
					spark_conf = {
						"spark.databricks.cluster.profile" : "singleNode"
						"spark.master" : "local[*,4]"
					}
				}
			}

			task {
				task_key = "a"

				new_cluster {
					num_workers   = 1
					spark_version = data.databricks_spark_version.latest.id
					node_type_id  = data.databricks_node_type.smallest.id
				}

				notebook_task {
					notebook_path = databricks_notebook.this.path
				}
			}

			task {
				task_key = "b"

				depends_on {
					task_key = "a"
				}

				new_cluster {
					num_workers   = 8
					spark_version = data.databricks_spark_version.latest.id
					node_type_id  = data.databricks_node_type.smallest.id
				}

				notebook_task {
					notebook_path = databricks_notebook.this.path
				}
			}

			task {
				task_key = "c"
				
				job_cluster_key = "j"

				depends_on {
					task_key = "b"
				}

				run_if = "ALL_DONE"

				notebook_task {
					notebook_path = databricks_notebook.this.path
					base_parameters = {
						"param_0" = "{{job.parameters.empty_default}}"
						"param_1" = "{{job.parameters.non_empty_default}}"
					}
				}
			}

			parameter {
				name = "empty_default"
				default = ""
			}

			parameter {
				name = "non_empty_default"
				default = "non_empty"
			}
		}`,
	})
}

func TestAccForEachTask(t *testing.T) {
	t.Skip("Skipping this test because feature not enabled in Prod")
	acceptance.WorkspaceLevel(t, acceptance.Step{
		Template: `
		data "databricks_current_user" "me" {}
		data "databricks_spark_version" "latest" {}
		data "databricks_node_type" "smallest" {
			local_disk = true
		}

		resource "databricks_notebook" "this" {
			path     = "${data.databricks_current_user.me.home}/Terraform{var.RANDOM}"
			language = "PYTHON"
			content_base64 = base64encode(<<-EOT
				# created from ${abspath(path.module)}
				display(spark.range(10))
				EOT
			)
		}

		resource "databricks_job" "this" {
			name = "{var.RANDOM}"

			job_cluster {
				job_cluster_key = "j"
				new_cluster {
					num_workers   = 20
					spark_version = data.databricks_spark_version.latest.id
					node_type_id  = data.databricks_node_type.smallest.id
				}
			}

			task {
				task_key = "for_each_task_key"
				for_each_task {
					concurrency = 1
					inputs = "[1, 2, 3, 4, 5, 6]"
					task {
						task_key        = "nested_task_key"
						job_cluster_key = "j"

						notebook_task {
							notebook_path = databricks_notebook.this.path
						}
					}
				}
			}
			
			parameter {
				name = "empty_default"
				default = ""
			}

			parameter {
				name = "non_empty_default"
				default = "non_empty"
			}
		}`,
	})
}

// An integration test which creates a continuous job with control_run_state = true, verifying
// that a job run was triggered within 5 minutes of the job creation. Then, the test updates the
// job, verifying that the existing run was cancelled within 5 minutes of the update.
func TestAccJobControlRunState(t *testing.T) {
	getJobTemplate := func(name string, continuousBlock string) string {
		return `
		data "databricks_current_user" "me" {}
		data "databricks_spark_version" "latest" {}
		data "databricks_node_type" "smallest" {
			local_disk = true
		}

		resource "databricks_notebook" "this" {
			path     = "${data.databricks_current_user.me.home}/Terraform` + name + `"
			language = "PYTHON"
			content_base64 = base64encode(<<-EOT
				# created from ${abspath(path.module)}
				import time

				display(spark.range(10))
				time.sleep(3600)
				EOT
			)
		}

		resource "databricks_job" "this" {
			name = "{var.RANDOM}"

			task {
				task_key = "a"

				new_cluster {
					num_workers   = 1
					spark_version = data.databricks_spark_version.latest.id
					node_type_id  = data.databricks_node_type.smallest.id
				}

				notebook_task {
					notebook_path = databricks_notebook.this.path
				}
			}

			continuous {
				` + continuousBlock + `
			}

			control_run_state = true
		}`
	}
	previousRunIds := make([]int64, 0)
	checkIfRunHasStarted := func(ctx context.Context, w *databricks.WorkspaceClient, jobID int64) (bool, error) {
		runs, err := w.Jobs.ListRunsAll(ctx, jobs.ListRunsRequest{JobId: jobID})
		assert.NoError(t, err)
		runIdsMap := make(map[int64]bool)
		for _, id := range previousRunIds {
			runIdsMap[id] = true
		}

		for _, run := range runs {
			if _, ok := runIdsMap[run.RunId]; !ok && run.State.LifeCycleState == "RUNNING" {
				previousRunIds = append(previousRunIds, run.RunId)
				return true, nil
			}
		}
		return false, nil
	}
	checkIfAllRunsHaveEnded := func(ctx context.Context, w *databricks.WorkspaceClient, jobID int64) (bool, error) {
		runs, err := w.Jobs.ListRunsAll(ctx, jobs.ListRunsRequest{JobId: jobID})
		assert.NoError(t, err)
		for _, run := range runs {
			if run.State.LifeCycleState == "RUNNING" {
				return false, nil
			}
		}
		return true, nil
	}
	retryFor := func(ctx context.Context, client *common.DatabricksClient, id string, lastErr error, f func(context.Context, *databricks.WorkspaceClient, int64) (bool, error)) error {
		ctx = context.WithValue(ctx, common.Api, common.API_2_1)
		w, err := client.WorkspaceClient()
		assert.NoError(t, err)
		jobID, err := strconv.ParseInt(id, 10, 64)
		assert.NoError(t, err)
		for i := 0; i < 100; i++ {
			success, err := f(ctx, w, jobID)
			if err != nil {
				return err
			}
			if success {
				return nil
			}
			// sleep for 5 seconds
			time.Sleep(5 * time.Second)
		}
		return lastErr
	}
	waitForRunToStart := func(ctx context.Context, client *common.DatabricksClient, id string) error {
		return retryFor(ctx, client, id, errors.New("timed out waiting for job run to start"), checkIfRunHasStarted)
	}
	waitForAllRunsToEnd := func(ctx context.Context, client *common.DatabricksClient, id string) error {
		return retryFor(ctx, client, id, errors.New("timed out waiting for job run to end"), checkIfAllRunsHaveEnded)
	}
	randomName1 := acceptance.RandomName("notebook-")
	randomName2 := acceptance.RandomName("updated-notebook-")
	acceptance.WorkspaceLevel(t, acceptance.Step{
		// A new continuous job with empty block should be started automatically
		Template: getJobTemplate(randomName1, ``),
		Check:    acceptance.ResourceCheck("databricks_job.this", waitForRunToStart),
	}, acceptance.Step{
		// Updating the notebook should cancel the existing run
		Template: getJobTemplate(randomName2, ``),
		Check:    acceptance.ResourceCheck("databricks_job.this", waitForRunToStart),
	}, acceptance.Step{
		// Marking the job as paused should cancel existing run and not start a new one
		Template: getJobTemplate(randomName2, `pause_status = "PAUSED"`),
		Check:    acceptance.ResourceCheck("databricks_job.this", waitForAllRunsToEnd),
	}, acceptance.Step{
		// No pause status should be the equivalent of unpaused
		Template: getJobTemplate(randomName2, `pause_status = "UNPAUSED"`),
		Check:    acceptance.ResourceCheck("databricks_job.this", waitForRunToStart),
	})
}

func runAsTemplate(runAs string) string {
	return `
	data "databricks_current_user" "me" {}
	data "databricks_spark_version" "latest" {}
	data "databricks_node_type" "smallest" {
		local_disk = true
	}

	resource "databricks_notebook" "this" {
		path     = "${data.databricks_current_user.me.home}/Terraform{var.RANDOM}"
		language = "PYTHON"
		content_base64 = base64encode(<<-EOT
			# created from ${abspath(path.module)}
			display(spark.range(10))
			EOT
		)
	}

	resource "databricks_job" "this" {
		name = "{var.RANDOM}"

		job_cluster {
			job_cluster_key = "j"
			new_cluster {
				num_workers   = 20
				spark_version = data.databricks_spark_version.latest.id
				node_type_id  = data.databricks_node_type.smallest.id
			}
		}

		task {
			task_key = "c"
			job_cluster_key = "j"
			notebook_task {
				notebook_path = databricks_notebook.this.path
			}
		}

		run_as {
			` + runAs + `
		}
	}`
}

func TestAccJobRunAsUser(t *testing.T) {
	acceptance.WorkspaceLevel(t, acceptance.Step{
		Template: `
		resource "databricks_user" "this" {
			user_name = "` + qa.RandomEmail() + `"
		}
	` + runAsTemplate(`user_name = databricks_user.this.user_name`),
	})
}

func TestUcAccJobRunAsServicePrincipal(t *testing.T) {
	acceptance.LoadUcwsEnv(t)
	spId := acceptance.GetEnvOrSkipTest(t, "ACCOUNT_LEVEL_SERVICE_PRINCIPAL_ID")
	acceptance.UnityWorkspaceLevel(t, acceptance.Step{
		Template: runAsTemplate(`service_principal_name = "` + spId + `"`),
	})
}

func TestUcAccJobRunAsMutations(t *testing.T) {
	acceptance.LoadUcwsEnv(t)
	spId := acceptance.GetEnvOrSkipTest(t, "ACCOUNT_LEVEL_SERVICE_PRINCIPAL_ID")
	// Note: the attribute must match the type of principal that the test is run as.
	ctx := context.Background()
	attribute := acceptance.GetRunAsAttribute(t, ctx)
	acceptance.UnityWorkspaceLevel(
		t,
		// Provision job with service principal `run_as`
		acceptance.Step{
			Template: runAsTemplate(`service_principal_name = "` + spId + `"`),
		},
		// Update job to a user `run_as`
		acceptance.Step{
			Template: runAsTemplate(attribute + ` = data.databricks_current_user.me.user_name`),
		},
		// Update job back to a service principal `run_as`
		acceptance.Step{
			Template: runAsTemplate(`service_principal_name = "` + spId + `"`),
		},
	)
}

func TestAccRemoveWebhooks(t *testing.T) {
	acceptance.Skipf(t)("There is no API to create notification destinations. Once available, add here and enable this test.")
	acceptance.WorkspaceLevel(t, acceptance.Step{
		Template: `
		resource databricks_job test {
			webhook_notifications {
				on_success {
					id = "a90cc1be-a29e-4eb7-a7e9-e4b0d4a7e7ae"
				}
			}
		}
		`,
	}, acceptance.Step{
		Template: `
		resource databricks_job test {}
		`,
	})
}

func TestAccPeriodicTrigger(t *testing.T) {
	acceptance.WorkspaceLevel(t, acceptance.Step{
		Template: `
		resource "databricks_job" "this" {
			name = "{var.RANDOM}"

			trigger {
				pause_status = "UNPAUSED"
				periodic {
					interval = 17
					unit = "HOURS"
				}
			}
		}`,
		Check: acceptance.ResourceCheck("databricks_job.this", func(ctx context.Context, client *common.DatabricksClient, id string) error {
			w, err := client.WorkspaceClient()
			assert.NoError(t, err)

			jobID, err := strconv.ParseInt(id, 10, 64)
			assert.NoError(t, err)

			res, err := w.Jobs.GetByJobId(ctx, jobID)
			assert.NoError(t, err)

			assert.Equal(t, jobs.PauseStatus("UNPAUSED"), res.Settings.Trigger.PauseStatus)
			assert.Equal(t, 17, res.Settings.Trigger.Periodic.Interval)
			assert.Equal(t, jobs.PeriodicTriggerConfigurationTimeUnit("HOURS"), res.Settings.Trigger.Periodic.Unit)

			return nil
		}),
	})
}

<<<<<<< HEAD
func TestAccJobClusterPolicySparkVersion(t *testing.T) {
	acceptance.WorkspaceLevel(t, acceptance.Step{
		Template: `
		data "databricks_current_user" "me" {}
		data "databricks_spark_version" "latest" {}
		data "databricks_node_type" "smallest" {
			local_disk = true
		}
		resource "databricks_notebook" "this" {
			path     = "${data.databricks_current_user.me.home}/Terraform{var.RANDOM}"
			language = "PYTHON"
			content_base64 = base64encode(<<-EOT
				# created from ${abspath(path.module)}
				display(spark.range(10))
				EOT
			)
		}
		resource "databricks_cluster_policy" "this" {
			name = "test-policy-{var.RANDOM}"
			definition = jsonencode({
				"spark_version": {
					"type": "fixed",
					"value": data.databricks_spark_version.latest.id
				}
			})
		}
		resource "databricks_job" "this" {
			name = "test-job-{var.RANDOM}"
			job_cluster {
				job_cluster_key = "test-cluster"
				new_cluster {
					num_workers = 0
					node_type_id = data.databricks_node_type.smallest.id
					custom_tags = {
						"ResourceClass" = "SingleNode"
					}
					spark_conf = {
						"spark.databricks.cluster.profile" : "singleNode"
						"spark.master" : "local[*,4]"
					}

					// Apply the cluster policy to the job cluster for the Spark version.
					policy_id = databricks_cluster_policy.this.id
					apply_policy_default_values = true
				}
			}
			task {
				task_key = "test-task"
				job_cluster_key = "test-cluster"
				notebook_task {
					notebook_path = databricks_notebook.this.path
				}
			}
		}
`,
		// The configuration uses "apply_policy_default_values = true" to set the Spark version.
		// This means permanent drift will occur for the values sourced from the policy.
		ExpectNonEmptyPlan: true,
=======
func TestAccJobDashboardTask(t *testing.T) {
	acceptance.WorkspaceLevel(t, acceptance.Step{
		Template: `
		resource "databricks_dashboard" "d1" {
			display_name			= 	"Dashboard Task Test {var.RANDOM}"
			warehouse_id			=	"{env.TEST_DEFAULT_WAREHOUSE_ID}"
			parent_path				= 	"/Shared/provider-test"
			serialized_dashboard	=	"{\"pages\":[{\"name\":\"new_name\",\"displayName\":\"New Page\"}]}"
		}

		resource "databricks_job" "this" {
			name = "Dashboard Task Test {var.RANDOM}"

			task {
				task_key = "d"

				dashboard_task {
					dashboard_id = databricks_dashboard.d1.id
					warehouse_id = "{env.TEST_DEFAULT_WAREHOUSE_ID}"
				}
			}
		}`,
>>>>>>> 41317f35
	})
}<|MERGE_RESOLUTION|>--- conflicted
+++ resolved
@@ -438,7 +438,31 @@
 	})
 }
 
-<<<<<<< HEAD
+func TestAccJobDashboardTask(t *testing.T) {
+	acceptance.WorkspaceLevel(t, acceptance.Step{
+		Template: `
+		resource "databricks_dashboard" "d1" {
+			display_name			= 	"Dashboard Task Test {var.RANDOM}"
+			warehouse_id			=	"{env.TEST_DEFAULT_WAREHOUSE_ID}"
+			parent_path				= 	"/Shared/provider-test"
+			serialized_dashboard	=	"{\"pages\":[{\"name\":\"new_name\",\"displayName\":\"New Page\"}]}"
+		}
+
+		resource "databricks_job" "this" {
+			name = "Dashboard Task Test {var.RANDOM}"
+
+			task {
+				task_key = "d"
+
+				dashboard_task {
+					dashboard_id = databricks_dashboard.d1.id
+					warehouse_id = "{env.TEST_DEFAULT_WAREHOUSE_ID}"
+				}
+			}
+		}`,
+	})
+}
+
 func TestAccJobClusterPolicySparkVersion(t *testing.T) {
 	acceptance.WorkspaceLevel(t, acceptance.Step{
 		Template: `
@@ -497,29 +521,5 @@
 		// The configuration uses "apply_policy_default_values = true" to set the Spark version.
 		// This means permanent drift will occur for the values sourced from the policy.
 		ExpectNonEmptyPlan: true,
-=======
-func TestAccJobDashboardTask(t *testing.T) {
-	acceptance.WorkspaceLevel(t, acceptance.Step{
-		Template: `
-		resource "databricks_dashboard" "d1" {
-			display_name			= 	"Dashboard Task Test {var.RANDOM}"
-			warehouse_id			=	"{env.TEST_DEFAULT_WAREHOUSE_ID}"
-			parent_path				= 	"/Shared/provider-test"
-			serialized_dashboard	=	"{\"pages\":[{\"name\":\"new_name\",\"displayName\":\"New Page\"}]}"
-		}
-
-		resource "databricks_job" "this" {
-			name = "Dashboard Task Test {var.RANDOM}"
-
-			task {
-				task_key = "d"
-
-				dashboard_task {
-					dashboard_id = databricks_dashboard.d1.id
-					warehouse_id = "{env.TEST_DEFAULT_WAREHOUSE_ID}"
-				}
-			}
-		}`,
->>>>>>> 41317f35
 	})
 }