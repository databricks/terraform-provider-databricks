--- conflicted
+++ resolved
@@ -410,11 +410,7 @@
 			{
 				Method:   http.MethodGet,
 				Resource: "/api/2.0/permissions/clusters/abc",
-<<<<<<< HEAD
-				Response: common.APIErrorBody{
-=======
 				Response: apierr.APIError{
->>>>>>> 81be5916
 					ErrorCode: "NOT_FOUND",
 					Message:   "Cluster does not exist",
 				},
@@ -436,11 +432,7 @@
 			{
 				Method:   http.MethodGet,
 				Resource: "/api/2.0/permissions/clusters/abc",
-<<<<<<< HEAD
-				Response: common.APIErrorBody{
-=======
 				Response: apierr.APIError{
->>>>>>> 81be5916
 					ErrorCode: "INVALID_REQUEST",
 					Message:   "Internal error happened",
 				},
@@ -506,11 +498,7 @@
 		{
 			Method:   http.MethodGet,
 			Resource: "/api/2.0/preview/scim/v2/Me",
-<<<<<<< HEAD
-			Response: common.APIErrorBody{
-=======
 			Response: apierr.APIError{
->>>>>>> 81be5916
 				ErrorCode: "INVALID_REQUEST",
 				Message:   "Internal error happened",
 			},
@@ -664,11 +652,7 @@
 						},
 					},
 				},
-<<<<<<< HEAD
-				Response: common.APIErrorBody{
-=======
 				Response: apierr.APIError{
->>>>>>> 81be5916
 					ErrorCode: "INVALID_REQUEST",
 					Message:   "Internal error happened",
 				},
@@ -1115,11 +1099,7 @@
 			{
 				Method:   http.MethodGet,
 				Resource: "/api/2.0/workspace/get-status?path=%2FDevelopment%2FInit",
-<<<<<<< HEAD
-				Response: common.APIErrorBody{
-=======
 				Response: apierr.APIError{
->>>>>>> 81be5916
 					ErrorCode: "INVALID_REQUEST",
 					Message:   "Internal error happened",
 				},
@@ -1297,11 +1277,7 @@
 			{
 				Method:   http.MethodPut,
 				Resource: "/api/2.0/permissions/clusters/abc",
-<<<<<<< HEAD
-				Response: common.APIErrorBody{
-=======
 				Response: apierr.APIError{
->>>>>>> 81be5916
 					ErrorCode: "INVALID_REQUEST",
 					Message:   "Internal error happened",
 				},
