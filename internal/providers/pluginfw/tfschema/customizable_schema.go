--- conflicted
+++ resolved
@@ -202,14 +202,6 @@
 	return s
 }
 
-<<<<<<< HEAD
-func (s *CustomizableSchema) Transform(transformer func(BaseSchemaBuilder) BaseSchemaBuilder, path ...string) *CustomizableSchema {
-	cb := func(attr BaseSchemaBuilder) BaseSchemaBuilder {
-		return transformer(attr)
-	}
-
-	navigateSchemaWithCallback(&s.attr, cb, path...)
-=======
 // ConvertToAttribute converts the last element of the path from a block to an attribute.
 // It panics if the path is empty, if the path does not exist in the schema, or if the path
 // points to an attribute, not a block.
@@ -261,7 +253,6 @@
 	} else {
 		navigateSchemaWithCallback(&s.attr, cb, path[0:len(path)-1]...)
 	}
->>>>>>> 7ba55ddc
 
 	return s
 }
