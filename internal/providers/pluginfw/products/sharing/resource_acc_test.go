package sharing_test

import (
	"fmt"
	"regexp"
	"testing"

	"github.com/databricks/terraform-provider-databricks/common"
	"github.com/databricks/terraform-provider-databricks/internal/acceptance"
	"github.com/hashicorp/terraform-plugin-testing/helper/resource"
	"github.com/hashicorp/terraform-plugin-testing/plancheck"
	"github.com/hashicorp/terraform-plugin-testing/terraform"
)

const preTestTemplate = `
	resource "databricks_catalog" "sandbox" {
		name         = "sandbox{var.STICKY_RANDOM}"
		comment      = "this catalog is managed by terraform"
		properties = {
			purpose = "testing"
		}
	}

	resource "databricks_schema" "things" {
		catalog_name = databricks_catalog.sandbox.id
		name         = "things{var.STICKY_RANDOM}"
		comment      = "this database is managed by terraform"
		properties = {
			kind = "various"
		}
	}

	resource "databricks_sql_table" "mytable" {
		catalog_name = databricks_catalog.sandbox.id
		schema_name = databricks_schema.things.name
		name = "bar"
		table_type = "MANAGED"
		warehouse_id = "{env.TEST_DEFAULT_WAREHOUSE_ID}"

		column {
			name = "id"
			type = "int"
		}
	}

	resource "databricks_sql_table" "mytable_2" {
		catalog_name = databricks_catalog.sandbox.id
		schema_name = databricks_schema.things.name
		name = "bar_2"
		table_type = "MANAGED"
		warehouse_id = "{env.TEST_DEFAULT_WAREHOUSE_ID}"

		column {
			name = "id"
			type = "int"
		}
	}

	resource "databricks_sql_table" "mytable_3" {
		catalog_name = databricks_catalog.sandbox.id
		schema_name = databricks_schema.things.name
		name = "bar_3"
		table_type = "MANAGED"
		warehouse_id = "{env.TEST_DEFAULT_WAREHOUSE_ID}"

		column {
			name = "id"
			type = "int"
		}
	}
`

const preTestTemplateUpdate = `
	resource "databricks_grants" "some" {
		catalog = databricks_catalog.sandbox.id
		grant {
			principal  = "account users"
			privileges = ["ALL_PRIVILEGES"]
		}
		grant {
			principal  = "{env.TEST_METASTORE_ADMIN_GROUP_NAME}"
			privileges = ["ALL_PRIVILEGES"]
		}
	}
`

func TestUcAccCreateShare(t *testing.T) {
	acceptance.UnityWorkspaceLevel(t, acceptance.Step{
		Template: preTestTemplate + `
		resource "databricks_share_pluginframework" "myshare" {
			name  = "{var.STICKY_RANDOM}-terraform-delta-share"
			owner = "account users"
			object {
				name = databricks_sql_table.mytable.id
				comment = "c"
				data_object_type = "TABLE"
				history_data_sharing_status = "ENABLED"
         	}
			object {
				name = databricks_sql_table.mytable_2.id
				comment = "c"
				data_object_type = "TABLE"
				history_data_sharing_status = "ENABLED"
			}
		}

		resource "databricks_recipient" "db2open" {
			name = "{var.STICKY_RANDOM}-terraform-db2open-recipient"
			comment = "made by terraform"
			authentication_type = "TOKEN"
			sharing_code = "{var.STICKY_RANDOM}"
			ip_access_list {
			// using private ip for acc testing
			allowed_ip_addresses = ["10.0.0.0/16"]
			}
		}

		resource "databricks_grants" "some" {
			share = databricks_share_pluginframework.myshare.name
			grant {
				principal  = databricks_recipient.db2open.name
				privileges = ["SELECT"]
			}
		}
		`,
	})
}

func shareTemplateWithOwner(comment string, owner string) string {
	return fmt.Sprintf(`
		resource "databricks_share_pluginframework" "myshare" {
			name  = "{var.STICKY_RANDOM}-terraform-delta-share"
			owner = "%s"
			object {
				name = databricks_sql_table.mytable.id
				comment = "%s"
				data_object_type = "TABLE"
				history_data_sharing_status = "ENABLED"
			}

		}`, owner, comment)
}

func TestUcAccUpdateShare(t *testing.T) {
	acceptance.UnityWorkspaceLevel(t, acceptance.Step{
		Template: preTestTemplate + preTestTemplateUpdate + shareTemplateWithOwner("c", "account users"),
	}, acceptance.Step{
		Template: preTestTemplate + preTestTemplateUpdate + shareTemplateWithOwner("e", "account users"),
	}, acceptance.Step{
		Template: preTestTemplate + preTestTemplateUpdate + shareTemplateWithOwner("e", "{env.TEST_DATA_ENG_GROUP}"),
	}, acceptance.Step{
		Template: preTestTemplate + preTestTemplateUpdate + shareTemplateWithOwner("f", "{env.TEST_METASTORE_ADMIN_GROUP_NAME}"),
	})
}

func TestUcAccUpdateShareAddObject(t *testing.T) {
	acceptance.UnityWorkspaceLevel(t, acceptance.Step{
		Template: preTestTemplate + preTestTemplateUpdate +
			`resource "databricks_share_pluginframework" "myshare" {
			name  = "{var.STICKY_RANDOM}-terraform-delta-share"
			owner = "account users"
			object {
				name = databricks_sql_table.mytable.id
				comment = "A"
				data_object_type = "TABLE"
				history_data_sharing_status = "ENABLED"
			}
			object {
				name = databricks_sql_table.mytable_3.id
				comment = "C"
				data_object_type = "TABLE"
				history_data_sharing_status = "ENABLED"
			}

		}`,
	}, acceptance.Step{
		Template: preTestTemplate + preTestTemplateUpdate +
			`resource "databricks_share_pluginframework" "myshare" {
			name  = "{var.STICKY_RANDOM}-terraform-delta-share"
			owner = "account users"
			object {
				name = databricks_sql_table.mytable.id
				comment = "AA"
				data_object_type = "TABLE"
				history_data_sharing_status = "ENABLED"
			}
			object {
				name = databricks_sql_table.mytable_2.id
				comment = "BB"
				data_object_type = "TABLE"
				history_data_sharing_status = "ENABLED"
			}
			object {
				name = databricks_sql_table.mytable_3.id
				comment = "CC"
				data_object_type = "TABLE"
				history_data_sharing_status = "ENABLED"
			}
			provider_config = {
				workspace_id = "{env.THIS_WORKSPACE_ID}"
			}
		}`,
	})
}

func TestUcAccUpdateShareReorderObject(t *testing.T) {
	acceptance.UnityWorkspaceLevel(t, acceptance.Step{
		Template: preTestTemplate + preTestTemplateUpdate +
			`resource "databricks_share_pluginframework" "myshare" {
			name  = "{var.STICKY_RANDOM}-terraform-delta-share"
			owner = "account users"
			object {
				name = databricks_sql_table.mytable.id
				data_object_type = "TABLE"
				history_data_sharing_status = "ENABLED"
			}
			object {
				name = databricks_sql_table.mytable_3.id
				data_object_type = "TABLE"
				history_data_sharing_status = "ENABLED"
			}
		}`,
	}, acceptance.Step{
		Template: preTestTemplate + preTestTemplateUpdate +
			`resource "databricks_share_pluginframework" "myshare" {
			name  = "{var.STICKY_RANDOM}-terraform-delta-share"
			owner = "account users"
			object {
				name = databricks_sql_table.mytable_3.id
				data_object_type = "TABLE"
				history_data_sharing_status = "ENABLED"
			}
			object {
				name = databricks_sql_table.mytable.id
				data_object_type = "TABLE"
				history_data_sharing_status = "ENABLED"
			}
		}`,
	})
}

func shareUpdateWithName(name string) string {
	return fmt.Sprintf(`resource "databricks_share_pluginframework" "myshare" {
			name  = "%s"
			owner = "account users"
			object {
				name = databricks_sql_table.mytable.id
				comment = "A"
				data_object_type = "TABLE"
				history_data_sharing_status = "ENABLED"
			}
		}`, name)
}

func shareCheckStateforID() func(s *terraform.State) error {
	return func(s *terraform.State) error {
		r, ok := s.RootModule().Resources["databricks_share_pluginframework.myshare"]
		if !ok {
			return fmt.Errorf("resource not found in state")
		}
		id := r.Primary.Attributes["id"]
		name := r.Primary.Attributes["name"]
		if id != name {
			return fmt.Errorf("resource ID is not equal to the name. Attributes: %v", r.Primary.Attributes)
		}
		return nil
	}
}

func TestUcAccUpdateShareName(t *testing.T) {
	acceptance.UnityWorkspaceLevel(t, acceptance.Step{
		Template: preTestTemplate + shareUpdateWithName("{var.STICKY_RANDOM}-terraform-delta-share-before"),
		Check:    shareCheckStateforID(),
	}, acceptance.Step{
		Template: preTestTemplate + shareUpdateWithName("{var.STICKY_RANDOM}-terraform-delta-share-after"),
		Check:    shareCheckStateforID(),
	})
}

<<<<<<< HEAD
func shareTemplate(provider_config string) string {
	return preTestTemplate + fmt.Sprintf(`
	resource "databricks_share_pluginframework" "myshare" {
			name  = "{var.STICKY_RANDOM}-share-config"
			%s
			object {
				name = databricks_sql_table.mytable.id
				comment = "A"
				data_object_type = "TABLE"
				history_data_sharing_status = "ENABLED"
			}
	}
`, provider_config)
}

func TestAccShare_ProviderConfig_Invalid(t *testing.T) {
	acceptance.UnityWorkspaceLevel(t, acceptance.Step{
		Template: shareTemplate(`
			provider_config = {
				workspace_id = "invalid"
			}
		`),
		ExpectError: regexp.MustCompile(`failed to parse workspace_id.*invalid syntax`),
	})
}

func TestAccJobCluster_ProviderConfig_Mismatched(t *testing.T) {
	acceptance.UnityWorkspaceLevel(t, acceptance.Step{
		Template: shareTemplate(`
			provider_config {
				workspace_id = "123"
			}
		`),
		ExpectError: regexp.MustCompile(`workspace_id mismatch.*please check the workspace_id provided in provider_config`),
	})
}

func TestAccJobCluster_ProviderConfig_Required(t *testing.T) {
	acceptance.UnityWorkspaceLevel(t, acceptance.Step{
		Template: shareTemplate(`
			provider_config {
			}
		`),
		ExpectError: regexp.MustCompile(`The argument "workspace_id" is required, but no definition was found.`),
	})
}

func TestAccJobCluster_ProviderConfig_EmptyID(t *testing.T) {
	acceptance.UnityWorkspaceLevel(t, acceptance.Step{
		Template: shareTemplate(`
			provider_config {
				workspace_id = ""
			}
		`),
		ExpectError: regexp.MustCompile(`expected "provider_config.0.workspace_id" to not be an empty string`),
	})
}

func TestAccJobCluster_ProviderConfig_NotProvided(t *testing.T) {
	acceptance.UnityWorkspaceLevel(t, acceptance.Step{
		Template: shareTemplate(""),
	})
}

func TestAccJobCluster_ProviderConfig_Match(t *testing.T) {
	acceptance.LoadWorkspaceEnv(t)
	// get workspace id here from workspace
	acceptance.UnityWorkspaceLevel(t, acceptance.Step{
		Template: shareTemplate(""),
	}, acceptance.Step{
		Template: shareTemplate(`
			provider_config {
				workspace_id = "1142582526922259"
			}
		`),
		ConfigPlanChecks: resource.ConfigPlanChecks{
			PreApply: []plancheck.PlanCheck{
				common.CheckResourceUpdate{Address: "databricks_share_pluginframework.myshare"},
				common.CheckResourceNoDelete{Address: "databricks_share_pluginframework.myshare"},
				common.CheckResourceNoCreate{Address: "databricks_share_pluginframework.myshare"},
			},
		},
	})
}

func TestAccJobCluster_ProviderConfig_Recreate(t *testing.T) {
	acceptance.UnityWorkspaceLevel(t, acceptance.Step{
		Template: shareTemplate(""),
	}, acceptance.Step{
		Template: shareTemplate(`
			provider_config {
				workspace_id = "1142582526922259"
			}
		`),
	}, acceptance.Step{
		Template: shareTemplate(`
			provider_config {
				workspace_id = "123"
			}
		`),
		ConfigPlanChecks: resource.ConfigPlanChecks{
			PreApply: []plancheck.PlanCheck{
				common.CheckResourceCreate{Address: "databricks_share_pluginframework.myshare"},
				common.CheckResourceDelete{Address: "databricks_share_pluginframework.myshare"},
			},
		},
		ExpectError: regexp.MustCompile(`failed to validate workspace_id: workspace_id mismatch`),
	})
}

func TestAccJobCluster_ProviderConfig_Remove(t *testing.T) {
	acceptance.UnityWorkspaceLevel(t, acceptance.Step{
		Template: shareTemplate(""),
	}, acceptance.Step{
		Template: shareTemplate(`
			provider_config {
				workspace_id = "1142582526922259"
			}
		`),
	}, acceptance.Step{
		Template: shareTemplate(""),
		ConfigPlanChecks: resource.ConfigPlanChecks{
			PreApply: []plancheck.PlanCheck{
				common.CheckResourceUpdate{Address: "databricks_share_pluginframework.myshare"},
				common.CheckResourceNoDelete{Address: "databricks_share_pluginframework.myshare"},
				common.CheckResourceNoCreate{Address: "databricks_share_pluginframework.myshare"},
			},
		},
=======
const preTestTemplateSchema = `
	resource "databricks_catalog" "sandbox" {
		name         = "sandbox{var.STICKY_RANDOM}"
		comment      = "this catalog is managed by terraform"
		properties = {
			purpose = "testing"
		}
	}
	resource "databricks_schema" "schema1" {
		catalog_name = databricks_catalog.sandbox.id
		name         = "schema1{var.STICKY_RANDOM}"
		comment      = "this database is managed by terraform"
		properties = {
			kind = "various"
		}
	}
	resource "databricks_schema" "schema2" {
		catalog_name = databricks_catalog.sandbox.id
		name         = "schema2{var.STICKY_RANDOM}"
		comment      = "this database is managed by terraform"
		properties = {
			kind = "various"
		}
	}
	resource "databricks_schema" "schema3" {
		catalog_name = databricks_catalog.sandbox.id
		name         = "schema3{var.STICKY_RANDOM}"
		comment      = "this database is managed by terraform"
		properties = {
			kind = "various"
		}
	}
`

func TestUcAccShareReorderObject(t *testing.T) {
	acceptance.UnityWorkspaceLevel(t, acceptance.Step{
		Template: preTestTemplateSchema + `
		resource "databricks_share_pluginframework" "myshare" {
			name  = "{var.STICKY_RANDOM}-terraform-delta-share-reorder-terraform"
			object {
				name = databricks_schema.schema1.id
				data_object_type = "SCHEMA"
			}
			object {
				name = databricks_schema.schema3.id
				data_object_type = "SCHEMA"
			}
		}`,
	}, acceptance.Step{
		Template: preTestTemplateSchema + `
		resource "databricks_share_pluginframework" "myshare" {
			name  = "{var.STICKY_RANDOM}-terraform-delta-share-reorder-terraform"
			object {
				name = databricks_schema.schema1.id
				data_object_type = "SCHEMA"
			}
			object {
				name = databricks_schema.schema3.id
				data_object_type = "SCHEMA"
			}
		}`,
		PlanOnly: true,
	}, acceptance.Step{
		// Changing order of objects in the config leads to changes show up in plan as updates
		Template: preTestTemplateSchema + `
		resource "databricks_share_pluginframework" "myshare" {
			name  = "{var.STICKY_RANDOM}-terraform-delta-share-reorder-terraform"
			object {
				name = databricks_schema.schema3.id
				data_object_type = "SCHEMA"
			}
			object {
				name = databricks_schema.schema1.id
				data_object_type = "SCHEMA"
			}

		}`,
		PlanOnly:           true,
		ExpectNonEmptyPlan: true,
>>>>>>> 5a582a67
	})
}<|MERGE_RESOLUTION|>--- conflicted
+++ resolved
@@ -277,17 +277,96 @@
 	})
 }
 
-<<<<<<< HEAD
+const preTestTemplateSchema = `
+	resource "databricks_catalog" "sandbox" {
+		name         = "sandbox{var.STICKY_RANDOM}"
+		comment      = "this catalog is managed by terraform"
+		properties = {
+			purpose = "testing"
+		}
+	}
+	resource "databricks_schema" "schema1" {
+		catalog_name = databricks_catalog.sandbox.id
+		name         = "schema1{var.STICKY_RANDOM}"
+		comment      = "this database is managed by terraform"
+		properties = {
+			kind = "various"
+		}
+	}
+	resource "databricks_schema" "schema2" {
+		catalog_name = databricks_catalog.sandbox.id
+		name         = "schema2{var.STICKY_RANDOM}"
+		comment      = "this database is managed by terraform"
+		properties = {
+			kind = "various"
+		}
+	}
+	resource "databricks_schema" "schema3" {
+		catalog_name = databricks_catalog.sandbox.id
+		name         = "schema3{var.STICKY_RANDOM}"
+		comment      = "this database is managed by terraform"
+		properties = {
+			kind = "various"
+		}
+	}
+`
+
+func TestUcAccShareReorderObject(t *testing.T) {
+	acceptance.UnityWorkspaceLevel(t, acceptance.Step{
+		Template: preTestTemplateSchema + `
+		resource "databricks_share_pluginframework" "myshare" {
+			name  = "{var.STICKY_RANDOM}-terraform-delta-share-reorder-terraform"
+			object {
+				name = databricks_schema.schema1.id
+				data_object_type = "SCHEMA"
+			}
+			object {
+				name = databricks_schema.schema3.id
+				data_object_type = "SCHEMA"
+			}
+		}`,
+	}, acceptance.Step{
+		Template: preTestTemplateSchema + `
+		resource "databricks_share_pluginframework" "myshare" {
+			name  = "{var.STICKY_RANDOM}-terraform-delta-share-reorder-terraform"
+			object {
+				name = databricks_schema.schema1.id
+				data_object_type = "SCHEMA"
+			}
+			object {
+				name = databricks_schema.schema3.id
+				data_object_type = "SCHEMA"
+			}
+		}`,
+		PlanOnly: true,
+	}, acceptance.Step{
+		// Changing order of objects in the config leads to changes show up in plan as updates
+		Template: preTestTemplateSchema + `
+		resource "databricks_share_pluginframework" "myshare" {
+			name  = "{var.STICKY_RANDOM}-terraform-delta-share-reorder-terraform"
+			object {
+				name = databricks_schema.schema3.id
+				data_object_type = "SCHEMA"
+			}
+			object {
+				name = databricks_schema.schema1.id
+				data_object_type = "SCHEMA"
+			}
+
+		}`,
+		PlanOnly:           true,
+		ExpectNonEmptyPlan: true,
+	})
+}
+
 func shareTemplate(provider_config string) string {
-	return preTestTemplate + fmt.Sprintf(`
+	return fmt.Sprintf(`
 	resource "databricks_share_pluginframework" "myshare" {
 			name  = "{var.STICKY_RANDOM}-share-config"
 			%s
 			object {
-				name = databricks_sql_table.mytable.id
-				comment = "A"
-				data_object_type = "TABLE"
-				history_data_sharing_status = "ENABLED"
+				name = databricks_schema.schema1.id
+				data_object_type = "SCHEMA"
 			}
 	}
 `, provider_config)
@@ -295,62 +374,62 @@
 
 func TestAccShare_ProviderConfig_Invalid(t *testing.T) {
 	acceptance.UnityWorkspaceLevel(t, acceptance.Step{
-		Template: shareTemplate(`
+		Template: preTestTemplateSchema + shareTemplate(`
 			provider_config = {
 				workspace_id = "invalid"
 			}
 		`),
-		ExpectError: regexp.MustCompile(`failed to parse workspace_id.*invalid syntax`),
+		ExpectError: regexp.MustCompile(`(?s)failed to get workspace client.*failed to parse workspace_id.*valid integer`),
 	})
 }
 
 func TestAccJobCluster_ProviderConfig_Mismatched(t *testing.T) {
 	acceptance.UnityWorkspaceLevel(t, acceptance.Step{
-		Template: shareTemplate(`
-			provider_config {
+		Template: preTestTemplateSchema + shareTemplate(`
+			provider_config = {
 				workspace_id = "123"
 			}
 		`),
-		ExpectError: regexp.MustCompile(`workspace_id mismatch.*please check the workspace_id provided in provider_config`),
+		ExpectError: regexp.MustCompile(`(?s)failed to get workspace client.*workspace_id mismatch.*please check the workspace_id provided in provider_config`),
 	})
 }
 
 func TestAccJobCluster_ProviderConfig_Required(t *testing.T) {
 	acceptance.UnityWorkspaceLevel(t, acceptance.Step{
-		Template: shareTemplate(`
-			provider_config {
-			}
-		`),
-		ExpectError: regexp.MustCompile(`The argument "workspace_id" is required, but no definition was found.`),
+		Template: preTestTemplateSchema + shareTemplate(`
+			provider_config = {
+			}
+		`),
+		ExpectError: regexp.MustCompile(`(?s).*workspace_id.*is required`),
 	})
 }
 
 func TestAccJobCluster_ProviderConfig_EmptyID(t *testing.T) {
 	acceptance.UnityWorkspaceLevel(t, acceptance.Step{
-		Template: shareTemplate(`
-			provider_config {
+		Template: preTestTemplateSchema + shareTemplate(`
+			provider_config = {
 				workspace_id = ""
 			}
 		`),
-		ExpectError: regexp.MustCompile(`expected "provider_config.0.workspace_id" to not be an empty string`),
+		ExpectError: regexp.MustCompile(`Attribute provider_config\.workspace_id string length must be at least 1`),
 	})
 }
 
 func TestAccJobCluster_ProviderConfig_NotProvided(t *testing.T) {
 	acceptance.UnityWorkspaceLevel(t, acceptance.Step{
-		Template: shareTemplate(""),
+		Template: preTestTemplateSchema + shareTemplate(""),
 	})
 }
 
 func TestAccJobCluster_ProviderConfig_Match(t *testing.T) {
-	acceptance.LoadWorkspaceEnv(t)
+	// acceptance.LoadWorkspaceEnv(t)
 	// get workspace id here from workspace
 	acceptance.UnityWorkspaceLevel(t, acceptance.Step{
-		Template: shareTemplate(""),
-	}, acceptance.Step{
-		Template: shareTemplate(`
-			provider_config {
-				workspace_id = "1142582526922259"
+		Template: preTestTemplateSchema + shareTemplate(""),
+	}, acceptance.Step{
+		Template: preTestTemplateSchema + shareTemplate(`
+			provider_config = {
+				workspace_id = "4220866301720038"
 			}
 		`),
 		ConfigPlanChecks: resource.ConfigPlanChecks{
@@ -365,16 +444,16 @@
 
 func TestAccJobCluster_ProviderConfig_Recreate(t *testing.T) {
 	acceptance.UnityWorkspaceLevel(t, acceptance.Step{
-		Template: shareTemplate(""),
-	}, acceptance.Step{
-		Template: shareTemplate(`
-			provider_config {
-				workspace_id = "1142582526922259"
-			}
-		`),
-	}, acceptance.Step{
-		Template: shareTemplate(`
-			provider_config {
+		Template: preTestTemplateSchema + shareTemplate(""),
+	}, acceptance.Step{
+		Template: preTestTemplateSchema + shareTemplate(`
+			provider_config = {
+				workspace_id = "4220866301720038"
+			}
+		`),
+	}, acceptance.Step{
+		Template: preTestTemplateSchema + shareTemplate(`
+			provider_config = {
 				workspace_id = "123"
 			}
 		`),
@@ -390,15 +469,15 @@
 
 func TestAccJobCluster_ProviderConfig_Remove(t *testing.T) {
 	acceptance.UnityWorkspaceLevel(t, acceptance.Step{
-		Template: shareTemplate(""),
-	}, acceptance.Step{
-		Template: shareTemplate(`
-			provider_config {
-				workspace_id = "1142582526922259"
-			}
-		`),
-	}, acceptance.Step{
-		Template: shareTemplate(""),
+		Template: preTestTemplateSchema + shareTemplate(""),
+	}, acceptance.Step{
+		Template: preTestTemplateSchema + shareTemplate(`
+			provider_config = {
+				workspace_id = "4220866301720038"
+			}
+		`),
+	}, acceptance.Step{
+		Template: preTestTemplateSchema + shareTemplate(""),
 		ConfigPlanChecks: resource.ConfigPlanChecks{
 			PreApply: []plancheck.PlanCheck{
 				common.CheckResourceUpdate{Address: "databricks_share_pluginframework.myshare"},
@@ -406,86 +485,5 @@
 				common.CheckResourceNoCreate{Address: "databricks_share_pluginframework.myshare"},
 			},
 		},
-=======
-const preTestTemplateSchema = `
-	resource "databricks_catalog" "sandbox" {
-		name         = "sandbox{var.STICKY_RANDOM}"
-		comment      = "this catalog is managed by terraform"
-		properties = {
-			purpose = "testing"
-		}
-	}
-	resource "databricks_schema" "schema1" {
-		catalog_name = databricks_catalog.sandbox.id
-		name         = "schema1{var.STICKY_RANDOM}"
-		comment      = "this database is managed by terraform"
-		properties = {
-			kind = "various"
-		}
-	}
-	resource "databricks_schema" "schema2" {
-		catalog_name = databricks_catalog.sandbox.id
-		name         = "schema2{var.STICKY_RANDOM}"
-		comment      = "this database is managed by terraform"
-		properties = {
-			kind = "various"
-		}
-	}
-	resource "databricks_schema" "schema3" {
-		catalog_name = databricks_catalog.sandbox.id
-		name         = "schema3{var.STICKY_RANDOM}"
-		comment      = "this database is managed by terraform"
-		properties = {
-			kind = "various"
-		}
-	}
-`
-
-func TestUcAccShareReorderObject(t *testing.T) {
-	acceptance.UnityWorkspaceLevel(t, acceptance.Step{
-		Template: preTestTemplateSchema + `
-		resource "databricks_share_pluginframework" "myshare" {
-			name  = "{var.STICKY_RANDOM}-terraform-delta-share-reorder-terraform"
-			object {
-				name = databricks_schema.schema1.id
-				data_object_type = "SCHEMA"
-			}
-			object {
-				name = databricks_schema.schema3.id
-				data_object_type = "SCHEMA"
-			}
-		}`,
-	}, acceptance.Step{
-		Template: preTestTemplateSchema + `
-		resource "databricks_share_pluginframework" "myshare" {
-			name  = "{var.STICKY_RANDOM}-terraform-delta-share-reorder-terraform"
-			object {
-				name = databricks_schema.schema1.id
-				data_object_type = "SCHEMA"
-			}
-			object {
-				name = databricks_schema.schema3.id
-				data_object_type = "SCHEMA"
-			}
-		}`,
-		PlanOnly: true,
-	}, acceptance.Step{
-		// Changing order of objects in the config leads to changes show up in plan as updates
-		Template: preTestTemplateSchema + `
-		resource "databricks_share_pluginframework" "myshare" {
-			name  = "{var.STICKY_RANDOM}-terraform-delta-share-reorder-terraform"
-			object {
-				name = databricks_schema.schema3.id
-				data_object_type = "SCHEMA"
-			}
-			object {
-				name = databricks_schema.schema1.id
-				data_object_type = "SCHEMA"
-			}
-
-		}`,
-		PlanOnly:           true,
-		ExpectNonEmptyPlan: true,
->>>>>>> 5a582a67
 	})
 }