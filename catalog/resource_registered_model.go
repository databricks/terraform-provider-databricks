--- conflicted
+++ resolved
@@ -31,9 +31,6 @@
 				Computed: true,
 				Optional: true,
 			}
-<<<<<<< HEAD
-			common.NamespaceCustomizeSchemaMap(m)
-=======
 			// Mark read-only fields as Computed
 			readOnlyFields := []string{"created_at", "created_by", "full_name", "metastore_id", "updated_at", "updated_by"}
 			for _, field := range readOnlyFields {
@@ -41,8 +38,7 @@
 					m[field].Computed = true
 				}
 			}
-
->>>>>>> d3c5f73e
+			common.NamespaceCustomizeSchemaMap(m)
 			return m
 		})
 
