package jobs

import (
	"context"
	"errors"
	"fmt"
	"github.com/databricks/databricks-sdk-go/service/jobs"
	"log"
	"sort"
	"strconv"
	"strings"
	"time"

	"github.com/hashicorp/terraform-plugin-sdk/v2/helper/resource"
	"github.com/hashicorp/terraform-plugin-sdk/v2/helper/schema"
	"github.com/hashicorp/terraform-plugin-sdk/v2/helper/validation"

	"github.com/databricks/databricks-sdk-go/apierr"
	"github.com/databricks/databricks-sdk-go/service/compute"
	"github.com/databricks/terraform-provider-databricks/clusters"
	"github.com/databricks/terraform-provider-databricks/common"
	"github.com/databricks/terraform-provider-databricks/libraries"
	"github.com/databricks/terraform-provider-databricks/repos"
)

// NotebookTask contains the information for notebook jobs
type NotebookTask struct {
	NotebookPath   string            `json:"notebook_path"`
	Source         string            `json:"source,omitempty" tf:"suppress_diff"`
	BaseParameters map[string]string `json:"base_parameters,omitempty"`
}

// SparkPythonTask contains the information for python jobs
type SparkPythonTask struct {
	PythonFile string   `json:"python_file"`
	Source     string   `json:"source,omitempty" tf:"suppress_diff"`
	Parameters []string `json:"parameters,omitempty"`
}

// SparkJarTask contains the information for jar jobs
type SparkJarTask struct {
	JarURI        string   `json:"jar_uri,omitempty"`
	MainClassName string   `json:"main_class_name,omitempty"`
	Parameters    []string `json:"parameters,omitempty"`
}

// SparkSubmitTask contains the information for spark submit jobs
type SparkSubmitTask struct {
	Parameters []string `json:"parameters,omitempty"`
}

// PythonWheelTask contains the information for python wheel jobs
type PythonWheelTask struct {
	EntryPoint      string            `json:"entry_point,omitempty"`
	PackageName     string            `json:"package_name,omitempty"`
	Parameters      []string          `json:"parameters,omitempty"`
	NamedParameters map[string]string `json:"named_parameters,omitempty"`
}

// PipelineTask contains the information for pipeline jobs
type PipelineTask struct {
	PipelineID string `json:"pipeline_id"`
}

type SqlQueryTask struct {
	QueryID string `json:"query_id"`
}

type SqlSubscription struct {
	UserName      string `json:"user_name,omitempty"`
	DestinationID string `json:"destination_id,omitempty"`
}

type SqlDashboardTask struct {
	DashboardID        string            `json:"dashboard_id"`
	Subscriptions      []SqlSubscription `json:"subscriptions,omitempty"`
	CustomSubject      string            `json:"custom_subject,omitempty"`
	PauseSubscriptions bool              `json:"pause_subscriptions,omitempty"`
}

type SqlAlertTask struct {
	AlertID            string            `json:"alert_id"`
	Subscriptions      []SqlSubscription `json:"subscriptions"`
	PauseSubscriptions bool              `json:"pause_subscriptions,omitempty"`
}

type SqlFileTask struct {
	Path string `json:"path"`
}

// SqlTask contains information about DBSQL task
// TODO: add validation & conflictsWith
type SqlTask struct {
	Query       *SqlQueryTask     `json:"query,omitempty"`
	Dashboard   *SqlDashboardTask `json:"dashboard,omitempty"`
	Alert       *SqlAlertTask     `json:"alert,omitempty"`
	File        *SqlFileTask      `json:"file,omitempty"`
	WarehouseID string            `json:"warehouse_id,omitempty"`
	Parameters  map[string]string `json:"parameters,omitempty"`
}

// DbtTask contains information about DBT task
// TODO: add validation for non-empty commands
type DbtTask struct {
	Commands          []string `json:"commands"`
	ProfilesDirectory string   `json:"profiles_directory,omitempty"`
	ProjectDirectory  string   `json:"project_directory,omitempty"`
	Schema            string   `json:"schema,omitempty" tf:"default:default"`
	Catalog           string   `json:"catalog,omitempty"`
	WarehouseId       string   `json:"warehouse_id,omitempty"`
}

// EmailNotifications contains the information for email notifications after job or task run start or completion
type EmailNotifications struct {
	OnStart               []string `json:"on_start,omitempty"`
	OnSuccess             []string `json:"on_success,omitempty"`
	OnFailure             []string `json:"on_failure,omitempty"`
	NoAlertForSkippedRuns bool     `json:"no_alert_for_skipped_runs,omitempty"`
	AlertOnLastAttempt    bool     `json:"alert_on_last_attempt,omitempty"`
}

// WebhookNotifications contains the information for webhook notifications sent after job start or completion.
type WebhookNotifications struct {
	OnStart   []Webhook `json:"on_start,omitempty"`
	OnSuccess []Webhook `json:"on_success,omitempty"`
	OnFailure []Webhook `json:"on_failure,omitempty"`
}

// NotificationSettings control the notification settings for a job
type NotificationSettings struct {
	NoAlertForSkippedRuns  bool `json:"no_alert_for_skipped_runs,omitempty"`
	NoAlertForCanceledRuns bool `json:"no_alert_for_canceled_runs,omitempty"`
}

func (wn *WebhookNotifications) Sort() {
	if wn == nil {
		return
	}

	notifs := [][]Webhook{wn.OnStart, wn.OnFailure, wn.OnSuccess}
	for _, ns := range notifs {
		sort.Slice(ns, func(i, j int) bool {
			return ns[i].ID < ns[j].ID
		})
	}
}

// Webhook contains a reference by id to one of the centrally configured webhooks.
type Webhook struct {
	ID string `json:"id"`
}

// CronSchedule contains the information for the quartz cron expression
type CronSchedule struct {
	QuartzCronExpression string `json:"quartz_cron_expression"`
	TimezoneID           string `json:"timezone_id"`
	PauseStatus          string `json:"pause_status,omitempty" tf:"computed"`
}

// BEGIN Jobs + Repo integration preview
type GitSource struct {
	Url      string `json:"git_url" tf:"alias:url"`
	Provider string `json:"git_provider,omitempty" tf:"alias:provider"`
	Branch   string `json:"git_branch,omitempty" tf:"alias:branch"`
	Tag      string `json:"git_tag,omitempty" tf:"alias:tag"`
	Commit   string `json:"git_commit,omitempty" tf:"alias:commit"`
}

// End Jobs + Repo integration preview

type JobTaskSettings struct {
<<<<<<< HEAD
	TaskKey     string           `json:"task_key,omitempty"`
	Description string           `json:"description,omitempty"`
	DependsOn   []TaskDependency `json:"depends_on,omitempty"`
	RunIf       string           `json:"run_if,omitempty" tf:"suppress_diff"`
=======
	TaskKey     string                `json:"task_key,omitempty"`
	Description string                `json:"description,omitempty"`
	DependsOn   []jobs.TaskDependency `json:"depends_on,omitempty"`

	// BEGIN Jobs + RunIf preview
	RunIf string `json:"run_if,omitempty" tf:"suppress_diff"`
	// END Jobs + RunIf preview
>>>>>>> e76e8e9d

	ExistingClusterID string              `json:"existing_cluster_id,omitempty" tf:"group:cluster_type"`
	NewCluster        *clusters.Cluster   `json:"new_cluster,omitempty" tf:"group:cluster_type"`
	JobClusterKey     string              `json:"job_cluster_key,omitempty" tf:"group:cluster_type"`
	ComputeKey        string              `json:"compute_key,omitempty" tf:"group:cluster_type"`
	Libraries         []libraries.Library `json:"libraries,omitempty" tf:"slice_set,alias:library"`

	NotebookTask    *NotebookTask    `json:"notebook_task,omitempty" tf:"group:task_type"`
	SparkJarTask    *SparkJarTask    `json:"spark_jar_task,omitempty" tf:"group:task_type"`
	SparkPythonTask *SparkPythonTask `json:"spark_python_task,omitempty" tf:"group:task_type"`
	SparkSubmitTask *SparkSubmitTask `json:"spark_submit_task,omitempty" tf:"group:task_type"`
	PipelineTask    *PipelineTask    `json:"pipeline_task,omitempty" tf:"group:task_type"`
	PythonWheelTask *PythonWheelTask `json:"python_wheel_task,omitempty" tf:"group:task_type"`
	SqlTask         *SqlTask         `json:"sql_task,omitempty" tf:"group:task_type"`
	DbtTask         *DbtTask         `json:"dbt_task,omitempty" tf:"group:task_type"`

	// ConditionTask is in private preview
	ConditionTask *jobs.ConditionTask `json:"condition_task,omitempty" tf:"group:task_type"`

	EmailNotifications     *EmailNotifications `json:"email_notifications,omitempty" tf:"suppress_diff"`
	TimeoutSeconds         int32               `json:"timeout_seconds,omitempty"`
	MaxRetries             int32               `json:"max_retries,omitempty"`
	MinRetryIntervalMillis int32               `json:"min_retry_interval_millis,omitempty"`
	RetryOnTimeout         bool                `json:"retry_on_timeout,omitempty" tf:"computed"`
}

type JobCluster struct {
	JobClusterKey string            `json:"job_cluster_key,omitempty" tf:"group:cluster_type"`
	NewCluster    *clusters.Cluster `json:"new_cluster,omitempty" tf:"group:cluster_type"`
}

type JobCompute struct {
	ComputeKey  string               `json:"compute_key,omitempty" tf:"group:cluster_type"`
	ComputeSpec *compute.ComputeSpec `json:"spec,omitempty" tf:"group:cluster_type"`
}

type ContinuousConf struct {
	PauseStatus string `json:"pause_status,omitempty" tf:"computed"`
}

type Queue struct {
}

type JobRunAs struct {
	UserName             string `json:"user_name,omitempty"`
	ServicePrincipalName string `json:"service_principal_name,omitempty"`
}

type FileArrival struct {
	URL                           string `json:"url"`
	MinTimeBetweenTriggersSeconds int32  `json:"min_time_between_triggers_seconds,omitempty"`
	WaitAfterLastChangeSeconds    int32  `json:"wait_after_last_change_seconds,omitempty"`
}

type Trigger struct {
	FileArrival *FileArrival `json:"file_arrival"`
	PauseStatus string       `json:"pause_status,omitempty" tf:"computed"`
}

// JobSettings contains the information for configuring a job on databricks
type JobSettings struct {
	Name string `json:"name,omitempty" tf:"default:Untitled"`

	// BEGIN Jobs API 2.0
	ExistingClusterID      string              `json:"existing_cluster_id,omitempty" tf:"group:cluster_type"`
	NewCluster             *clusters.Cluster   `json:"new_cluster,omitempty" tf:"group:cluster_type"`
	NotebookTask           *NotebookTask       `json:"notebook_task,omitempty" tf:"group:task_type"`
	SparkJarTask           *SparkJarTask       `json:"spark_jar_task,omitempty" tf:"group:task_type"`
	SparkPythonTask        *SparkPythonTask    `json:"spark_python_task,omitempty" tf:"group:task_type"`
	SparkSubmitTask        *SparkSubmitTask    `json:"spark_submit_task,omitempty" tf:"group:task_type"`
	PipelineTask           *PipelineTask       `json:"pipeline_task,omitempty" tf:"group:task_type"`
	PythonWheelTask        *PythonWheelTask    `json:"python_wheel_task,omitempty" tf:"group:task_type"`
	DbtTask                *DbtTask            `json:"dbt_task,omitempty" tf:"group:task_type"`
	Libraries              []libraries.Library `json:"libraries,omitempty" tf:"slice_set,alias:library"`
	TimeoutSeconds         int32               `json:"timeout_seconds,omitempty"`
	MaxRetries             int32               `json:"max_retries,omitempty"`
	MinRetryIntervalMillis int32               `json:"min_retry_interval_millis,omitempty"`
	RetryOnTimeout         bool                `json:"retry_on_timeout,omitempty"`
	// END Jobs API 2.0

	// BEGIN Jobs API 2.1
	Tasks       []JobTaskSettings `json:"tasks,omitempty" tf:"alias:task"`
	Format      string            `json:"format,omitempty" tf:"computed"`
	JobClusters []JobCluster      `json:"job_clusters,omitempty" tf:"alias:job_cluster"`
	Compute     []JobCompute      `json:"compute,omitempty" tf:"alias:compute"`
	// END Jobs API 2.1

	// BEGIN Jobs + Repo integration preview
	GitSource *GitSource `json:"git_source,omitempty"`
	// END Jobs + Repo integration preview

	Schedule             *CronSchedule         `json:"schedule,omitempty"`
	Continuous           *ContinuousConf       `json:"continuous,omitempty"`
	Trigger              *Trigger              `json:"trigger,omitempty"`
	MaxConcurrentRuns    int32                 `json:"max_concurrent_runs,omitempty"`
	EmailNotifications   *EmailNotifications   `json:"email_notifications,omitempty" tf:"suppress_diff"`
	WebhookNotifications *WebhookNotifications `json:"webhook_notifications,omitempty" tf:"suppress_diff"`
	NotificationSettings *NotificationSettings `json:"notification_settings,omitempty"`
	Tags                 map[string]string     `json:"tags,omitempty"`
	Queue                *Queue                `json:"queue,omitempty"`
	RunAs                *JobRunAs             `json:"run_as,omitempty"`
}

func (js *JobSettings) isMultiTask() bool {
	return js.Format == "MULTI_TASK" || len(js.Tasks) > 0
}

func (js *JobSettings) sortTasksByKey() {
	sort.Slice(js.Tasks, func(i, j int) bool {
		return js.Tasks[i].TaskKey < js.Tasks[j].TaskKey
	})
}

func (js *JobSettings) sortWebhooksByID() {
	js.WebhookNotifications.Sort()
}

// JobListResponse returns a list of all jobs
type JobListResponse struct {
	Jobs    []Job `json:"jobs"`
	HasMore bool  `json:"has_more,omitempty"`
}

// Job contains the information when using a GET request from the Databricks Jobs api
type Job struct {
	JobID           int64        `json:"job_id,omitempty"`
	CreatorUserName string       `json:"creator_user_name,omitempty"`
	RunAsUserName   string       `json:"run_as_user_name,omitempty" tf:"computed"`
	Settings        *JobSettings `json:"settings,omitempty"`
	CreatedTime     int64        `json:"created_time,omitempty"`
}

// ID returns job id as string
func (j Job) ID() string {
	return fmt.Sprintf("%d", j.JobID)
}

// RunParameters used to pass params to tasks
type RunParameters struct {
	// a shortcut field to reuse this type for RunNow
	JobID int64 `json:"job_id,omitempty"`

	NotebookParams    map[string]string `json:"notebook_params,omitempty"`
	JarParams         []string          `json:"jar_params,omitempty"`
	PythonParams      []string          `json:"python_params,omitempty"`
	SparkSubmitParams []string          `json:"spark_submit_params,omitempty"`
}

// RunState of the job
type RunState struct {
	ResultState    string `json:"result_state,omitempty"`
	LifeCycleState string `json:"life_cycle_state,omitempty"`
	StateMessage   string `json:"state_message,omitempty"`
}

// JobRun is a simplified representation of corresponding entity
type JobRun struct {
	JobID       int64    `json:"job_id"`
	RunID       int64    `json:"run_id"`
	NumberInJob int64    `json:"number_in_job"`
	StartTime   int64    `json:"start_time,omitempty"`
	State       RunState `json:"state"`
	Trigger     string   `json:"trigger,omitempty"`
	RuntType    string   `json:"run_type,omitempty"`

	OverridingParameters RunParameters `json:"overriding_parameters,omitempty"`
}

// JobRunsListRequest used to do what it sounds like
type JobRunsListRequest struct {
	JobID         int64 `url:"job_id,omitempty"`
	ActiveOnly    bool  `url:"active_only,omitempty"`
	CompletedOnly bool  `url:"completed_only,omitempty"`
	Offset        int32 `url:"offset,omitempty"`
	Limit         int32 `url:"limit,omitempty"`
}

// JobRunsList returns a page of job runs
type JobRunsList struct {
	Runs    []JobRun `json:"runs"`
	HasMore bool     `json:"has_more"`
}

// UpdateJobRequest used to do what it sounds like
type UpdateJobRequest struct {
	JobID       int64        `json:"job_id,omitempty" url:"job_id,omitempty"`
	NewSettings *JobSettings `json:"new_settings,omitempty" url:"new_settings,omitempty"`
}

// NewJobsAPI creates JobsAPI instance from provider meta
func NewJobsAPI(ctx context.Context, m any) JobsAPI {
	client := m.(*common.DatabricksClient)
	return JobsAPI{client, ctx}
}

// JobsAPI exposes the Jobs API
type JobsAPI struct {
	client  *common.DatabricksClient
	context context.Context
}

// List all jobs matching the name. If name is empty, returns all jobs
func (a JobsAPI) ListByName(name string, expandTasks bool) ([]Job, error) {
	jobs := []Job{}
	params := map[string]interface{}{
		"limit":        25,
		"expand_tasks": expandTasks,
	}
	if name != "" {
		params["name"] = name
	}
	offset := 0

	ctx := context.WithValue(a.context, common.Api, common.API_2_1)
	for {
		var resp JobListResponse
		params["offset"] = offset
		err := a.client.Get(ctx, "/jobs/list", params, &resp)
		if err != nil {
			return nil, err
		}
		jobs = append(jobs, resp.Jobs...)
		if !resp.HasMore {
			break
		}
		offset += len(resp.Jobs)
	}
	return jobs, nil
}

// List all jobs
func (a JobsAPI) List() (l []Job, err error) {
	l, err = a.ListByName("", false)
	return
}

// RunsList returns a job runs list
func (a JobsAPI) RunsList(r JobRunsListRequest) (jrl JobRunsList, err error) {
	err = a.client.Get(a.context, "/jobs/runs/list", r, &jrl)
	return
}

// RunsCancel cancels job run and waits till it's finished
func (a JobsAPI) RunsCancel(runID int64, timeout time.Duration) error {
	var response any
	err := a.client.Post(a.context, "/jobs/runs/cancel", map[string]any{
		"run_id": runID,
	}, &response)
	if err != nil {
		return err
	}
	return a.waitForRunState(runID, "TERMINATED", timeout)
}

func (a JobsAPI) waitForRunState(runID int64, desiredState string, timeout time.Duration) error {
	return resource.RetryContext(a.context, timeout, func() *resource.RetryError {
		jobRun, err := a.RunsGet(runID)
		if err != nil {
			return resource.NonRetryableError(
				fmt.Errorf("cannot get job %s: %v", desiredState, err))
		}
		state := jobRun.State
		if state.LifeCycleState == desiredState {
			return nil
		}
		if state.LifeCycleState == "INTERNAL_ERROR" {
			return resource.NonRetryableError(
				fmt.Errorf("cannot get job %s: %s",
					desiredState, state.StateMessage))
		}
		return resource.RetryableError(
			fmt.Errorf("run is %s: %s",
				state.LifeCycleState,
				state.StateMessage))
	})
}

// RunNow triggers the job and returns a run ID
func (a JobsAPI) RunNow(jobID int64) (int64, error) {
	var jr JobRun
	err := a.client.Post(a.context, "/jobs/run-now", RunParameters{
		JobID: jobID,
	}, &jr)
	return jr.RunID, err
}

// RunsGet to retrieve information about the run
func (a JobsAPI) RunsGet(runID int64) (JobRun, error) {
	var jr JobRun
	err := a.client.Get(a.context, "/jobs/runs/get", map[string]any{
		"run_id": runID,
	}, &jr)
	return jr, err
}

func (a JobsAPI) Start(jobID int64, timeout time.Duration) error {
	runID, err := a.RunNow(jobID)
	if err != nil {
		return fmt.Errorf("cannot start job run: %v", err)
	}
	return a.waitForRunState(runID, "RUNNING", timeout)
}

func (a JobsAPI) Restart(id string, timeout time.Duration) error {
	jobID, err := strconv.ParseInt(id, 10, 64)
	if err != nil {
		return err
	}
	runs, err := a.RunsList(JobRunsListRequest{JobID: jobID, ActiveOnly: true})
	if err != nil {
		return err
	}
	if len(runs.Runs) == 0 {
		// nothing to cancel
		return a.Start(jobID, timeout)
	}
	if len(runs.Runs) > 1 {
		return fmt.Errorf("`always_running` must be specified only with "+
			"`max_concurrent_runs = 1`. There are %d active runs", len(runs.Runs))
	}
	if len(runs.Runs) == 1 {
		activeRun := runs.Runs[0]
		err = a.RunsCancel(activeRun.RunID, timeout)
		if err != nil {
			return fmt.Errorf("cannot cancel run %d: %v", activeRun.RunID, err)
		}
	}
	return a.Start(jobID, timeout)
}

// Create creates a job on the workspace given the job settings
func (a JobsAPI) Create(jobSettings JobSettings) (Job, error) {
	var job Job
	jobSettings.sortTasksByKey()
	jobSettings.sortWebhooksByID()
	var gitSource *GitSource = jobSettings.GitSource
	if gitSource != nil && gitSource.Provider == "" {
		gitSource.Provider = repos.GetGitProviderFromUrl(gitSource.Url)
		if gitSource.Provider == "" {
			return job, fmt.Errorf("git source is not empty but Git Provider is not specified and cannot be guessed by url %+v", gitSource)
		}
		if gitSource.Branch == "" && gitSource.Tag == "" && gitSource.Commit == "" {
			return job, fmt.Errorf("git source is not empty but none of branch, commit and tag is specified")
		}
	}
	err := a.client.Post(a.context, "/jobs/create", jobSettings, &job)
	return job, err
}

// Update updates a job given the id and a new set of job settings
func (a JobsAPI) Update(id string, jobSettings JobSettings) error {
	jobID, err := strconv.ParseInt(id, 10, 64)
	if err != nil {
		return err
	}
	return wrapMissingJobError(a.client.Post(a.context, "/jobs/reset", UpdateJobRequest{
		JobID:       jobID,
		NewSettings: &jobSettings,
	}, nil), id)
}

// Read returns the job object with all the attributes
func (a JobsAPI) Read(id string) (job Job, err error) {
	jobID, err := strconv.ParseInt(id, 10, 64)
	if err != nil {
		return
	}
	err = wrapMissingJobError(a.client.Get(a.context, "/jobs/get", map[string]int64{
		"job_id": jobID,
	}, &job), id)
	if job.Settings != nil {
		job.Settings.sortTasksByKey()
		job.Settings.sortWebhooksByID()
	}
	return
}

// Delete deletes the job given a job id
func (a JobsAPI) Delete(id string) error {
	jobID, err := strconv.ParseInt(id, 10, 64)
	if err != nil {
		return err
	}
	return wrapMissingJobError(a.client.Post(a.context, "/jobs/delete", map[string]int64{
		"job_id": jobID,
	}, nil), id)
}

func wrapMissingJobError(err error, id string) error {
	if err == nil {
		return nil
	}
	var apiErr *apierr.APIError
	if !errors.As(err, &apiErr) {
		return err
	}
	if apiErr.IsMissing() {
		return err
	}
	// fix non-compliant error code
	if strings.Contains(apiErr.Message,
		fmt.Sprintf("Job %s does not exist.", id)) {
		apiErr.StatusCode = 404
		return apiErr
	}
	return err
}

func jobSettingsSchema(s *map[string]*schema.Schema, prefix string) {
	if p, err := common.SchemaPath(*s, "new_cluster", "num_workers"); err == nil {
		p.Optional = true
		p.Default = 0
		p.Type = schema.TypeInt
		p.ValidateDiagFunc = validation.ToDiagFunc(validation.IntAtLeast(0))
		p.Required = false
	}
	if v, err := common.SchemaPath(*s, "new_cluster", "spark_conf"); err == nil {
		reSize := common.MustCompileKeyRE(prefix + "new_cluster.0.spark_conf.%")
		reConf := common.MustCompileKeyRE(prefix + "new_cluster.0.spark_conf.spark.databricks.delta.preview.enabled")
		v.DiffSuppressFunc = func(k, old, new string, d *schema.ResourceData) bool {
			isPossiblyLegacyConfig := reSize.Match([]byte(k)) && old == "1" && new == "0"
			isLegacyConfig := reConf.Match([]byte(k))
			if isPossiblyLegacyConfig || isLegacyConfig {
				log.Printf("[DEBUG] Suppressing diff for k=%#v old=%#v new=%#v", k, old, new)
				return true
			}
			return false
		}
	}
}

func gitSourceSchema(r *schema.Resource, prefix string) {
	r.Schema["url"].ValidateFunc = validation.IsURLWithHTTPS
	(*r.Schema["tag"]).ConflictsWith = []string{"git_source.0.branch", "git_source.0.commit"}
	(*r.Schema["branch"]).ConflictsWith = []string{"git_source.0.commit", "git_source.0.tag"}
	(*r.Schema["commit"]).ConflictsWith = []string{"git_source.0.branch", "git_source.0.tag"}
}

var jobSchema = common.StructToSchema(JobSettings{},
	func(s map[string]*schema.Schema) map[string]*schema.Schema {
		jobSettingsSchema(&s, "")
		jobSettingsSchema(&s["task"].Elem.(*schema.Resource).Schema, "task.0.")
		jobSettingsSchema(&s["job_cluster"].Elem.(*schema.Resource).Schema, "job_cluster.0.")
		gitSourceSchema(s["git_source"].Elem.(*schema.Resource), "")
		if p, err := common.SchemaPath(s, "schedule", "pause_status"); err == nil {
			p.ValidateFunc = validation.StringInSlice([]string{"PAUSED", "UNPAUSED"}, false)
		}
		s["max_concurrent_runs"].ValidateDiagFunc = validation.ToDiagFunc(validation.IntAtLeast(1))
		s["max_concurrent_runs"].Default = 1
		s["url"] = &schema.Schema{
			Type:     schema.TypeString,
			Computed: true,
		}
		s["always_running"] = &schema.Schema{
			Optional: true,
			Default:  false,
			Type:     schema.TypeBool,
		}
		s["schedule"].ConflictsWith = []string{"continuous", "trigger"}
		s["continuous"].ConflictsWith = []string{"schedule", "trigger"}
		s["trigger"].ConflictsWith = []string{"schedule", "continuous"}
		return s
	})

func ResourceJob() *schema.Resource {
	getReadCtx := func(ctx context.Context, d *schema.ResourceData) context.Context {
		var js JobSettings
		common.DataToStructPointer(d, jobSchema, &js)
		if js.isMultiTask() {
			return context.WithValue(ctx, common.Api, common.API_2_1)
		}
		return ctx
	}
	return common.Resource{
		Schema:        jobSchema,
		SchemaVersion: 2,
		Timeouts: &schema.ResourceTimeout{
			Create: schema.DefaultTimeout(clusters.DefaultProvisionTimeout),
			Update: schema.DefaultTimeout(clusters.DefaultProvisionTimeout),
		},
		CustomizeDiff: func(ctx context.Context, d *schema.ResourceDiff) error {
			var js JobSettings
			common.DiffToStructPointer(d, jobSchema, &js)
			alwaysRunning := d.Get("always_running").(bool)
			if alwaysRunning && js.MaxConcurrentRuns > 1 {
				return fmt.Errorf("`always_running` must be specified only with `max_concurrent_runs = 1`")
			}
			for _, task := range js.Tasks {
				if task.NewCluster == nil {
					continue
				}
				if err := task.NewCluster.Validate(); err != nil {
					return fmt.Errorf("task %s invalid: %w", task.TaskKey, err)
				}
			}
			if js.NewCluster != nil {
				if err := js.NewCluster.Validate(); err != nil {
					return fmt.Errorf("invalid job cluster: %w", err)
				}
			}
			return nil
		},
		Create: func(ctx context.Context, d *schema.ResourceData, c *common.DatabricksClient) error {
			var js JobSettings
			common.DataToStructPointer(d, jobSchema, &js)
			if js.isMultiTask() {
				ctx = context.WithValue(ctx, common.Api, common.API_2_1)
			}
			jobsAPI := NewJobsAPI(ctx, c)
			job, err := jobsAPI.Create(js)
			if err != nil {
				return err
			}
			d.SetId(job.ID())
			if d.Get("always_running").(bool) {
				return jobsAPI.Start(job.JobID, d.Timeout(schema.TimeoutCreate))
			}
			return nil
		},
		Read: func(ctx context.Context, d *schema.ResourceData, c *common.DatabricksClient) error {
			ctx = getReadCtx(ctx, d)
			job, err := NewJobsAPI(ctx, c).Read(d.Id())
			if err != nil {
				return err
			}
			d.Set("url", c.FormatURL("#job/", d.Id()))
			return common.StructToData(*job.Settings, jobSchema, d)
		},
		Update: func(ctx context.Context, d *schema.ResourceData, c *common.DatabricksClient) error {
			var js JobSettings
			common.DataToStructPointer(d, jobSchema, &js)
			if js.isMultiTask() {
				ctx = context.WithValue(ctx, common.Api, common.API_2_1)
			}
			jobsAPI := NewJobsAPI(ctx, c)
			err := jobsAPI.Update(d.Id(), js)
			if err != nil {
				return err
			}
			if d.Get("always_running").(bool) {
				return jobsAPI.Restart(d.Id(), d.Timeout(schema.TimeoutUpdate))
			}
			return nil
		},
		Delete: func(ctx context.Context, d *schema.ResourceData, c *common.DatabricksClient) error {
			ctx = getReadCtx(ctx, d)
			return NewJobsAPI(ctx, c).Delete(d.Id())
		},
	}.ToResource()
}<|MERGE_RESOLUTION|>--- conflicted
+++ resolved
@@ -169,20 +169,10 @@
 // End Jobs + Repo integration preview
 
 type JobTaskSettings struct {
-<<<<<<< HEAD
-	TaskKey     string           `json:"task_key,omitempty"`
-	Description string           `json:"description,omitempty"`
-	DependsOn   []TaskDependency `json:"depends_on,omitempty"`
-	RunIf       string           `json:"run_if,omitempty" tf:"suppress_diff"`
-=======
 	TaskKey     string                `json:"task_key,omitempty"`
 	Description string                `json:"description,omitempty"`
 	DependsOn   []jobs.TaskDependency `json:"depends_on,omitempty"`
-
-	// BEGIN Jobs + RunIf preview
-	RunIf string `json:"run_if,omitempty" tf:"suppress_diff"`
-	// END Jobs + RunIf preview
->>>>>>> e76e8e9d
+	RunIf       string                `json:"run_if,omitempty" tf:"suppress_diff"`
 
 	ExistingClusterID string              `json:"existing_cluster_id,omitempty" tf:"group:cluster_type"`
 	NewCluster        *clusters.Cluster   `json:"new_cluster,omitempty" tf:"group:cluster_type"`
