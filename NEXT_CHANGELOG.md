--- conflicted
+++ resolved
@@ -1,8 +1,9 @@
 # NEXT CHANGELOG
 
-## Release v1.88.0
+## Release v1.87.1
 
 ### Breaking Changes
+Terraform databricks provider version 1.86.0 introduced changes to databricks_share resource leading to panic for some users while applying terraform. We are rolling back to SDKv2 implementation in this version. No change is expected for users who are upgrading to latest version from before 1.86.0. Users on 1.86.0 and not facing issues are suggested to not upgrade their version to this patch release. We are investigating the issue and will release a fix soon.
 
 ### New Features and Improvements
 
@@ -12,10 +13,6 @@
 
 ### Exporter
 
-<<<<<<< HEAD
 ### Internal Changes
 * Added integration test for METRIC_VIEW table type in `databricks_grant` and `databricks_grants` ([#4927](https://github.com/databricks/terraform-provider-databricks/pull/4927))
-* Use SDKv2 Implementation for databricks_share resource as default ([#4931](https://github.com/databricks/terraform-provider-databricks/pull/4931))
-=======
-### Internal Changes
->>>>>>> 5615ebac
+* Use SDKv2 Implementation for databricks_share resource as default ([#4931](https://github.com/databricks/terraform-provider-databricks/pull/4931))