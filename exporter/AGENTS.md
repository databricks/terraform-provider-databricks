--- conflicted
+++ resolved
@@ -39,11 +39,7 @@
 6. (Recommended) Implement the `Import` function that is responsible for emitting of dependencies for this resource - permissions/grants, etc.
 7. (Optional) Implement the `ShouldOmitField` if some fields should be conditionally omitted.
 8. (Recommended) Add `Depends` that describes relationships between fields of the current resource and its dependencies.
-<<<<<<< HEAD
 9. (Recommended) Add unit test that will validate the generated code, similar to `TestImportingLakeviewDashboards` or `TestNotificationDestinationExport` tests in `exporter_test.go` file.  For resources that use Go SDK, use `qa.MockAccountsApply` or `qa.MockWorkspaceApply` from Databricks Go SDK instead of `qa.HTTPFixturesApply`.
-=======
-9. (Recommended) Add unit test that will validate the generated code, similar to `TestImportingLakeviewDashboards` or `TestNotificationDestinationExport` tests in `exporter_test.go` file.
->>>>>>> 0d7409bc
 10. Update support matrix in `docs/guides/experimental-exporter.md` to indicate support for the new resource.  Keep list of supported resources sorted.
 11. If new service name was introduced, add it to the corresponding section of the documentation. Keep it sorted alphabetically.
 
