package common

import (
	"context"
	"fmt"
	"log"
	"reflect"
	"regexp"
	"strings"

	"github.com/databricks/databricks-sdk-go"
	"github.com/databricks/databricks-sdk-go/apierr"
	"github.com/hashicorp/terraform-plugin-sdk/v2/diag"
	"github.com/hashicorp/terraform-plugin-sdk/v2/helper/schema"
)

// Resource aims to simplify things like error & deleted entities handling
type Resource struct {
	Create         func(ctx context.Context, d *schema.ResourceData, c *DatabricksClient) error
	Read           func(ctx context.Context, d *schema.ResourceData, c *DatabricksClient) error
	Update         func(ctx context.Context, d *schema.ResourceData, c *DatabricksClient) error
	Delete         func(ctx context.Context, d *schema.ResourceData, c *DatabricksClient) error
	CustomizeDiff  func(ctx context.Context, d *schema.ResourceDiff) error
	StateUpgraders []schema.StateUpgrader
	Schema         map[string]*schema.Schema
	SchemaVersion  int
	Timeouts       *schema.ResourceTimeout
}

func nicerError(ctx context.Context, err error, action string) error {
	name := ResourceName.GetOrUnknown(ctx)
	if name == "unknown" {
		return err
	}
	return fmt.Errorf("cannot %s %s: %w", action,
		strings.ReplaceAll(name, "_", " "), err)
}

func recoverable(cb func(
	ctx context.Context, d *schema.ResourceData, c *DatabricksClient) error) func(
	ctx context.Context, d *schema.ResourceData, c *DatabricksClient) error {
	return func(ctx context.Context, d *schema.ResourceData, c *DatabricksClient) (err error) {
		defer func() {
			// this is deliberate decision to convert a panic into error,
			// so that any unforeseen bug would we visible to end-user
			// as an error and not a provider crash, which is way less
			// of pleasant experience.
			if panic := recover(); panic != nil {
				err = fmt.Errorf("panic: %v", panic)
			}
		}()
		err = cb(ctx, d, c)
		return
	}
}

func (r Resource) saferCustomizeDiff() schema.CustomizeDiffFunc {
	if r.CustomizeDiff == nil {
		return nil
	}
	return func(ctx context.Context, rd *schema.ResourceDiff, _ any) (err error) {
		defer func() {
			// this is deliberate decision to convert a panic into error,
			// so that any unforeseen bug would we visible to end-user
			// as an error and not a provider crash, which is way less
			// of pleasant experience.
			if panic := recover(); panic != nil {
				err = nicerError(ctx, fmt.Errorf("panic: %v", panic),
					"customize diff for")
			}
		}()
		// we don't propagate instance of SDK client to the diff function, because
		// authentication is not deterministic at this stage with the recent Terraform
		// versions. Diff customization must be limited to hermetic checks only anyway.
		err = r.CustomizeDiff(ctx, rd)
		if err != nil {
			err = nicerError(ctx, err, "customize diff for")
		}
		return
	}
}

// ToResource converts to Terraform resource definition
func (r Resource) ToResource() *schema.Resource {
	var update func(ctx context.Context, d *schema.ResourceData,
		m any) diag.Diagnostics
	if r.Update != nil {
		update = func(ctx context.Context, d *schema.ResourceData,
			m any) diag.Diagnostics {
			c := m.(*DatabricksClient)
			if err := recoverable(r.Update)(ctx, d, c); err != nil {
				err = nicerError(ctx, err, "update")
				return diag.FromErr(err)
			}
			if err := recoverable(r.Read)(ctx, d, c); err != nil {
				err = nicerError(ctx, err, "read")
				return diag.FromErr(err)
			}
			return nil
		}
	} else {
		// set ForceNew to all attributes with CRD
		queue := []*schema.Resource{
			{Schema: r.Schema},
		}
		for {
			head := queue[0]
			queue = queue[1:]
			for _, v := range head.Schema {
				if v.Computed {
					continue
				}
				if nested, ok := v.Elem.(*schema.Resource); ok {
					queue = append(queue, nested)
				}
				v.ForceNew = true
			}
			if len(queue) == 0 {
				break
			}
		}
	}
	generateReadFunc := func(ignoreMissing bool) func(ctx context.Context, d *schema.ResourceData,
		m any) diag.Diagnostics {
		return func(ctx context.Context, d *schema.ResourceData,
			m any) diag.Diagnostics {
			err := recoverable(r.Read)(ctx, d, m.(*DatabricksClient))
			// TODO: https://github.com/databricks/terraform-provider-databricks/issues/2021
			if ignoreMissing && apierr.IsMissing(err) {
				log.Printf("[INFO] %s[id=%s] is removed on backend",
					ResourceName.GetOrUnknown(ctx), d.Id())
				d.SetId("")
				return nil
			}
			if err != nil {
				err = nicerError(ctx, err, "read")
				return diag.FromErr(err)
			}
			return nil
		}
	}
	return &schema.Resource{
		Schema:         r.Schema,
		SchemaVersion:  r.SchemaVersion,
		StateUpgraders: r.StateUpgraders,
		CustomizeDiff:  r.saferCustomizeDiff(),
		CreateContext: func(ctx context.Context, d *schema.ResourceData,
			m any) diag.Diagnostics {
			c := m.(*DatabricksClient)
			err := recoverable(r.Create)(ctx, d, c)
			if err != nil {
				err = nicerError(ctx, err, "create")
				return diag.FromErr(err)
			}
			if err = recoverable(r.Read)(ctx, d, c); err != nil {
				err = nicerError(ctx, err, "read")
				return diag.FromErr(err)
			}
			return nil
		},
		ReadContext:   generateReadFunc(true),
		UpdateContext: update,
		DeleteContext: func(ctx context.Context, d *schema.ResourceData,
			m any) diag.Diagnostics {
			err := recoverable(r.Delete)(ctx, d, m.(*DatabricksClient))
			if apierr.IsMissing(err) {
				// TODO: https://github.com/databricks/terraform-provider-databricks/issues/2021
				log.Printf("[INFO] %s[id=%s] is removed on backend",
					ResourceName.GetOrUnknown(ctx), d.Id())
				d.SetId("")
				return nil
			}
			if err != nil {
				err = nicerError(ctx, err, "delete")
				return diag.FromErr(err)
			}
			return nil
		},
		Importer: &schema.ResourceImporter{
			StateContext: func(ctx context.Context, d *schema.ResourceData,
				m any) (data []*schema.ResourceData, e error) {
				d.MarkNewResource()
				diags := generateReadFunc(false)(ctx, d, m)
				var err error
				if diags.HasError() {
					err = diags[0].Validate()
				}
				return []*schema.ResourceData{d}, err
			},
		},
		Timeouts: r.Timeouts,
	}
}

func MustCompileKeyRE(name string) *regexp.Regexp {
	regexFromName := strings.ReplaceAll(name, ".", "\\.")
	regexFromName = strings.ReplaceAll(regexFromName, ".0", ".\\d+")
	return regexp.MustCompile(regexFromName)
}

func makeEmptyBlockSuppressFunc(name string) func(k, old, new string, d *schema.ResourceData) bool {
	re := MustCompileKeyRE(name)
	return func(k, old, new string, d *schema.ResourceData) bool {
		if re.Match([]byte(name)) && old == "1" && new == "0" {
			log.Printf("[DEBUG] Suppressing diff for name=%s k=%#v platform=%#v config=%#v", name, k, old, new)
			return true
		}
		return false
	}
}

// Deprecated: migrate to WorkspaceData
func DataResource(sc any, read func(context.Context, any, *DatabricksClient) error) *schema.Resource {
	// TODO: migrate to go1.18 and get schema from second function argument?..
	s := StructToSchema(sc, func(m map[string]*schema.Schema) map[string]*schema.Schema {
		return m
	})
	return &schema.Resource{
		Schema: s,
		ReadContext: func(ctx context.Context, d *schema.ResourceData, m any) (diags diag.Diagnostics) {
			defer func() {
				// using recoverable() would cause more complex rewrapping of DataToStructPointer & StructToData
				if panic := recover(); panic != nil {
					diags = diag.Errorf("panic: %v", panic)
				}
			}()
			ptr := reflect.New(reflect.ValueOf(sc).Type())
			DataToReflectValue(d, &schema.Resource{Schema: s}, ptr.Elem())
			err := read(ctx, ptr.Interface(), m.(*DatabricksClient))
			if err != nil {
				err = nicerError(ctx, err, "read data")
				diags = diag.FromErr(err)
			}
			StructToData(ptr.Elem().Interface(), s, d)
			// check if the resource schema has the `id` attribute (marked with `json:"id"` in the provided structure).
			// and if yes, then use it as resource ID. If not, then use default value for resource ID (`_`)
			if _, ok := s["id"]; ok {
				d.SetId(d.Get("id").(string))
			} else {
				d.SetId("_")
			}
			return
		},
	}
}

// WorkspaceData is a generic way to define workspace data resources in Terraform provider.
//
// Example usage:
//
//	type catalogsData struct {
//		Ids []string `json:"ids,omitempty" tf:"computed,slice_set"`
//	}
//	return common.WorkspaceData(func(ctx context.Context, data *catalogsData, w *databricks.WorkspaceClient) error {
//		catalogs, err := w.Catalogs.ListAll(ctx)
//		...
//	})
func WorkspaceData[T any](read func(context.Context, *T, *databricks.WorkspaceClient) error) *schema.Resource {
<<<<<<< HEAD
	return GenericDatabricksData(func(c *DatabricksClient) (*databricks.WorkspaceClient, error) {
=======
	return genericDatabricksData(func(c *DatabricksClient) (*databricks.WorkspaceClient, error) {
>>>>>>> 1e56f0cb
		return c.WorkspaceClient()
	}, read)
}

// AccountData is a generic way to define account data resources in Terraform provider.
//
// Example usage:
//
//	type metastoresData struct {
//		Ids map[string]string `json:"ids,omitempty" tf:"computed"`
//	}
//	return common.AccountData(func(ctx context.Context, d *metastoresData, acc *databricks.AccountClient) error {
//		metastores, err := acc.Metastores.List(ctx)
//		...
//	})
func AccountData[T any](read func(context.Context, *T, *databricks.AccountClient) error) *schema.Resource {
<<<<<<< HEAD
	return GenericDatabricksData(func(c *DatabricksClient) (*databricks.AccountClient, error) {
=======
	return genericDatabricksData(func(c *DatabricksClient) (*databricks.AccountClient, error) {
>>>>>>> 1e56f0cb
		return c.AccountClient()
	}, read)
}

<<<<<<< HEAD
func GenericDatabricksData[T any, C any](getClient func(*DatabricksClient) (C, error), read func(context.Context, *T, C) error) *schema.Resource {
=======
// genericDatabricksData is generic and common way to define both account and workspace data and calls their respective clients
func genericDatabricksData[T any, C any](getClient func(*DatabricksClient) (C, error), read func(context.Context, *T, C) error) *schema.Resource {
>>>>>>> 1e56f0cb
	var dummy T
	s := StructToSchema(dummy, func(m map[string]*schema.Schema) map[string]*schema.Schema {
		// `id` attribute must be marked as computed, otherwise it's not set!
		if v, ok := m["id"]; ok {
			v.Computed = true
			v.Required = false
		}
		return m
	})
	return &schema.Resource{
		Schema: s,
		ReadContext: func(ctx context.Context, d *schema.ResourceData, m any) (diags diag.Diagnostics) {
			defer func() {
				// using recoverable() would cause more complex rewrapping of DataToStructPointer & StructToData
				if panic := recover(); panic != nil {
					diags = diag.Errorf("panic: %v", panic)
				}
			}()
			ptr := reflect.New(reflect.ValueOf(dummy).Type())
			DataToReflectValue(d, &schema.Resource{Schema: s}, ptr.Elem())
			client := m.(*DatabricksClient)
			c, err := getClient(client)
			if err != nil {
				err = nicerError(ctx, err, "read data")
				return diag.FromErr(err)
			}
			err = read(ctx, ptr.Interface().(*T), c)
			if err != nil {
				err = nicerError(ctx, err, "read data")
				diags = diag.FromErr(err)
			}
			StructToData(ptr.Elem().Interface(), s, d)
			// check if the resource schema has the `id` attribute (marked with `json:"id"` in the provided structure).
			// and if yes, then use it as resource ID. If not, then use default value for resource ID (`_`)
			if _, ok := s["id"]; ok {
				d.SetId(d.Get("id").(string))
			} else {
				d.SetId("_")
			}
			return
		},
	}
}

func EqualFoldDiffSuppress(k, old, new string, d *schema.ResourceData) bool {
	if strings.EqualFold(old, new) {
		log.Printf("[INFO] Suppressing diff on %s", k)
		return true
	}
	return false
}<|MERGE_RESOLUTION|>--- conflicted
+++ resolved
@@ -256,11 +256,7 @@
 //		...
 //	})
 func WorkspaceData[T any](read func(context.Context, *T, *databricks.WorkspaceClient) error) *schema.Resource {
-<<<<<<< HEAD
-	return GenericDatabricksData(func(c *DatabricksClient) (*databricks.WorkspaceClient, error) {
-=======
 	return genericDatabricksData(func(c *DatabricksClient) (*databricks.WorkspaceClient, error) {
->>>>>>> 1e56f0cb
 		return c.WorkspaceClient()
 	}, read)
 }
@@ -277,21 +273,13 @@
 //		...
 //	})
 func AccountData[T any](read func(context.Context, *T, *databricks.AccountClient) error) *schema.Resource {
-<<<<<<< HEAD
-	return GenericDatabricksData(func(c *DatabricksClient) (*databricks.AccountClient, error) {
-=======
 	return genericDatabricksData(func(c *DatabricksClient) (*databricks.AccountClient, error) {
->>>>>>> 1e56f0cb
 		return c.AccountClient()
 	}, read)
 }
 
-<<<<<<< HEAD
-func GenericDatabricksData[T any, C any](getClient func(*DatabricksClient) (C, error), read func(context.Context, *T, C) error) *schema.Resource {
-=======
 // genericDatabricksData is generic and common way to define both account and workspace data and calls their respective clients
 func genericDatabricksData[T any, C any](getClient func(*DatabricksClient) (C, error), read func(context.Context, *T, C) error) *schema.Resource {
->>>>>>> 1e56f0cb
 	var dummy T
 	s := StructToSchema(dummy, func(m map[string]*schema.Schema) map[string]*schema.Schema {
 		// `id` attribute must be marked as computed, otherwise it's not set!
