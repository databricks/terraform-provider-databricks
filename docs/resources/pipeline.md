---
subcategory: "Compute"
---
# databricks_pipeline Resource

Use `databricks_pipeline` to deploy [Lakeflow Declarative Pipelines](https://docs.databricks.com/aws/en/dlt).

-> This resource can only be used with a workspace-level provider!

## Example Usage

```hcl
resource "databricks_notebook" "ldp_demo" {
  #...
}

resource "databricks_repo" "ldp_demo" {
  #...
}

resource "databricks_pipeline" "this" {
  name    = "Pipeline Name"
  catalog = "main"
  schema  = "ldp_demo"

  configuration = {
    key1 = "value1"
    key2 = "value2"
  }

  cluster {
    label       = "default"
    num_workers = 2
    custom_tags = {
      cluster_type = "default"
    }
  }

  cluster {
    label       = "maintenance"
    num_workers = 1
    custom_tags = {
      cluster_type = "maintenance"
    }
  }

  library {
    notebook {
      path = databricks_notebook.ldp_demo.id
    }
  }

  library {
    file {
      path = "${databricks_repo.ldp_demo.path}/pipeline.sql"
    }
  }

  library {
    glob {
      include = "${databricks_repo.ldp_demo.path}/subfolder/**"
    }
  }

  continuous = false

  notification {
    email_recipients = ["user@domain.com", "user1@domain.com"]
    alerts = [
      "on-update-failure",
      "on-update-fatal-failure",
      "on-update-success",
      "on-flow-failure"
    ]
  }
}
```

## Argument Reference

The following arguments are supported:

* `name` - A user-friendly name for this pipeline. The name can be used to identify pipeline jobs in the UI.
<<<<<<< HEAD
* `storage` - A location on cloud storage where output data and metadata required for pipeline execution are stored. By default, tables are stored in a subdirectory of this location. *Change of this parameter forces recreation of the pipeline.* (Conflicts with `catalog`).
=======
* `catalog` - The name of catalog in Unity Catalog. *Change of this parameter forces recreation of the pipeline.* (Conflicts with `storage`).
* `schema` - (Optional, String, Conflicts with `target`) The default schema (database) where tables are read from or published to. The presence of this attribute implies that the pipeline is in direct publishing mode.
* `storage` - A location on DBFS or cloud storage where output data and metadata required for pipeline execution are stored. By default, tables are stored in a subdirectory of this location. *Change of this parameter forces recreation of the pipeline.* (Conflicts with `catalog`).
* `target` - (Optional, String, Conflicts with `schema`) The name of a database (in either the Hive metastore or in a UC catalog) for persisting pipeline output data. Configuring the target setting allows you to view and query the pipeline output data from the Databricks UI.
>>>>>>> 42c46982
* `configuration` - An optional list of values to apply to the entire pipeline. Elements must be formatted as key:value pairs.
* `library` blocks - Specifies pipeline code.
* `root_path` - An optional string specifying the root path for this pipeline. This is used as the root directory when editing the pipeline in the Databricks user interface and it is added to `sys.path` when executing Python sources during pipeline execution.
* `cluster` blocks - [Clusters](cluster.md) to run the pipeline. If none is specified, pipelines will automatically select a default cluster configuration for the pipeline. *Please note that Lakeflow Declarative Pipeline clusters are supporting only subset of attributes as described in [documentation](https://docs.databricks.com/api/workspace/pipelines/create#clusters).*  Also, note that `autoscale` block is extended with the `mode` parameter that controls the autoscaling algorithm (possible values are `ENHANCED` for new, enhanced autoscaling algorithm, or `LEGACY` for old algorithm).
* `continuous` - A flag indicating whether to run the pipeline continuously. The default value is `false`.
* `development` - A flag indicating whether to run the pipeline in development mode. The default value is `false`.
* `photon` - A flag indicating whether to use Photon engine. The default value is `false`.
* `serverless` - An optional flag indicating if serverless compute should be used for this Lakeflow Declarative Pipeline.  Requires `catalog` to be set, as it could be used only with Unity Catalog.
* `edition` - optional name of the [product edition](https://docs.databricks.com/aws/en/dlt/configure-pipeline#choose-a-product-edition). Supported values are: `CORE`, `PRO`, `ADVANCED` (default).  Not required when `serverless` is set to `true`.
* `channel` - optional name of the release channel for Spark version used by Lakeflow Declarative Pipeline.  Supported values are: `CURRENT` (default) and `PREVIEW`.
* `budget_policy_id` - optional string specifying ID of the budget policy for this Lakeflow Declarative Pipeline.
* `allow_duplicate_names` - Optional boolean flag. If false, deployment will fail if name conflicts with that of another pipeline. default is `false`.
* `deployment` - Deployment type of this pipeline. Supports following attributes:
  * `kind` - The deployment method that manages the pipeline.
  * `metadata_file_path` - The path to the file containing metadata about the deployment.
* `filters` - Filters on which Pipeline packages to include in the deployed graph.  This block consists of following attributes:
  * `include` - Paths to include.
  * `exclude` - Paths to exclude.
* `gateway_definition` - The definition of a gateway pipeline to support CDC. Consists of following attributes:
  * `connection_id` - Immutable. The Unity Catalog connection this gateway pipeline uses to communicate with the source.
  * `gateway_storage_catalog` - Required, Immutable. The name of the catalog for the gateway pipeline's storage location.
  * `gateway_storage_name` - Required. The Unity Catalog-compatible naming for the gateway storage location. This is the destination to use for the data that is extracted by the gateway. Lakeflow Declarative Pipelines system will automatically create the storage location under the catalog and schema.
  * `gateway_storage_schema` - Required, Immutable. The name of the schema for the gateway pipelines's storage location.
* `event_log` - an optional block specifying a table where LDP Event Log will be stored.  Consists of the following fields:
  * `name` - (Required) The table name the event log is published to in UC.
  * `catalog` - (Optional, default to `catalog` defined on pipeline level) The UC catalog the event log is published under.
  * `schema` - (Optional, default to `schema` defined on pipeline level) The UC schema the event log is published under.
* `tags` - (Optional, map of strings) A map of tags associated with the pipeline. These are forwarded to the cluster as cluster tags, and are therefore subject to the same limitations. A maximum of 25 tags can be added to the pipeline.

### library block

Contains one of the blocks:

* `notebook` - specifies path to a Databricks Notebook to include as source. Actual path is specified as `path` attribute inside the block.
* `file` - specifies path to a file in Databricks Workspace to include as source. Actual path is specified as `path` attribute inside the block.
* `glob` - The unified field to include source code. Each entry should have the `include` attribute that can specify a notebook path, a file path, or a folder path that ends `/**` (to include everything from that folder). This field cannot be used together with `notebook` or `file`.

### environment block

Environment specification for the current pipeline used to install dependencies when running on serverless compute.  Consists of the following attributes:

* `dependencies` - (Required) a list of pip dependencies, as supported by the version of pip in this environment. Each dependency is a [pip requirement file line](https://pip.pypa.io/en/stable/reference/requirements-file-format/).  See [API docs](https://docs.databricks.com/api/azure/workspace/pipelines/create#environment-dependencies) for more information.

Example:

```hcl
resource "databricks_pipeline" "this" {
  name       = "Serverless demo"
  serverless = true
  catalog    = "main"
  schema     = "ldp_demo"

  # ...

  environment {
    dependencies = [
      "foo==0.0.1",
      "-r /Workspace/Users/user.name/my-pipeline/requirements.txt",
      "/Volumes/main/default/libs/my_lib.whl"
    ]
  }
}
```

### notification block

Lakeflow Declarative Pipeline allows to specify one or more notification blocks to get notifications about pipeline's execution.  This block consists of following attributes:

* `email_recipients` (Required) non-empty list of emails to notify.
* `alerts` (Required) non-empty list of alert types. Right now following alert types are supported, consult documentation for actual list
  * `on-update-success` - a pipeline update completes successfully.
  * `on-update-failure` - a pipeline update fails with a retryable error.
  * `on-update-fatal-failure` - a pipeline update fails with a non-retryable (fatal) error.
  * `on-flow-failure` - a single data flow fails.

### ingestion_definition block

The configuration for a managed ingestion pipeline. These settings cannot be used with the `library`, `target` or `catalog` settings. This block consists of following attributes:

* `connection_name` - Immutable. The Unity Catalog connection this ingestion pipeline uses to communicate with the source. Specify either ingestion_gateway_id or connection_name.
* `ingestion_gateway_id` - Immutable. Identifier for the ingestion gateway used by this ingestion pipeline to communicate with the source. Specify either ingestion_gateway_id or connection_name.
* `objects` - Required. Settings specifying tables to replicate and the destination for the replicated tables.
* `table_configuration` - Configuration settings to control the ingestion of tables. These settings are applied to all tables in the pipeline.

## Attribute Reference

In addition to all arguments above, the following attributes are exported:

* `id` - Canonical unique identifier of the Lakeflow Declarative Pipeline.
* `url` - URL of the Lakeflow Declarative Pipeline on the given workspace.

## Import

The resource job can be imported using the id of the pipeline

```hcl
import {
  to = databricks_pipeline.this
  id = "<pipeline-id>"
}
```

Alternatively, when using `terraform` version 1.4 or earlier, import using the `terraform import` command:

```bash
terraform import databricks_pipeline.this <pipeline-id>
```

## Related Resources

The following resources are often used in the same context:

* [End to end workspace management](../guides/workspace-management.md) guide.
* [databricks_pipelines](../data-sources/pipelines.md) to retrieve [Lakeflow Declarative Pipelines](https://docs.databricks.com/aws/en/dlt) data.
* [databricks_cluster](cluster.md) to create [Databricks Clusters](https://docs.databricks.com/clusters/index.html).
* [databricks_job](job.md) to manage [Databricks Jobs](https://docs.databricks.com/jobs.html) to run non-interactive code in a [databricks_cluster](cluster.md).
* [databricks_notebook](notebook.md) to manage [Databricks Notebooks](https://docs.databricks.com/notebooks/index.html).<|MERGE_RESOLUTION|>--- conflicted
+++ resolved
@@ -81,14 +81,10 @@
 The following arguments are supported:
 
 * `name` - A user-friendly name for this pipeline. The name can be used to identify pipeline jobs in the UI.
-<<<<<<< HEAD
-* `storage` - A location on cloud storage where output data and metadata required for pipeline execution are stored. By default, tables are stored in a subdirectory of this location. *Change of this parameter forces recreation of the pipeline.* (Conflicts with `catalog`).
-=======
 * `catalog` - The name of catalog in Unity Catalog. *Change of this parameter forces recreation of the pipeline.* (Conflicts with `storage`).
 * `schema` - (Optional, String, Conflicts with `target`) The default schema (database) where tables are read from or published to. The presence of this attribute implies that the pipeline is in direct publishing mode.
-* `storage` - A location on DBFS or cloud storage where output data and metadata required for pipeline execution are stored. By default, tables are stored in a subdirectory of this location. *Change of this parameter forces recreation of the pipeline.* (Conflicts with `catalog`).
+* `storage` - A location on cloud storage where output data and metadata required for pipeline execution are stored. By default, tables are stored in a subdirectory of this location. *Change of this parameter forces recreation of the pipeline.* (Conflicts with `catalog`).
 * `target` - (Optional, String, Conflicts with `schema`) The name of a database (in either the Hive metastore or in a UC catalog) for persisting pipeline output data. Configuring the target setting allows you to view and query the pipeline output data from the Databricks UI.
->>>>>>> 42c46982
 * `configuration` - An optional list of values to apply to the entire pipeline. Elements must be formatted as key:value pairs.
 * `library` blocks - Specifies pipeline code.
 * `root_path` - An optional string specifying the root path for this pipeline. This is used as the root directory when editing the pipeline in the Databricks user interface and it is added to `sys.path` when executing Python sources during pipeline execution.
