--- conflicted
+++ resolved
@@ -160,20 +160,7 @@
 
 func getWorkspaceAccessToken(config *service.DBApiClientConfig, managementToken, adbWorkspaceUrl, adbWorkspaceResourceID, adbPlatformToken string) (*model.TokenResponse, error) {
 	log.Println("[DEBUG] Creating workspace token")
-<<<<<<< HEAD
-	apiLifeTimeInSeconds := a.TokenPayload.PatTokenDuration
-	comment := "Secret made via SP"
-	url := "https://" + a.TokenPayload.AzureRegion + ".azuredatabricks.net/api/2.0/token/create"
-	payload := struct {
-		LifetimeSeconds int32  `json:"lifetime_seconds,omitempty"`
-		Comment         string `json:"comment,omitempty"`
-	}{
-		apiLifeTimeInSeconds,
-		comment,
-	}
-=======
 	url := adbWorkspaceUrl + "/api/2.0/token/create"
->>>>>>> 6f504373
 	headers := map[string]string{
 		"Content-Type": "application/x-www-form-urlencoded",
 		"X-Databricks-Azure-Workspace-Resource-Id": adbWorkspaceResourceID,
