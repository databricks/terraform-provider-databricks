# NEXT CHANGELOG

## Release v1.65.0

### New Features and Improvements

 * Add resources for AI/BI Dashboards embedding settings: `databricks_aibi_dashboard_embedding_access_policy_setting` and `databricks_aibi_dashboard_embedding_approved_domains_setting` ([#4213](https://github.com/databricks/terraform-provider-databricks/pull/4213)).
 * Update Databricks Go SDK to v0.57.0.

### Bug Fixes

<<<<<<< HEAD
 * Make removing the `config` attribute of `databricks_model_serving` a no-op ([#4446](https://github.com/databricks/terraform-provider-databricks/pull/4446)).
   
   This change allows integrations, such as DABs, to manage & update the configuration of a model serving endpoint independently of the lifecycle of the endpoint itself.
=======
 * Correctly handle PAT and OBO tokens without expiration ([#4444](https://github.com/databricks/terraform-provider-databricks/pull/4444)).
 * Mark `task.spark_jar_task.run_as_repl` as `computed` to fix configuration drift ([#4452](https://github.com/databricks/terraform-provider-databricks/pull/4452)).
>>>>>>> d616152a

### Documentation

 * Fix attribute name in `databricks_instance_profile` examples ([#4426](https://github.com/databricks/terraform-provider-databricks/pull/4426)).
 * Remove mention that databricks_credential is storage-only on GCP ([#4460](https://github.com/databricks/terraform-provider-databricks/pull/4460)).
 * Officially document `databricks_table` as deprecated. Users of this resource should migrate to `databricks_sql_table`. See https://registry.terraform.io/providers/databricks/databricks/latest/docs/resources/sql_table for more information.
 * Improve examples and fix headers layout for `databricks_job` ([#4455](https://github.com/databricks/terraform-provider-databricks/pull/4455)).

### Exporter


### Internal Changes

 * Refactored existing integration tests from the `internal/acceptance` package to the package corresponding to the resource under test. See `CONTRIBUTING.md` for more information on how to run the tests.<|MERGE_RESOLUTION|>--- conflicted
+++ resolved
@@ -9,14 +9,11 @@
 
 ### Bug Fixes
 
-<<<<<<< HEAD
  * Make removing the `config` attribute of `databricks_model_serving` a no-op ([#4446](https://github.com/databricks/terraform-provider-databricks/pull/4446)).
    
    This change allows integrations, such as DABs, to manage & update the configuration of a model serving endpoint independently of the lifecycle of the endpoint itself.
-=======
  * Correctly handle PAT and OBO tokens without expiration ([#4444](https://github.com/databricks/terraform-provider-databricks/pull/4444)).
  * Mark `task.spark_jar_task.run_as_repl` as `computed` to fix configuration drift ([#4452](https://github.com/databricks/terraform-provider-databricks/pull/4452)).
->>>>>>> d616152a
 
 ### Documentation
 
