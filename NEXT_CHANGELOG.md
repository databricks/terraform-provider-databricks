# NEXT CHANGELOG

## Release v1.92.0

### Breaking Changes

* Remove stale resources/datasources/documentation related to Clean Room services.
<<<<<<< HEAD
=======

>>>>>>> 06a7422b
### New Features and Improvements

* Add `arm` option to `databricks_node_type` instead of `graviton` ([#5028](https://github.com/databricks/terraform-provider-databricks/pull/5028))
* Add `data_quality_monitor` resource and data sources ([#5092](https://github.com/databricks/terraform-provider-databricks/pull/5092)).
* Add `data_quality_refresh` resource and data sources ([#5092](https://github.com/databricks/terraform-provider-databricks/pull/5092)).

### Bug Fixes

* Fixed syncing of effective fields in plugin framework implementation of share resource ([#4969](https://github.com/databricks/terraform-provider-databricks/pull/4969))
* Mark `storage_location` as read-only in `databricks_catalog` ([#5075](https://github.com/databricks/terraform-provider-databricks/pull/5075))

### Documentation

* Add instructions for migration from deprecated `databricks_catalog_workspace_binding` to `databricks_workspace_binding` ([#5054](https://github.com/databricks/terraform-provider-databricks/pull/5054))
* Document output attributes in `databricks_storage_credential` ([#5093](https://github.com/databricks/terraform-provider-databricks/pull/5093))

### Exporter

### Internal Changes

* Bump the Go SDK to v0.86.0 ([#5092](https://github.com/databricks/terraform-provider-databricks/pull/5092)).<|MERGE_RESOLUTION|>--- conflicted
+++ resolved
@@ -5,10 +5,6 @@
 ### Breaking Changes
 
 * Remove stale resources/datasources/documentation related to Clean Room services.
-<<<<<<< HEAD
-=======
-
->>>>>>> 06a7422b
 ### New Features and Improvements
 
 * Add `arm` option to `databricks_node_type` instead of `graviton` ([#5028](https://github.com/databricks/terraform-provider-databricks/pull/5028))
