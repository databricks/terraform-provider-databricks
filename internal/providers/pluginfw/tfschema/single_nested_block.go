package tfschema

import (
	"fmt"

	"github.com/databricks/terraform-provider-databricks/common"
	dataschema "github.com/hashicorp/terraform-plugin-framework/datasource/schema"
	"github.com/hashicorp/terraform-plugin-framework/resource/schema"
	"github.com/hashicorp/terraform-plugin-framework/resource/schema/planmodifier"
	"github.com/hashicorp/terraform-plugin-framework/schema/validator"
)

// SingleNestedBlockBuilder represents a single nested complex (non-primitive) type.
type SingleNestedBlockBuilder struct {
<<<<<<< HEAD
	NestedObject       *NestedBlockObject
	Optional           bool
	Required           bool
	Sensitive          bool
	Computed           bool
=======
	NestedObject       NestedBlockObject
>>>>>>> 8e3117a7
	DeprecationMessage string
	Validators         []validator.Object
	PlanModifiers      []planmodifier.Object
}

func (a SingleNestedBlockBuilder) BuildDataSourceAttribute() dataschema.Attribute {
	panic(fmt.Errorf("BuildDataSourceBlock should never be called for SingleNestedBlockBuilder. %s", common.TerraformBugErrorMessage))
}

func (a SingleNestedBlockBuilder) BuildResourceAttribute() schema.Attribute {
	panic(fmt.Errorf("BuildResourceBlock should never be called for SingleNestedBlockBuilder. %s", common.TerraformBugErrorMessage))
}

func (a SingleNestedBlockBuilder) BuildDataSourceBlock() dataschema.Block {
	return dataschema.SingleNestedBlock{
		Attributes:         a.NestedObject.BuildDataSourceAttribute().Attributes,
		Blocks:             a.NestedObject.BuildDataSourceAttribute().Blocks,
		DeprecationMessage: a.DeprecationMessage,
		Validators:         a.Validators,
	}
}

func (a SingleNestedBlockBuilder) BuildResourceBlock() schema.Block {
	return schema.SingleNestedBlock{
		Attributes:         a.NestedObject.BuildResourceAttribute().Attributes,
		Blocks:             a.NestedObject.BuildResourceAttribute().Blocks,
		DeprecationMessage: a.DeprecationMessage,
		Validators:         a.Validators,
		PlanModifiers:      a.PlanModifiers,
	}
}

func (a SingleNestedBlockBuilder) SetDeprecated(msg string) BaseSchemaBuilder {
	a.DeprecationMessage = msg
	return a
}

func (a SingleNestedBlockBuilder) AddValidator(v validator.Object) BaseSchemaBuilder {
	a.Validators = append(a.Validators, v)
	return a
}

func (a SingleNestedBlockBuilder) AddPlanModifier(v planmodifier.Object) BaseSchemaBuilder {
	a.PlanModifiers = append(a.PlanModifiers, v)
	return a
}<|MERGE_RESOLUTION|>--- conflicted
+++ resolved
@@ -12,15 +12,7 @@
 
 // SingleNestedBlockBuilder represents a single nested complex (non-primitive) type.
 type SingleNestedBlockBuilder struct {
-<<<<<<< HEAD
-	NestedObject       *NestedBlockObject
-	Optional           bool
-	Required           bool
-	Sensitive          bool
-	Computed           bool
-=======
 	NestedObject       NestedBlockObject
->>>>>>> 8e3117a7
 	DeprecationMessage string
 	Validators         []validator.Object
 	PlanModifiers      []planmodifier.Object
