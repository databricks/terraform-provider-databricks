--- conflicted
+++ resolved
@@ -15,6 +15,7 @@
 	"reflect"
 
 	pluginfwcommon "github.com/databricks/terraform-provider-databricks/internal/providers/pluginfw/common"
+
 	"github.com/databricks/terraform-provider-databricks/internal/service/sql_tf"
 	"github.com/hashicorp/terraform-plugin-framework/attr"
 	"github.com/hashicorp/terraform-plugin-framework/types"
@@ -2148,7 +2149,7 @@
 }
 
 type QueryAttachment struct {
-	CachedQuerySchema []QuerySchema `tfsdk:"cached_query_schema" tf:"optional,object"`
+	CachedQuerySchema types.List `tfsdk:"cached_query_schema" tf:"optional,object"`
 	// Description of the query
 	Description types.String `tfsdk:"description" tf:"optional"`
 
@@ -2173,7 +2174,6 @@
 func (newState *QueryAttachment) SyncEffectiveFieldsDuringRead(existingState QueryAttachment) {
 }
 
-<<<<<<< HEAD
 // GetComplexFieldTypes returns a map of the types of elements in complex fields in QueryAttachment.
 // Container types (types.Map, types.List, types.Set) and object types (types.Object) do not carry
 // the type information of their elements in the Go type system. This function provides a way to
@@ -2182,7 +2182,9 @@
 // plugin framework type system (types.String{}, types.Bool{}, types.Int64{}, types.Float64{}) or TF
 // SDK values.
 func (a QueryAttachment) GetComplexFieldTypes(ctx context.Context) map[string]reflect.Type {
-	return map[string]reflect.Type{}
+	return map[string]reflect.Type{
+		"cached_query_schema": reflect.TypeOf(QuerySchema{}),
+	}
 }
 
 // TFSDK types cannot implement the ObjectValuable interface directly, as it would otherwise
@@ -2192,6 +2194,7 @@
 	return types.ObjectValueMust(
 		o.Type(ctx).(basetypes.ObjectType).AttrTypes,
 		map[string]attr.Value{
+			"cached_query_schema":    o.CachedQuerySchema,
 			"description":            o.Description,
 			"id":                     o.Id,
 			"instruction_id":         o.InstructionId,
@@ -2206,6 +2209,9 @@
 func (o QueryAttachment) Type(ctx context.Context) attr.Type {
 	return types.ObjectType{
 		AttrTypes: map[string]attr.Type{
+			"cached_query_schema": basetypes.ListType{
+				ElemType: QuerySchema{}.Type(ctx),
+			},
 			"description":            types.StringType,
 			"id":                     types.StringType,
 			"instruction_id":         types.StringType,
@@ -2215,9 +2221,36 @@
 			"title":                  types.StringType,
 		},
 	}
-=======
+}
+
+// GetCachedQuerySchema returns the value of the CachedQuerySchema field in QueryAttachment as
+// a QuerySchema value.
+// If the field is unknown or null, the boolean return value is false.
+func (o *QueryAttachment) GetCachedQuerySchema(ctx context.Context) (QuerySchema, bool) {
+	var e QuerySchema
+	if o.CachedQuerySchema.IsNull() || o.CachedQuerySchema.IsUnknown() {
+		return e, false
+	}
+	var v []QuerySchema
+	d := o.CachedQuerySchema.ElementsAs(ctx, &v, true)
+	if d.HasError() {
+		panic(pluginfwcommon.DiagToString(d))
+	}
+	if len(v) == 0 {
+		return e, false
+	}
+	return v[0], true
+}
+
+// SetCachedQuerySchema sets the value of the CachedQuerySchema field in QueryAttachment.
+func (o *QueryAttachment) SetCachedQuerySchema(ctx context.Context, v QuerySchema) {
+	vs := []attr.Value{v.ToObjectValue(ctx)}
+	t := o.Type(ctx).(basetypes.ObjectType).AttrTypes["cached_query_schema"]
+	o.CachedQuerySchema = types.ListValueMust(t, vs)
+}
+
 type QuerySchema struct {
-	Columns []QuerySchemaColumn `tfsdk:"columns" tf:"optional"`
+	Columns types.List `tfsdk:"columns" tf:"optional"`
 	// Used to determine if the stored query schema is compatible with the
 	// latest run. The service should always clear the schema when the query is
 	// re-executed.
@@ -2230,6 +2263,69 @@
 func (newState *QuerySchema) SyncEffectiveFieldsDuringRead(existingState QuerySchema) {
 }
 
+// GetComplexFieldTypes returns a map of the types of elements in complex fields in QuerySchema.
+// Container types (types.Map, types.List, types.Set) and object types (types.Object) do not carry
+// the type information of their elements in the Go type system. This function provides a way to
+// retrieve the type information of the elements in complex fields at runtime. The values of the map
+// are the reflected types of the contained elements. They must be either primitive values from the
+// plugin framework type system (types.String{}, types.Bool{}, types.Int64{}, types.Float64{}) or TF
+// SDK values.
+func (a QuerySchema) GetComplexFieldTypes(ctx context.Context) map[string]reflect.Type {
+	return map[string]reflect.Type{
+		"columns": reflect.TypeOf(QuerySchemaColumn{}),
+	}
+}
+
+// TFSDK types cannot implement the ObjectValuable interface directly, as it would otherwise
+// interfere with how the plugin framework retrieves and sets values in state. Thus, QuerySchema
+// only implements ToObjectValue() and Type().
+func (o QuerySchema) ToObjectValue(ctx context.Context) basetypes.ObjectValue {
+	return types.ObjectValueMust(
+		o.Type(ctx).(basetypes.ObjectType).AttrTypes,
+		map[string]attr.Value{
+			"columns":      o.Columns,
+			"statement_id": o.StatementId,
+		})
+}
+
+// Type implements basetypes.ObjectValuable.
+func (o QuerySchema) Type(ctx context.Context) attr.Type {
+	return types.ObjectType{
+		AttrTypes: map[string]attr.Type{
+			"columns": basetypes.ListType{
+				ElemType: QuerySchemaColumn{}.Type(ctx),
+			},
+			"statement_id": types.StringType,
+		},
+	}
+}
+
+// GetColumns returns the value of the Columns field in QuerySchema as
+// a slice of QuerySchemaColumn values.
+// If the field is unknown or null, the boolean return value is false.
+func (o *QuerySchema) GetColumns(ctx context.Context) ([]QuerySchemaColumn, bool) {
+	if o.Columns.IsNull() || o.Columns.IsUnknown() {
+		return nil, false
+	}
+	var v []QuerySchemaColumn
+	d := o.Columns.ElementsAs(ctx, &v, true)
+	if d.HasError() {
+		panic(pluginfwcommon.DiagToString(d))
+	}
+	return v, true
+}
+
+// SetColumns sets the value of the Columns field in QuerySchema.
+func (o *QuerySchema) SetColumns(ctx context.Context, v []QuerySchemaColumn) {
+	vs := make([]attr.Value, 0, len(v))
+	for _, e := range v {
+		vs = append(vs, e.ToObjectValue(ctx))
+	}
+	t := o.Type(ctx).(basetypes.ObjectType).AttrTypes["columns"]
+	t = t.(attr.TypeWithElementType).ElementType()
+	o.Columns = types.ListValueMust(t, vs)
+}
+
 type QuerySchemaColumn struct {
 	// Populated from
 	// https://docs.databricks.com/sql/language-manual/sql-ref-datatypes.html
@@ -2244,7 +2340,41 @@
 }
 
 func (newState *QuerySchemaColumn) SyncEffectiveFieldsDuringRead(existingState QuerySchemaColumn) {
->>>>>>> 90efc256
+}
+
+// GetComplexFieldTypes returns a map of the types of elements in complex fields in QuerySchemaColumn.
+// Container types (types.Map, types.List, types.Set) and object types (types.Object) do not carry
+// the type information of their elements in the Go type system. This function provides a way to
+// retrieve the type information of the elements in complex fields at runtime. The values of the map
+// are the reflected types of the contained elements. They must be either primitive values from the
+// plugin framework type system (types.String{}, types.Bool{}, types.Int64{}, types.Float64{}) or TF
+// SDK values.
+func (a QuerySchemaColumn) GetComplexFieldTypes(ctx context.Context) map[string]reflect.Type {
+	return map[string]reflect.Type{}
+}
+
+// TFSDK types cannot implement the ObjectValuable interface directly, as it would otherwise
+// interfere with how the plugin framework retrieves and sets values in state. Thus, QuerySchemaColumn
+// only implements ToObjectValue() and Type().
+func (o QuerySchemaColumn) ToObjectValue(ctx context.Context) basetypes.ObjectValue {
+	return types.ObjectValueMust(
+		o.Type(ctx).(basetypes.ObjectType).AttrTypes,
+		map[string]attr.Value{
+			"data_type": o.DataType,
+			"name":      o.Name,
+			"type_text": o.TypeText,
+		})
+}
+
+// Type implements basetypes.ObjectValuable.
+func (o QuerySchemaColumn) Type(ctx context.Context) attr.Type {
+	return types.ObjectType{
+		AttrTypes: map[string]attr.Type{
+			"data_type": types.StringType,
+			"name":      types.StringType,
+			"type_text": types.StringType,
+		},
+	}
 }
 
 type Result struct {
