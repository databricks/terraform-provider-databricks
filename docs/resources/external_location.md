---
subcategory: "Unity Catalog"
---
# databricks_external_location Resource

-> **Note** This resource could be only used with workspace-level provider!

To work with external tables, Unity Catalog introduces two new objects to access and work with external cloud storage:

- [databricks_storage_credential](storage_credential.md) represent authentication methods to access cloud storage (e.g. an IAM role for Amazon S3 or a service principal for Azure Storage). Storage credentials are access-controlled to determine which users can use the credential.
- `databricks_external_location` are objects that combine a cloud storage path with a Storage Credential that can be used to access the location.

## Example Usage

For AWS

```hcl
resource "databricks_storage_credential" "external" {
  name = aws_iam_role.external_data_access.name
  aws_iam_role {
    role_arn = aws_iam_role.external_data_access.arn
  }
  comment = "Managed by TF"
}

resource "databricks_external_location" "some" {
  name            = "external"
  url             = "s3://${aws_s3_bucket.external.id}/some"
  credential_name = databricks_storage_credential.external.id
  comment         = "Managed by TF"
}

resource "databricks_grants" "some" {
  external_location = databricks_external_location.some.id
  grant {
    principal  = "Data Engineers"
    privileges = ["CREATE_EXTERNAL_TABLE", "READ_FILES"]
  }
}
```

For Azure

```hcl
resource "databricks_storage_credential" "external" {
  name = azuread_application.ext_cred.display_name
  azure_service_principal {
    directory_id   = var.tenant_id
    application_id = azuread_application.ext_cred.application_id
    client_secret  = azuread_application_password.ext_cred.value
  }
  comment = "Managed by TF"
  depends_on = [
    databricks_metastore_assignment.this
  ]
}

resource "databricks_external_location" "some" {
  name = "external"
  url = format("abfss://%s@%s.dfs.core.windows.net",
    azurerm_storage_container.ext_storage.name,
  azurerm_storage_account.ext_storage.name)
  credential_name = databricks_storage_credential.external.id
  comment         = "Managed by TF"
  depends_on = [
    databricks_metastore_assignment.this
  ]
}

resource "databricks_grants" "some" {
  external_location = databricks_external_location.some.id
  grant {
    principal  = "Data Engineers"
    privileges = ["CREATE_EXTERNAL_TABLE", "READ_FILES"]
  }
}
```

For GCP

```hcl
resource "databricks_storage_credential" "ext" {
  name = "the-creds"
  databricks_gcp_service_account {}
}

resource "databricks_external_location" "some" {
  name = "the-ext-location"
  url  = "gs://${google_storage_bucket.ext_bucket.name}"

  credential_name = databricks_storage_credential.ext.id
  comment         = "Managed by TF"
}
```

Example `encryption_details` specifying SSE_S3 encryption:

```hcl
encryption_details {
  sse_encryption_details {
    algorithm = "AWS_SSE_S3"
  }
}
```

Example `encryption_details` specifying SSE_KMS encryption with KMS key that has ID "some_key_arn":

```hcl
encryption_details {
  sse_encryption_details {
    algorithm       = "AWS_SSE_KMS"
    aws_kms_key_arn = "some_key_arn"
  }
}
```

## Argument Reference

The following arguments are required:

- `name` - Name of External Location, which must be unique within the [databricks_metastore](metastore.md). Change forces creation of a new resource.
- `url` - Path URL in cloud storage, of the form: `s3://[bucket-host]/[bucket-dir]` (AWS), `abfss://[user]@[host]/[path]` (Azure), `gs://[bucket-host]/[bucket-dir]` (GCP).
- `credential_name` - Name of the [databricks_storage_credential](storage_credential.md) to use with this external location.
- `owner` - (Optional) Username/groupname/sp application_id of the external location owner.
- `comment` - (Optional) User-supplied free-form text.
- `skip_validation` - (Optional) Suppress validation errors if any & force save the external location
- `read_only` - (Optional) Indicates whether the external location is read-only.
- `force_destroy` - (Optional) Destroy external location regardless of its dependents.
- `force_update` - (Optional) Update external location regardless of its dependents.
- `access_point` - (Optional) The ARN of the s3 access point to use with the external location (AWS).
- `encryption_details` - (Optional) The options for Server-Side Encryption to be used by each Databricks s3 client when connecting to S3 cloud storage (AWS).
<<<<<<< HEAD
- `isolation_mode` - (Optional) Whether the external location is accessible from all workspaces or a specific set of workspaces. Can be `ISOLATED` or `OPEN`. Setting the external location to `ISOLATED` will automatically allow access from the current workspace.
=======
- `isolation_mode` - (Optional) Whether the external location is accessible from all workspaces or a specific set of workspaces. Can be `ISOLATION_MODE_ISOLATED` or `ISOLATION_MODE_OPEN`. Setting the external location to `ISOLATION_MODE_ISOLATED` will automatically allow access from the current workspace.
>>>>>>> 81be5916

## Attribute Reference

In addition to all arguments above, the following attributes are exported:

- `id` - ID of this external location - same as `name`.

## Import

This resource can be imported by `name`:

```bash
terraform import databricks_external_location.this <name>
```<|MERGE_RESOLUTION|>--- conflicted
+++ resolved
@@ -129,11 +129,7 @@
 - `force_update` - (Optional) Update external location regardless of its dependents.
 - `access_point` - (Optional) The ARN of the s3 access point to use with the external location (AWS).
 - `encryption_details` - (Optional) The options for Server-Side Encryption to be used by each Databricks s3 client when connecting to S3 cloud storage (AWS).
-<<<<<<< HEAD
-- `isolation_mode` - (Optional) Whether the external location is accessible from all workspaces or a specific set of workspaces. Can be `ISOLATED` or `OPEN`. Setting the external location to `ISOLATED` will automatically allow access from the current workspace.
-=======
 - `isolation_mode` - (Optional) Whether the external location is accessible from all workspaces or a specific set of workspaces. Can be `ISOLATION_MODE_ISOLATED` or `ISOLATION_MODE_OPEN`. Setting the external location to `ISOLATION_MODE_ISOLATED` will automatically allow access from the current workspace.
->>>>>>> 81be5916
 
 ## Attribute Reference
 
