# Version changelog

<<<<<<< HEAD
=======
## 1.48.3

### Internal Changes 
 * Bump Go SDK to `0.43.2` ([#3750](https://github.com/databricks/terraform-provider-databricks/pull/3750))
 * Added new `APIErrorBody` struct and update deps ([#3745](https://github.com/databricks/terraform-provider-databricks/pull/3745))

>>>>>>> 3f3ad23f
## 1.48.2

### New Features and Improvements
* Added isolation mode support for `databricks_external_location` & `databricks_storage_credential` ([#3704](https://github.com/databricks/terraform-provider-databricks/pull/3704)).
* Add terraform support for periodic triggers ([#3700](https://github.com/databricks/terraform-provider-databricks/pull/3700)).


## 1.48.1

### New Features and Improvements
* Fixed case sensitivity for principals in `databricks_grants` and `databricks_grant` ([#3708](https://github.com/databricks/terraform-provider-databricks/pull/3708)).


### Documentation Changes
* Update cluster policy doc ([#3707](https://github.com/databricks/terraform-provider-databricks/pull/3707)).


### Internal Changes
* Refactor some common functions for workspace bindings ([#3702](https://github.com/databricks/terraform-provider-databricks/pull/3702)).


## 1.48.0

### New Features and Improvements
* Add customize diff for `databricks_grant` and `databricks_grants` for case insensitivity & spaces in grants ([#3657](https://github.com/databricks/terraform-provider-databricks/pull/3657)).
* Fix detection of local file changes in `databricks_file` ([#3662](https://github.com/databricks/terraform-provider-databricks/pull/3662)).
* Apply all cluster validations to jobs cluster references ([#3651](https://github.com/databricks/terraform-provider-databricks/pull/3651)).
* Fixed: Issue with `databricks_cluster` resource using `exporter` does not include cluster libraries ([#3674](https://github.com/databricks/terraform-provider-databricks/pull/3674)).
* Relaxed cluster check for `databricks_sql_permissions` ([#3683](https://github.com/databricks/terraform-provider-databricks/pull/3683)).
* Update jobs library fields from set to list ([#3669](https://github.com/databricks/terraform-provider-databricks/pull/3669)).
* Added `CAN_MONITOR` permission to SQL warehouses in `databricks_permissions` ([#3681](https://github.com/databricks/terraform-provider-databricks/pull/3681)).


### Documentation Changes
 * Fix errors in Unity Catalog data sources documentation ([#3656](https://github.com/databricks/terraform-provider-databricks/pull/3656)).
 * Rename default_namespace_setting documentation to correct name ([#3682](https://github.com/databricks/terraform-provider-databricks/pull/3682)).
 * Fix private DNS zone resource name in ADB PL Simplified guide ([#3664](https://github.com/databricks/terraform-provider-databricks/pull/3664)).
 * Added links to Terraform modules and removed mention of E2 arch ([#3667](https://github.com/databricks/terraform-provider-databricks/pull/3667)).


### Internal Changes
 * Update CodeQL actions to v3 ([#3648](https://github.com/databricks/terraform-provider-databricks/pull/3648)).
 * Ensure jobs tests check for error ([#3666](https://github.com/databricks/terraform-provider-databricks/pull/3666)).


### Dependency updates
 * Update to use Go 1.22 ([#3647](https://github.com/databricks/terraform-provider-databricks/pull/3647)).
 * Bump github.com/databricks/databricks-sdk-go from 0.41.0 to 0.42.0 ([#3638](https://github.com/databricks/terraform-provider-databricks/pull/3638)).
 * Bump github.com/databricks/databricks-sdk-go from 0.42.0 to 0.43.0 ([#3697](https://github.com/databricks/terraform-provider-databricks/pull/3697)).

## 1.47.0

### New Features and Improvements

* Added `gcp_workspace_sa` computed attribute to `databricks_mws_workspaces` ([#3617](https://github.com/databricks/terraform-provider-databricks/pull/3617)).
* Added `storage_credential_id` attribute to `databricks_storage_credential` resource ([#3636](https://github.com/databricks/terraform-provider-databricks/pull/3636)).
* Added `full_name` attribute to `databricks_system_schema` resource ([#3634](https://github.com/databricks/terraform-provider-databricks/pull/3634)).
* Fix SQL table column type throws error ([#3501](https://github.com/databricks/terraform-provider-databricks/pull/3501)).
* Add `aws_unity_catalog_assume_role_policy` data source ([#3622](https://github.com/databricks/terraform-provider-databricks/pull/3622)).
* Fix bug for job creation with `num_workers = 0` ([#3642](https://github.com/databricks/terraform-provider-databricks/pull/3642)).

### Documentation Changes

* Document support of `requirements.txt` specification in cluster libraries ([#3637](https://github.com/databricks/terraform-provider-databricks/pull/3637)).
* Clarify about trailing slash character in file arrival trigger URL in `databricks_job` resource ([#3635](https://github.com/databricks/terraform-provider-databricks/pull/3635)).
* Clarify about `autotermination_minutes` in `databricks_job` clusters ([#3641](https://github.com/databricks/terraform-provider-databricks/pull/3641)).

### Dependency updates:

 * Bump golang.org/x/mod from 0.17.0 to 0.18.0 ([#3643](https://github.com/databricks/terraform-provider-databricks/pull/3643)).

## 1.46.0

### New Features and Improvements
* Do not suppress diff if it is explicitly changed to zero ([#3611](https://github.com/databricks/terraform-provider-databricks/pull/3611)).
* Fixed `resource_cluster` bug with ebs volume fields ([#3613](https://github.com/databricks/terraform-provider-databricks/pull/3613)).
* Remove and update default params for `resource_model_serving` ([#3608](https://github.com/databricks/terraform-provider-databricks/pull/3608)).
* Added `LocalSsdCount` in `GcpAttributes` to ForceSendFields for [databricks_cluster](https://registry.terraform.io/providers/databricks/databricks/latest/docs/resources/cluster) resource ([#3631](https://github.com/databricks/terraform-provider-databricks/pull/3631)).

### Documentation Changes
* Remove usage of deprecated `azurerm` options from PL guides ([#3606](https://github.com/databricks/terraform-provider-databricks/pull/3606)).
* Remove table update trigger from `job.md` ([#3621](https://github.com/databricks/terraform-provider-databricks/pull/3621)). 

### Internal Changes
* Jobs Methods GoSDK Migration  ([#3577](https://github.com/databricks/terraform-provider-databricks/pull/3577)).
* Revert "Set ForceSendFields for boolean/integer values explicitly set to false/0 ([#3385](https://github.com/databricks/terraform-provider-databricks/pull/3385))" ([#3627](https://github.com/databricks/terraform-provider-databricks/pull/3627)).
 * Revert `RemoveUnnecessaryFieldsFromForceSendFields` ([#3626](https://github.com/databricks/terraform-provider-databricks/pull/3626)).


## 1.45.0

### New Features and Improvements
 * Fix control run state failures for `databricks_job` resource ([#3585](https://github.com/databricks/terraform-provider-databricks/pull/3585)).
 * Added support for popular column types for `resource_sql_table` ([#3528](https://github.com/databricks/terraform-provider-databricks/pull/3528)).
 * Modify state upgrader to remove `ebs_volume_iops` set to zero ([#3601](https://github.com/databricks/terraform-provider-databricks/pull/3601)).
 * Added `databricks_enhanced_security_monitoring_workspace_setting ` resource for ESC (Enhanced Compliance and Security) settings ([#3563](https://github.com/databricks/terraform-provider-databricks/pull/3563)).
 * Added `databricks_automatic_cluster_update_workspace_setting` resource ([#3444](https://github.com/databricks/terraform-provider-databricks/pull/3444)).
 * Added `databricks_compliance_security_profile_workspace_setting` resource ([#3564](https://github.com/databricks/terraform-provider-databricks/pull/3564)).
 * Added route optimized option to model serving terraform ([#3572](https://github.com/databricks/terraform-provider-databricks/pull/3572)).
 * Rename lakehouse monitor to quality monitor ([#3584](https://github.com/databricks/terraform-provider-databricks/pull/3584)).


### Documentation Changes
 * Fix documentation for `databricks_storage_credential` and `databricks_external_location` data sources ([#3588](https://github.com/databricks/terraform-provider-databricks/pull/3588)).


### Exporter
 * Add support for `databricks_mws_permission_assignment` resource ([#3562](https://github.com/databricks/terraform-provider-databricks/pull/3562)).
 * Don't list directories in the incremental mode ([#3569](https://github.com/databricks/terraform-provider-databricks/pull/3569)).


### Internal Changes
 * Added TestMwsAccServicePrincipalResourceOnAws to flaky tests ([#3580](https://github.com/databricks/terraform-provider-databricks/pull/3580)).
 * Fix bug in collectionToMaps ([#3581](https://github.com/databricks/terraform-provider-databricks/pull/3581)).
 * Make customizable error logs more readable ([#3583](https://github.com/databricks/terraform-provider-databricks/pull/3583)).


### Dependency updates
 * Bump github.com/databricks/databricks-sdk-go from 0.40.1 to 0.41.0 ([#3604](https://github.com/databricks/terraform-provider-databricks/pull/3604)).
 * Bump github.com/hashicorp/terraform-plugin-sdk/v2 from 2.33.0 to 2.34.0 ([#3594](https://github.com/databricks/terraform-provider-databricks/pull/3594)).

## 1.44.0

### New Features and Improvements
* Add owner support to `databricks_sql_table` ([#3570](https://github.com/databricks/terraform-provider-databricks/pull/3570)).
* Add `databricks_catalog` data source ([#3573](https://github.com/databricks/terraform-provider-databricks/pull/3573)).
* Add `databricks_table` data source ([#3571](https://github.com/databricks/terraform-provider-databricks/pull/3571)).
* Add `databricks_mlflow_experiment` data source ([#2389](https://github.com/databricks/terraform-provider-databricks/pull/2389)).

### Documentation Changes

### Exporter
* Fix rare race condition with variables map ([#3568](https://github.com/databricks/terraform-provider-databricks/pull/3568)).

### Internal Changes

Dependency updates:

 * Bump go SDK to 0.40.1 ([#3574](https://github.com/databricks/terraform-provider-databricks/pull/3574)), featuring improvements in tracing and debuggability of failed requests.

## 1.43.0

### New Features and Improvements
* Added state upgrader to remove `max_clusters_per_user` and ebs volume attributes set to zero ([#3551](https://github.com/databricks/terraform-provider-databricks/pull/3551)).
* Robust retries for workspace get-status ([#3550](https://github.com/databricks/terraform-provider-databricks/pull/3550)).
* Updated data_aws_crossaccount_policy to format resource string with account and region ([#3544](https://github.com/databricks/terraform-provider-databricks/pull/3544)).
* Fixed Issue: The field `node_type_id` cannot be supplied when an instance pool ID is provided ([#3549](https://github.com/databricks/terraform-provider-databricks/pull/3549))

### Documentation Changes
* Fixed error message typo in mounts.go ([#3552](https://github.com/databricks/terraform-provider-databricks/pull/3552)).
* State the options for run_if ([#3548](https://github.com/databricks/terraform-provider-databricks/pull/3548)).

### Exporter
* Don't emit all UC objects when handling dependencies ([#3556](https://github.com/databricks/terraform-provider-databricks/pull/3556)).
* Track removed objects during the `Emit` phase ([#3554](https://github.com/databricks/terraform-provider-databricks/pull/3554)).
* Optimize generation of `databricks_group_member` resource ([#3559](https://github.com/databricks/terraform-provider-databricks/pull/3559)).
* Included some UC objects into default listing ([#3565](https://github.com/databricks/terraform-provider-databricks/pull/3565))

### Internal Changes
* Jobs GoSDK schema migration ([#3532](https://github.com/databricks/terraform-provider-databricks/pull/3532)).
* Stabilize integration tests ([#3542](https://github.com/databricks/terraform-provider-databricks/pull/3542)).


## 1.42.0

### New Features and Improvements
* Allow changes to `display_name` for `databricks_service_principal` ([#3523](https://github.com/databricks/terraform-provider-databricks/pull/3523)).
* Modify `databricks_repo` to support Git folders in the workspace ([#3447](https://github.com/databricks/terraform-provider-databricks/pull/3447)).
* Retry requests in the Databricks Go SDK until context timeout ([#3537](https://github.com/databricks/terraform-provider-databricks/pull/3537)).
* Set ForceSendFields for boolean/integer values explicitly set to false/0 ([#3385](https://github.com/databricks/terraform-provider-databricks/pull/3385)).

### Bug fixes
* Added `ConflictsWith` to legacy tasks in `databricks_job` to avoid errors when job parameters are used ([#3500](https://github.com/databricks/terraform-provider-databricks/pull/3500)).
* Fixed spn secret permanent diff ([#3525](https://github.com/databricks/terraform-provider-databricks/pull/3525)).
* Introduced `common.NoClientData` helper function and use it in `databricks_aws_crossaccount_policy` data source to allow its use with workspace- or account-level providers ([#3508](https://github.com/databricks/terraform-provider-databricks/pull/3508)).
* Set `id` attribute of `databricks_metastore` data source ([#3503](https://github.com/databricks/terraform-provider-databricks/pull/3503)).

### Documentation Changes
* Added documentation for compute options for tasks in `databricks_job` resource ([#3504](https://github.com/databricks/terraform-provider-databricks/pull/3504)).
* Added warning about depends_on order ([#3489](https://github.com/databricks/terraform-provider-databricks/pull/3489)).
* Fixed various doc typos ([#3512](https://github.com/databricks/terraform-provider-databricks/pull/3512)).
* Fixed `databricks_current_metastore` data source names in docs examples ([#3515](https://github.com/databricks/terraform-provider-databricks/pull/3515)).
* Improved Job documentation structure ([#3511](https://github.com/databricks/terraform-provider-databricks/pull/3511), [#3536](https://github.com/databricks/terraform-provider-databricks/pull/3536), [#3535](https://github.com/databricks/terraform-provider-databricks/pull/3535)).
* Removed confusing mention of cloud types for `databricks_clusters` and `databricks_sql_warehouses` data sources ([#3518](https://github.com/databricks/terraform-provider-databricks/pull/3518)).

### Exporter
* Added UC support for DLT pipelines ([#3494](https://github.com/databricks/terraform-provider-databricks/pull/3494)).
* Ignored instance pools with the empty name ([#3522](https://github.com/databricks/terraform-provider-databricks/pull/3522)).

### Internal Changes
* Added DATABRICKS_USER_AGENT_EXTRA ([#3520](https://github.com/databricks/terraform-provider-databricks/pull/3520)).
* Adjusted list of supported platforms in `godownloader-databricks-provider.sh` ([#3527](https://github.com/databricks/terraform-provider-databricks/pull/3527)).
* Switched to Go SDK for `databricks_directory` resource and data source ([#3509](https://github.com/databricks/terraform-provider-databricks/pull/3509)).
* Fixed codecov for repository ([#3530](https://github.com/databricks/terraform-provider-databricks/pull/3530)).

Dependency updates:

 * Bump databricks-sdk-go to v0.40.0 ([#3534](https://github.com/databricks/terraform-provider-databricks/pull/3534)).

## 1.41.0

### New Features and Improvements
 * Added resources for configuring Serverless network connectivity ([#3402](https://github.com/databricks/terraform-provider-databricks/pull/3402)).
 * Data source `databricks_current_metastore` should not error out for non-UC workspaces ([#3497](https://github.com/databricks/terraform-provider-databricks/pull/3497)).

### Exporter
 * Adjust retry error on deadline exceeded ([#3491](https://github.com/databricks/terraform-provider-databricks/pull/3491)).

### Internal Changes
 * Added account workspace setting type ([#3415](https://github.com/databricks/terraform-provider-databricks/pull/3415)).
 * Added test config ([#3487](https://github.com/databricks/terraform-provider-databricks/pull/3487)).
 * Refactor `CustomizeSchema` for `ResourceProvider` to skip unfeasible customizations ([#3481](https://github.com/databricks/terraform-provider-databricks/pull/3481)).
 * Bump golang.org/x/net from 0.22.0 to 0.23.0 ([#3493](https://github.com/databricks/terraform-provider-databricks/pull/3493)).


## 1.40.0

### New Features and Improvements
 * Added `enable_predictive_optimization` parameter for [databricks_catalog](https://registry.terraform.io/providers/databricks/databricks/latest/docs/resources/catalog) and [databricks_schema](https://registry.terraform.io/providers/databricks/databricks/latest/docs/resources/schema) resources. ([#3416](https://github.com/databricks/terraform-provider-databricks/pull/3416)).
 * Added deployment field to the databricks_pipeline resource ([#3428](https://github.com/databricks/terraform-provider-databricks/pull/3428)).
 * Added lookup by name or region to [databricks_metastore](https://registry.terraform.io/providers/databricks/databricks/latest/docs/data-sources/metastore) data source ([#3419](https://github.com/databricks/terraform-provider-databricks/pull/3419)).
 * Added `zone_id` to `gcp_attributes` of [databricks_instance_pool](https://registry.terraform.io/providers/databricks/databricks/latest/docs/resources/instance_pool) ([#3426](https://github.com/databricks/terraform-provider-databricks/pull/3426)).
 * Added support for SQL Notebooks execution in [databricks_job](https://registry.terraform.io/providers/databricks/databricks/latest/docs/resources/job) ([#3420](https://github.com/databricks/terraform-provider-databricks/pull/3420)).
 * Support adding and removing columns in [databricks_sql_table](https://registry.terraform.io/providers/databricks/databricks/latest/docs/resources/sql_table) ([#3381](https://github.com/databricks/terraform-provider-databricks/pull/3381)).
 * Fixed [databricks_entitlement](https://registry.terraform.io/providers/databricks/databricks/latest/docs/resources/entitlement) Update & Delete ([#3434](https://github.com/databricks/terraform-provider-databricks/pull/3434)).
 * Fixed [databricks_mws_private_access_settings](https://registry.terraform.io/providers/databricks/databricks/latest/docs/resources/mws_private_access_settings) creation ([#3439](https://github.com/databricks/terraform-provider-databricks/pull/3439)).
 * Fixed [databricks_user](https://registry.terraform.io/providers/databricks/databricks/latest/docs/resources/user) and [databricks_service_principal](https://registry.terraform.io/providers/databricks/databricks/latest/docs/resources/service_principal) integration tests ([#3469](https://github.com/databricks/terraform-provider-databricks/pull/3469)).
 * Fixed suppress_diff for webhook notifications at the task level in [databricks_job](https://registry.terraform.io/providers/databricks/databricks/latest/docs/resources/job) ([#3441](https://github.com/databricks/terraform-provider-databricks/pull/3441)).
 * Only suppress diff for `run_if` when it is `ALL_SUCCESS` ([#3454](https://github.com/databricks/terraform-provider-databricks/pull/3454)).
 * Used Account client in the [databricks_aws_crossaccount_policy](https://registry.terraform.io/providers/databricks/databricks/latest/docs/data-sources/aws_crossaccount_policy) data source ([#3423](https://github.com/databricks/terraform-provider-databricks/pull/3423)).
 * Added data sources [databricks_external_locations](https://registry.terraform.io/providers/databricks/databricks/latest/docs/resources/external_locations) and [databricks_external_location](https://registry.terraform.io/providers/databricks/databricks/latest/docs/resources/external_location) ([#3464](https://github.com/databricks/terraform-provider-databricks/pull/3464)).
 * Added environment and environment_key to job settings ([#3461](https://github.com/databricks/terraform-provider-databricks/pull/3461)).
 * Added managed properties ([#3465](https://github.com/databricks/terraform-provider-databricks/pull/3465)).

### Documentation Changes
 * Use correct provider alias in AWS E2 provisioning guide ([#3425](https://github.com/databricks/terraform-provider-databricks/pull/3425)).
 * Document `pricing_tier` of [databricks_mws_workspaces](https://registry.terraform.io/providers/databricks/databricks/latest/docs/resources/mws_workspaces) resource ([#3433](https://github.com/databricks/terraform-provider-databricks/pull/3433)).
 * Updated documentation for Delta Sharing resources; refactoring relevant resources & data sources ([#3466](https://github.com/databricks/terraform-provider-databricks/pull/3466)).
 * Added description for new fields in [databricks_lakehouse_monitor](https://registry.terraform.io/providers/databricks/databricks/latest/docs/resources/lakehouse_monitor)
 * Update about using Databricks-managed service principals in all clouds ([#3482](https://github.com/databricks/terraform-provider-databricks/pull/3482))

### Exporter
 * Decrease a need for `get-status` calls for directories when listing workspace objects ([#3470](https://github.com/databricks/terraform-provider-databricks/pull/3470)).
 * Don't emit permissions and grants if object is going to be ignored ([#3417](https://github.com/databricks/terraform-provider-databricks/pull/3417)).
 * Don't generate references to ignored resources ([#3418](https://github.com/databricks/terraform-provider-databricks/pull/3418)).
 * Generate resource data from the object status obtained during the listing operation ([#3460](https://github.com/databricks/terraform-provider-databricks/pull/3460)).
 * Improve emitting of directories ([#3462](https://github.com/databricks/terraform-provider-databricks/pull/3462)).
 * Skip listing of jobs deployed with DABs ([#3445](https://github.com/databricks/terraform-provider-databricks/pull/3445)).

### Internal Changes
 * Migrated [databricks_cluster](https://registry.terraform.io/providers/databricks/databricks/latest/docs/resources/cluster) resource to Go SDK  ([#3376](https://github.com/databricks/terraform-provider-databricks/pull/3376)).
 * Used `ClusterSpec` in [databricks_cluster](https://registry.terraform.io/providers/databricks/databricks/latest/docs/resources/cluster) resource ([#3459](https://github.com/databricks/terraform-provider-databricks/pull/3459)).
 * Bump Go SDK to v0.38.0 ([#3458](https://github.com/databricks/terraform-provider-databricks/pull/3458)).
 * Bump golang.org/x/mod from 0.16.0 to 0.17.0 ([#3435](https://github.com/databricks/terraform-provider-databricks/pull/3435)).
 * Clean up integration tests and expose helper functions for identifying cloud ([#3438](https://github.com/databricks/terraform-provider-databricks/pull/3438)).
 * Fix integration tests for [databricks_entitlements](https://registry.terraform.io/providers/databricks/databricks/latest/docs/resources/entitlements) ([#3467](https://github.com/databricks/terraform-provider-databricks/pull/3467)).
 * Switch to use structs from Go SDK for [databricks_recipient](https://registry.terraform.io/providers/databricks/databricks/latest/docs/resources/recipient) resource ([#3400](https://github.com/databricks/terraform-provider-databricks/pull/3400)).
 * Make libraries in `resource_job` slice instead of set ([#3398](https://github.com/databricks/terraform-provider-databricks/pull/3398)).
 * Fixed `TestUcAccJobRunAsMutations`
 * Ensure tests are only run in the selected environment ([#3476](https://github.com/databricks/terraform-provider-databricks/pull/3476))
 * Use fixture cluster for `databricks_sql_permissions` integration test ([#3483](https://github.com/databricks/terraform-provider-databricks/pull/3483))
 * Improve integration tests for databricks_model_serving ([#3479](https://github.com/databricks/terraform-provider-databricks/pull/3479))


## 1.39.0

### New Features and Improvements
 * Add [databricks_online_table](https://registry.terraform.io/providers/databricks/databricks/latest/docs/resources/online_table) resource ([#3352](https://github.com/databricks/terraform-provider-databricks/pull/3352)).
 * Add resource provider registry ([#3347](https://github.com/databricks/terraform-provider-databricks/pull/3347)).
 * Add support for Vector Search Indexes ([#3266](https://github.com/databricks/terraform-provider-databricks/pull/3266)).
 * Add table update trigger in terraform API ([#3401](https://github.com/databricks/terraform-provider-databricks/pull/3401)).
 * Added `owner` attribute to [databricks_registered_model](https://registry.terraform.io/providers/databricks/databricks/latest/docs/resources/registered_model) ([#3366](https://github.com/databricks/terraform-provider-databricks/pull/3366)).
 * Added support for case insensitivity for id fields in UC resources ([#3164](https://github.com/databricks/terraform-provider-databricks/pull/3164)).
 * Allow changes to `display_name` of [databricks_group](https://registry.terraform.io/providers/databricks/databricks/latest/docs/resources/group) resource without recreating a group ([#3334](https://github.com/databricks/terraform-provider-databricks/pull/3334)).
 * Delete Vector Search Endpoint when we get an error while waiting for creation ([#3348](https://github.com/databricks/terraform-provider-databricks/pull/3348)).
 * Fix Read operation in [databricks_catalog_workspace_binding](https://registry.terraform.io/providers/databricks/databricks/latest/docs/resources/catalog_workspace_binding) so we can perform import ([#3276](https://github.com/databricks/terraform-provider-databricks/pull/3276)).
 * Fix integration test for sql column update ([#3384](https://github.com/databricks/terraform-provider-databricks/pull/3384)).
 * Fix sending `scale_to_zero_enabled` for `served_entities` in [databricks_model_serving](https://registry.terraform.io/providers/databricks/databricks/latest/docs/resources/model_serving) resource ([#3387](https://github.com/databricks/terraform-provider-databricks/pull/3387)).
 * Support persisting empty fields ([#3362](https://github.com/databricks/terraform-provider-databricks/pull/3362)).
 * [MLOPS-596] Add Lakehouse Monitor Resource ([#3238](https://github.com/databricks/terraform-provider-databricks/pull/3238)).

### Documentation Changes
 * Clarify disable as user deletion ([#3360](https://github.com/databricks/terraform-provider-databricks/pull/3360)).
 * Add `MODEL` to documentation about `data_object_type` in [databricks_share](https://registry.terraform.io/providers/databricks/databricks/latest/docs/resources/share) resource ([#3380](https://github.com/databricks/terraform-provider-databricks/pull/3380)).
 * Fix broken links in metastore-related docs ([#3356](https://github.com/databricks/terraform-provider-databricks/pull/3356)).
 * Update documentation about databricks-managed service principals ([#3350](https://github.com/databricks/terraform-provider-databricks/pull/3350)).
 * Fix code example for [databricks_storage_credentials](https://registry.terraform.io/providers/databricks/databricks/latest/docs/data-sources/storage_credentials) data source ([#3327](https://github.com/databricks/terraform-provider-databricks/pull/3327)).
 * Fix storage credential doc guide ([#3340](https://github.com/databricks/terraform-provider-databricks/pull/3340)).
 * Improve description of depends_on block ([#3390](https://github.com/databricks/terraform-provider-databricks/pull/3390)).
 * Improve job library documentation ([#3399](https://github.com/databricks/terraform-provider-databricks/pull/3399)).
 * [DOCS] change master to main & GH image raw links ([#3358](https://github.com/databricks/terraform-provider-databricks/pull/3358)).
 * [DOC] Removing NOTEBOOK_FILE from databricks_share ([#3353](https://github.com/databricks/terraform-provider-databricks/pull/3353)).
 * [MLOPS-717] Rename Amazon Bedrock ([#3403](https://github.com/databricks/terraform-provider-databricks/pull/3403)).
 
### Exporter
 * Don't generate resources with empty names ([#3345](https://github.com/databricks/terraform-provider-databricks/pull/3345)).
 * Remove too aggressive omitting for `volume_type` attribute of [databricks_volume](https://registry.terraform.io/providers/databricks/databricks/latest/docs/resources/volume) resource ([#3328](https://github.com/databricks/terraform-provider-databricks/pull/3328)).
 * Add an option for exporting secret values into `terraform.tfvars` ([#3372](https://github.com/databricks/terraform-provider-databricks/pull/3372)).
 * Add support for generation of dependencies between resources ([#3377](https://github.com/databricks/terraform-provider-databricks/pull/3377)).
 * Change listing behavior for metastore and storage credentials ([#3367](https://github.com/databricks/terraform-provider-databricks/pull/3367)).
 * Modify grants for some UC objects to allow handling of other owners ([#3357](https://github.com/databricks/terraform-provider-databricks/pull/3357)).
  
### Internal Changes
 * Add integration test for ForEachTask ([#3283](https://github.com/databricks/terraform-provider-databricks/pull/3283)).
 * Bump github.com/hashicorp/hcl/v2 from 2.20.0 to 2.20.1 ([#3405](https://github.com/databricks/terraform-provider-databricks/pull/3405)).
 * Bump github.com/zclconf/go-cty from 1.14.3 to 1.14.4 ([#3393](https://github.com/databricks/terraform-provider-databricks/pull/3393)).
 * Bump go-sdk version to 0.36.0 ([#3391](https://github.com/databricks/terraform-provider-databricks/pull/3391)).
 * Bump go-sdk version to 0.37.0 ([#3410](https://github.com/databricks/terraform-provider-databricks/pull/3410)).
 * Bump golang.org/x/mod from 0.15.0 to 0.16.0 ([#3329](https://github.com/databricks/terraform-provider-databricks/pull/3329)).
 * Bump google.golang.org/protobuf from 1.32.0 to 1.33.0 ([#3368](https://github.com/databricks/terraform-provider-databricks/pull/3368)).
 * Disable Lakehouse Monitoring integration tests on GCP ([#3355](https://github.com/databricks/terraform-provider-databricks/pull/3355)).
 * Increase default timeout for [databricks_vector_search_endpoint](https://registry.terraform.io/providers/databricks/databricks/latest/docs/resources/vector_search_endpoint) ([#3332](https://github.com/databricks/terraform-provider-databricks/pull/3332)).
 * Make StructToSchema work for recursive data types ([#3302](https://github.com/databricks/terraform-provider-databricks/pull/3302)).
 * Port [databricks_secret_scope](https://registry.terraform.io/providers/databricks/databricks/latest/docs/resources/secret_scope), [databricks_secret](https://registry.terraform.io/providers/databricks/databricks/latest/docs/resources/secret) and [databricks_secret_acl](https://registry.terraform.io/providers/databricks/databricks/latest/docs/resources/secret_acl) to Go SDK ([#3373](https://github.com/databricks/terraform-provider-databricks/pull/3373)).
 * SCIM patch to remove resources must not contain a value field ([#3374](https://github.com/databricks/terraform-provider-databricks/pull/3374)).
 * Update Aliases function for ResourceProvider to handle recursive structures more gracefully ([#3338](https://github.com/databricks/terraform-provider-databricks/pull/3338)).
 * Update Go SDK to latest + Fix backwards incompatible change ([#3333](https://github.com/databricks/terraform-provider-databricks/pull/3333)).
 * Update databricks_model_serving resource to match latest API spec/SDK ([#3093](https://github.com/databricks/terraform-provider-databricks/pull/3093)).
 * Update master to main in diff schema ([#3331](https://github.com/databricks/terraform-provider-databricks/pull/3331)).
 * improve [databricks_aws_crossaccount_policy](https://registry.terraform.io/providers/databricks/databricks/latest/docs/data-sources/aws_crossaccount_policy) data source ([#3343](https://github.com/databricks/terraform-provider-databricks/pull/3343)).
 * lock metastore assignment test ([#3386](https://github.com/databricks/terraform-provider-databricks/pull/3386)).
 * Added support for updating columns in databricks_sql_table resource ([#3359](https://github.com/databricks/terraform-provider-databricks/pull/3359)).

## 1.38.0

### New Features and Improvements
 * Use workspace-level default for `enable_serverless_compute` if not specified in [databricks_sql_global_config](https://registry.terraform.io/providers/databricks/databricks/latest/docs/resources/sql_global_config) ([#3279](https://github.com/databricks/terraform-provider-databricks/pull/3279)). Previously, this resource would disable serverless unless you set the deprecated `enable_serverless_compute` attribute to true. From this release, this resource will not modify `enable_serverless_compute`, leaving it as its default value (enabled) if unspecified.
 * Fixed webhook_notifications diff suppression for [databricks_job](https://registry.terraform.io/providers/databricks/databricks/latest/docs/resources/job) ([#3309](https://github.com/databricks/terraform-provider-databricks/pull/3309)).
 * Perform case-insensitive error message checking when using `force` in [databricks_user](https://registry.terraform.io/providers/databricks/databricks/latest/docs/resources/user) ([#3295](https://github.com/databricks/terraform-provider-databricks/pull/3295)).
 * Use stable IDs for settings resources ([#3314](https://github.com/databricks/terraform-provider-databricks/pull/3314)).

### Documentation Changes
 * Improved documentation for INTERNAL and INTERNAL_AND_EXTERNAL delta sharing scope in terraform  ([#3287](https://github.com/databricks/terraform-provider-databricks/pull/3287)).
 * Added user guide for new behaviours with UC by default ([#3318](https://github.com/databricks/terraform-provider-databricks/pull/3318)).
 * Expanded the note about private link in the troubleshooting guide ([#3319](https://github.com/databricks/terraform-provider-databricks/pull/3319)).
 * Document `storage_location` attribute of the [databricks_registered_model](https://registry.terraform.io/providers/databricks/databricks/latest/docs/resources/registered_model) ([#3249](https://github.com/databricks/terraform-provider-databricks/pull/3249)).
 * Various documentation improvements ([#3288](https://github.com/databricks/terraform-provider-databricks/pull/3288)).
 * Changed accounts_id to required ([#3244](https://github.com/databricks/terraform-provider-databricks/pull/3244)).

### Exporter
 * Improved support for Unity Catalog ([#3281](https://github.com/databricks/terraform-provider-databricks/pull/3281)).
 * Added generation of import blocks for easier importing existing resources in Terraform 1.5+ ([#3293](https://github.com/databricks/terraform-provider-databricks/pull/3293)).
 * Added support for [databricks_file](https://registry.terraform.io/providers/databricks/databricks/latest/docs/resources/file) resource ([#3301](https://github.com/databricks/terraform-provider-databricks/pull/3301)).

### Internal Changes
 * Set `Computed` field to `true` for `common.Resource` `account_id` attribute ([#3310](https://github.com/databricks/terraform-provider-databricks/pull/3310)).
 * Removed unnecessary alias from cluster resource ([#3298](https://github.com/databricks/terraform-provider-databricks/pull/3298)).
 * Bump Go SDK ([#3296](https://github.com/databricks/terraform-provider-databricks/pull/3296)).
 * Bump github.com/hashicorp/hcl/v2 from 2.19.1 to 2.20.0 ([#3317](https://github.com/databricks/terraform-provider-databricks/pull/3317)).
 * Bump github.com/hashicorp/terraform-plugin-sdk/v2 from 2.32.0 to 2.33.0 ([#3300](https://github.com/databricks/terraform-provider-databricks/pull/3300)).
 * Bump github.com/stretchr/testify from 1.8.4 to 1.9.0 ([#3323](https://github.com/databricks/terraform-provider-databricks/pull/3323)).
 * Bump github.com/zclconf/go-cty from 1.14.2 to 1.14.3 ([#3322](https://github.com/databricks/terraform-provider-databricks/pull/3322)).


## 1.37.1

### New Features and Improvements
 * Removed `CustomizeDiff` and Client Side Validation for [databricks_grants](https://registry.terraform.io/providers/databricks/databricks/latest/docs/resources/grants) ([#3290](https://github.com/databricks/terraform-provider-databricks/pull/3290)).
 * Added terraform support for restrict ws admins setting ([#3243](https://github.com/databricks/terraform-provider-databricks/pull/3243)).

### Internal Changes
 * Migrated [databricks_global_init_script](https://registry.terraform.io/providers/databricks/databricks/latest/docs/resources/global_init_script) to Go SDK ([#2036](https://github.com/databricks/terraform-provider-databricks/pull/2036)).
 * Bump github.com/hashicorp/terraform-plugin-sdk/v2 from 2.31.0 to 2.32.0 ([#3177](https://github.com/databricks/terraform-provider-databricks/pull/3177)).


## 1.37.0

### New Features and Improvements
 * Add [databricks_file](https://registry.terraform.io/providers/databricks/databricks/latest/docs/resources/file) resource ([#3265](https://github.com/databricks/terraform-provider-databricks/pull/3265)).
 * Add [databricks_storage_credential](https://registry.terraform.io/providers/databricks/databricks/latest/docs/resources/storage_credential) and [databricks_storage_credentials](https://registry.terraform.io/providers/databricks/databricks/latest/docs/data-sources/storage_credentials) data sources ([#3254](https://github.com/databricks/terraform-provider-databricks/pull/3254)).
 * Add `source` attribute to `dbt_task` and `sql_task.file` tasks to support files from workspace ([#3208](https://github.com/databricks/terraform-provider-databricks/pull/3208)).
 * Add computed `volume_path` attribute to [databricks_volume](https://registry.terraform.io/providers/databricks/databricks/latest/docs/resources/volume) resource ([#3272](https://github.com/databricks/terraform-provider-databricks/pull/3272)).
 * Add support for Vector Search Endpoints ([#3191](https://github.com/databricks/terraform-provider-databricks/pull/3191)).
 * [JOBS-16324] Terraform support for Foreach tasks (private preview) ([#3252](https://github.com/databricks/terraform-provider-databricks/pull/3252)).
 * fix: properly propagate auth_type to the databricks client ([#3273](https://github.com/databricks/terraform-provider-databricks/pull/3273)).

### Documentation Changes
 * Fix images and add note on setting multiple authorizations for workspace setup ([#3259](https://github.com/databricks/terraform-provider-databricks/pull/3259)).
 * Remove `data_object_type=TABLE` only restriction in [databricks_share](https://registry.terraform.io/providers/databricks/databricks/latest/docs/resources/share) ([#3108](https://github.com/databricks/terraform-provider-databricks/pull/3108)).
 * Remove legacy guides ([#3282](https://github.com/databricks/terraform-provider-databricks/pull/3282)).
 * Update `for_each_task` docs. ([#3271](https://github.com/databricks/terraform-provider-databricks/pull/3271)).
  
### Exporter
 * Support for some Unity Catalog resources ([#3242](https://github.com/databricks/terraform-provider-databricks/pull/3242)).
 * Rework handling of listings and interactive prompting ([#3241](https://github.com/databricks/terraform-provider-databricks/pull/3241)).
 * UC exporter databricks storage credential feature ([#3219](https://github.com/databricks/terraform-provider-databricks/pull/3219)).

### Internal Changes
 * Add CustomDiffFunc for health in sql_endpoint resources ([#3227](https://github.com/databricks/terraform-provider-databricks/pull/3227)).
 * Bump github.com/databricks/databricks-sdk-go 0.33.0 ([#3275](https://github.com/databricks/terraform-provider-databricks/pull/3275)).
 * Suppress diff on whitespace change for resources that often use HERE-docs ([#3251](https://github.com/databricks/terraform-provider-databricks/pull/3251)).
  

## 1.36.3

### New Features and Improvements
 * Explicitly set securable field when reading [databricks_grants](https://registry.terraform.io/providers/databricks/databricks/latest/docs/resources/grants) or [databricks_grant](https://registry.terraform.io/providers/databricks/databricks/latest/docs/resources/grant) ([#3246](https://github.com/databricks/terraform-provider-databricks/pull/3246)).

### Documentation Changes
 * Added information on `id` and other exposed attributes where appropriate ([#3237](https://github.com/databricks/terraform-provider-databricks/pull/3237)).
 * Fixed docs in metastore `databricks_grants` example ([#3239](https://github.com/databricks/terraform-provider-databricks/pull/3239)).

### Exporter
 * Detect & handle deleted workspace objects (notebooks/files/directories) when running in incremental mode ([#3225](https://github.com/databricks/terraform-provider-databricks/pull/3225)).

### Internal Changes
 * Make IterFields take in aliases ([#3207](https://github.com/databricks/terraform-provider-databricks/pull/3207)).


## 1.36.2

### New Features and Improvements
* Added [databricks_aws_unity_catalog_policy](https://registry.terraform.io/providers/databricks/databricks/latest/docs/resources/aws_unity_catalog_policy) data source ([#2483](https://github.com/databricks/terraform-provider-databricks/pull/2483)).
* Removed `omitempty` in `destination` fields in `clustes_api.go` ([#3232](https://github.com/databricks/terraform-provider-databricks/pull/3232)), to address ([#3231](https://github.com/databricks/terraform-provider-databricks/issues/3231))

### Exporter
* Omitted `git_provider` only for well-known Git URLs ([#3216](https://github.com/databricks/terraform-provider-databricks/pull/3216)).

### Internal Changes
* Bumped github.com/zclconf/go-cty from 1.14.1 to 1.14.2 ([#3144](https://github.com/databricks/terraform-provider-databricks/pull/3144)).
* Bumped golang.org/x/mod from 0.14.0 to 0.15.0 ([#3229](https://github.com/databricks/terraform-provider-databricks/pull/3229)).


## 1.36.1

### New Features and Improvements
* Fixed create storage credentials with owner for account ([#3184](https://github.com/databricks/terraform-provider-databricks/pull/3184)).

### Documentation Changes
* Removed AWS-only note for [databricks_service_principal_secret](https://registry.terraform.io/providers/databricks/databricks/latest/docs/resources/service_principal_secret) resource ([#3213](https://github.com/databricks/terraform-provider-databricks/pull/3213)).

### Internal Changes
* Fixed test: TestUcAccResourceSqlTable_Managed ([#3226](https://github.com/databricks/terraform-provider-databricks/pull/3226)).

## 1.36.0

### New Features and Improvements
* Added `databricks_volumes` as data source  ([#3150](https://github.com/databricks/terraform-provider-databricks/pull/3150)).
* Fixed updating owners for UC resources ([#3189](https://github.com/databricks/terraform-provider-databricks/pull/3189)).
* Validated metastore id for databricks_grant and databricks_grants resources ([#3159](https://github.com/databricks/terraform-provider-databricks/pull/3159)).
* Fixed `databricks_connection` regression when creating without owner ([#3186](https://github.com/databricks/terraform-provider-databricks/pull/3186)).
* Allow using empty strings as job parameters ([#3158](https://github.com/databricks/terraform-provider-databricks/pull/3158)).
* Changed type of value field of `JobsHealthRule` to `int64` ([#3215](https://github.com/databricks/terraform-provider-databricks/pull/3215)).


### Documentation Changes
* Various documentation updates ([#3198](https://github.com/databricks/terraform-provider-databricks/pull/3198)).
* Fixed typo in docs ([#3166](https://github.com/databricks/terraform-provider-databricks/pull/3166)).

### Exporter
* Timestamps are now added to log entries ([#3146](https://github.com/databricks/terraform-provider-databricks/pull/3146)).
* Add retries for `Search`, `ReadContext` and `Import` operations when importing the resource ([#3202](https://github.com/databricks/terraform-provider-databricks/pull/3202)).
* Performance improvements for big workspaces ([#3167](https://github.com/databricks/terraform-provider-databricks/pull/3167)).
* Fix generation of cluster policy resources ([#3185](https://github.com/databricks/terraform-provider-databricks/pull/3185)).
* Skip emitting of clusters that come from more cluster sources ([#3161](https://github.com/databricks/terraform-provider-databricks/pull/3161)).

### Internal Changes
* Migrated cluster schema to use the go-sdk struct ([#3076](https://github.com/databricks/terraform-provider-databricks/pull/3076)).
* Updated actions/setup-go to v5 ([#3154](https://github.com/databricks/terraform-provider-databricks/pull/3154)).
* Changed default branch from `master` to `main` ([#3174](https://github.com/databricks/terraform-provider-databricks/pull/3174)).
* Added .codegen.json configuration ([#3180](https://github.com/databricks/terraform-provider-databricks/pull/3180)).
* Used common.Resource consistently throughout the provider ([#3193](https://github.com/databricks/terraform-provider-databricks/pull/3193)).
* Fixed unit test ([#3201](https://github.com/databricks/terraform-provider-databricks/pull/3201)).
* Added test code for job task order ([#3183](https://github.com/databricks/terraform-provider-databricks/pull/3183)).
* Added unit test for `customizable_schema.go` ([#3192](https://github.com/databricks/terraform-provider-databricks/pull/3192)).
* Extended customizable schema with `AtLeastOneOf`, `ExactlyOneOf`, `RequiredWith` ([#3182](https://github.com/databricks/terraform-provider-databricks/pull/3182)).
* Fixed notebook parameters in acceptance test ([#3205](https://github.com/databricks/terraform-provider-databricks/pull/3205)).
* Introduced Generic Settings Resource ([#2997](https://github.com/databricks/terraform-provider-databricks/pull/2997)).
* Suppress diff should apply to new fields added in the same chained call to CustomizableSchema ([#3200](https://github.com/databricks/terraform-provider-databricks/pull/3200)).


## 1.35.0

### New Features and Improvements:
 * Allow custom tags on AWS customer managed VPC workspaces ([#3114](https://github.com/databricks/terraform-provider-databricks/pull/3114)).
 * Allow disabling serverless and photon for [databricks_sql_warehouse](https://registry.terraform.io/providers/databricks/databricks/latest/docs/resources/sql_warehouse) ([#3128](https://github.com/databricks/terraform-provider-databricks/pull/3128)).
 * Allow updating owner of [databricks_connection](https://registry.terraform.io/providers/databricks/databricks/latest/docs/resources/connection) ([#3080](https://github.com/databricks/terraform-provider-databricks/pull/3080)).
 * Fix public_access_enabled property for mws_private_access_settings ([#3132](https://github.com/databricks/terraform-provider-databricks/pull/3132)).
 
### Documentation Changes:
 * Reference OpenTofu support in TF Readme ([#3141](https://github.com/databricks/terraform-provider-databricks/pull/3141)).
 
### Exporter:
 * Better handling of ignored objects ([#3055](https://github.com/databricks/terraform-provider-databricks/pull/3055)).
 * Don't omit `source` for notebook tasks from workspace when there is a Git configuration ([#3120](https://github.com/databricks/terraform-provider-databricks/pull/3120)).
 * Improvements in jobs, DLT pipelines and policies ([#3140](https://github.com/databricks/terraform-provider-databricks/pull/3140)).
 * Small refactoring ([#3115](https://github.com/databricks/terraform-provider-databricks/pull/3115)).
 
### Internal Changes:
 * Add Self-Assume Capability to the Identity-Bound policy for IAM roles provisioned by TF ([#3124](https://github.com/databricks/terraform-provider-databricks/pull/3124)).
 * Bump TF provider to go 1.21 ([#3129](https://github.com/databricks/terraform-provider-databricks/pull/3129)).
 * Bump github.com/cloudflare/circl from 1.3.6 to 1.3.7 ([#3088](https://github.com/databricks/terraform-provider-databricks/pull/3088)).
 * Migrate [databricks_mws_private_access_settings](https://registry.terraform.io/providers/databricks/databricks/latest/docs/resources/mws_private_access_settings) to Go SDK ([#3135](https://github.com/databricks/terraform-provider-databricks/pull/3135)).
 * Refactor catalog/resource_grants to use Go SDK ([#3090](https://github.com/databricks/terraform-provider-databricks/pull/3090)).
 * Remove Authenticate call from TF Configure ([#3100](https://github.com/databricks/terraform-provider-databricks/pull/3100)).
 * Remove debug binary ([#3107](https://github.com/databricks/terraform-provider-databricks/pull/3107)).
 * Support Go SDK Mocking Library in Terraform Unit Tests ([#3121](https://github.com/databricks/terraform-provider-databricks/pull/3121)).
 * Update go SDK to 0.30.0 ([#3145](https://github.com/databricks/terraform-provider-databricks/pull/3145)).
 * Use double quotes with filters in SCIM ([#3136](https://github.com/databricks/terraform-provider-databricks/pull/3136)).


## 1.34.0

### New Features and Improvements:
 * Added `workspace_path` to the [databricks_directory](https://registry.terraform.io/providers/databricks/databricks/latest/docs/data-sources/directory) data source ([#3051](https://github.com/databricks/terraform-provider-databricks/pull/3051)).
 * Added resource [databricks_grant](https://registry.terraform.io/providers/databricks/databricks/latest/docs/resources/grant) for managing singular principal ([#3024](https://github.com/databricks/terraform-provider-databricks/pull/3024)).
 * Added the [databricks_current_metastore](https://registry.terraform.io/providers/databricks/databricks/latest/docs/data-sources/current_metastore) data source to retrieve information about a UC metastore attached to the current workspace ([#3012](https://github.com/databricks/terraform-provider-databricks/pull/3012)).
 * Added search by `display_name` to [databricks_service_principal](https://registry.terraform.io/providers/databricks/databricks/latest/docs/data-sources/service_principal) data source ([#2963](https://github.com/databricks/terraform-provider-databricks/pull/2963)).
 * Fixed Read operation of [databricks_permission_assignment](https://registry.terraform.io/providers/databricks/databricks/latest/docs/resources/permission_assignment) resource ([#3066](https://github.com/databricks/terraform-provider-databricks/pull/3066)).
 * Sort based on the Task Key specified in the 'Depends On' field ([#3000](https://github.com/databricks/terraform-provider-databricks/pull/3000)).
 * Stop using `/api/2.0/preview/accounts/` API in [databricks_mws_permission_assignment](https://registry.terraform.io/providers/databricks/databricks/latest/docs/resources/mws_permission_assignment) ([#3062](https://github.com/databricks/terraform-provider-databricks/pull/3062)).
 * Added `skip_validation` to [databricks_storage_credential](https://registry.terraform.io/providers/databricks/databricks/latest/docs/resources/storage_credential) ([#3087](https://github.com/databricks/terraform-provider-databricks/pull/3087)).

### Documentation Changes:
 * Expand troubleshooting guide with documentation about private link problems ([#3064](https://github.com/databricks/terraform-provider-databricks/pull/3064)).
 * Add a note about workspace or account-level provider usage ([#3074](https://github.com/databricks/terraform-provider-databricks/pull/3074)).
 * Use tasks in the [databricks_job](https://registry.terraform.io/providers/databricks/databricks/latest/docs/resources/job) examples ([#3097](https://github.com/databricks/terraform-provider-databricks/pull/3097)).

### Exporter:
 * Generate zero values for required attributes & attributes with non-zero defaults ([#3068](https://github.com/databricks/terraform-provider-databricks/pull/3068)).
 * Improve handling of referenced objects & dependencies in [databricks_job](https://registry.terraform.io/providers/databricks/databricks/latest/docs/resources/job) ([#3082](https://github.com/databricks/terraform-provider-databricks/pull/3082)).
 * Add emitting of libraries that are workspace files ([#3006](https://github.com/databricks/terraform-provider-databricks/pull/3006)).
 * Add support for [databricks_artifact_allowlist](https://registry.terraform.io/providers/databricks/databricks/latest/docs/resources/artifact_allowlist) ([#3083](https://github.com/databricks/terraform-provider-databricks/pull/3083)).
 * Added export of [databricks_system_schema](https://registry.terraform.io/providers/databricks/databricks/latest/docs/resources/system_schema) resources ([#3072](https://github.com/databricks/terraform-provider-databricks/pull/3072)).
 * Generate cluster libraries blocks directly in [databricks_cluster](https://registry.terraform.io/providers/databricks/databricks/latest/docs/resources/cluster), don't generate [databricks_library](https://registry.terraform.io/providers/databricks/databricks/latest/docs/resources/library) resources ([#2983](https://github.com/databricks/terraform-provider-databricks/pull/2983)).
 * Increase coverage for [databricks_mount](https://registry.terraform.io/providers/databricks/databricks/latest/docs/resources/mount) resource generation ([#2982](https://github.com/databricks/terraform-provider-databricks/pull/2982)).
 * Fixed some broken links ([#3061](https://github.com/databricks/terraform-provider-databricks/pull/3061)).

### Internal Changes:
 * Added an item to check if the ticket opener wants to do a bug fix ([#3020](https://github.com/databricks/terraform-provider-databricks/pull/3020)).
 * Updated Go SDK to v0.29.0 ([#3098](https://github.com/databricks/terraform-provider-databricks/pull/3098)).
 * Migrated SQL Warehouse to Go SDK ([#3044](https://github.com/databricks/terraform-provider-databricks/pull/3044)).
 * Fixed `TestClustersDataSourceErrorsOut` test that run too long ([#3073](https://github.com/databricks/terraform-provider-databricks/pull/3073)).
 * Fixed TestAccServicePrinicpalHomeDeleteNotDeleted ([#3075](https://github.com/databricks/terraform-provider-databricks/pull/3075)).
 * Fixed diff schema on PRs ([#3071](https://github.com/databricks/terraform-provider-databricks/pull/3071)).
 * Used diffSuppressor instead of makeEmptyBlockSuppressFunc ([#3099](https://github.com/databricks/terraform-provider-databricks/pull/3099)).
 * Force creation of home folder if not created ([#3052](https://github.com/databricks/terraform-provider-databricks/pull/3052)).


## 1.33.0
New Features and Improvements:
 * Added support for ownership changes for unity catalog resources ([#3029](https://github.com/databricks/terraform-provider-databricks/pull/3029)).

Exporter:
 * Ignore workspace assets of deleted users and service principals ([#2980](https://github.com/databricks/terraform-provider-databricks/pull/2980)).

## 1.32.0
New Features and Improvements:
 * Improved debugging of errors ([#744](https://github.com/databricks/databricks-sdk-go/pull/744))
 * Removed requirement to provide accountId in mws_credentials resource ([#3028](https://github.com/databricks/terraform-provider-databricks/pull/3028)).
 * Validated metastore_id field in worspace UC resources except metastore resource ([#3035](https://github.com/databricks/terraform-provider-databricks/pull/3035)), ([#3039](https://github.com/databricks/terraform-provider-databricks/pull/3039)).
 * Wait for resource to be updated during grants resource modification ([#3026](https://github.com/databricks/terraform-provider-databricks/pull/3026)).
 * Deprecated top level task attributes ([#2993](https://github.com/databricks/terraform-provider-databricks/pull/2993)).

Documentation Changes:
 * Added BQ example for [databricks_connection](https://registry.terraform.io/providers/databricks/databricks/latest/docs/resources/connection) ([#3040](https://github.com/databricks/terraform-provider-databricks/pull/3040)).
 * Consistent header levels and same doc structure ([#3007](https://github.com/databricks/terraform-provider-databricks/pull/3007)).
 * Fixed two minor docs typos in node_type and cluster_policy ([#3038](https://github.com/databricks/terraform-provider-databricks/pull/3038)).

Exporter:
 * Removed dead code that reflects old Jobs API 2.0 structures ([#2981](https://github.com/databricks/terraform-provider-databricks/pull/2981)).

 Internal Changes:
 * Bumped Go SDK to 0.28.1 ([#3043](https://github.com/databricks/terraform-provider-databricks/pull/3043)).
 * Bumped github.com/hashicorp/terraform-plugin-sdk/v2 from 2.30.0 to 2.31.0 ([#3033](https://github.com/databricks/terraform-provider-databricks/pull/3033)).
 * Added acceptance tests for [databricks_grants](https://registry.terraform.io/providers/databricks/databricks/latest/docs/resources/grants) ([#3034](https://github.com/databricks/terraform-provider-databricks/pull/3034)).
 * Migrated library create to use go-sdk ([#2998](https://github.com/databricks/terraform-provider-databricks/pull/2998)).

## 1.31.1

New Features and Improvements:
 * Added `workspace_path` attribute to [databricks_workspace_file](https://registry.terraform.io/providers/databricks/databricks/latest/docs/resources/workspace_file) resource ([#2984](https://github.com/databricks/terraform-provider-databricks/pull/2984)).

Bugfixes:
 * Bugfix for azure authentication ([#732](https://github.com/databricks/databricks-sdk-go/pull/732))

Exporter:
 * Exporter: fix suppression of empty `webhook_notifications` blocks in tasks ([#2954](https://github.com/databricks/terraform-provider-databricks/pull/2954)).

Internal Changes:
 * Migrated library read to use Go SDK ([#2985](https://github.com/databricks/terraform-provider-databricks/pull/2985)).
 * Migrated [databricks_mws_credentials](https://registry.terraform.io/providers/databricks/databricks/latest/docs/resources/mws_credentials) to Go SDK ([#2962](https://github.com/databricks/terraform-provider-databricks/pull/2962)).
 * Update Go SDK to v0.26.2


## 1.31.0

New Features and Improvements:
 * Add `webhooks_notifications` on task levels in [databricks_job](https://registry.terraform.io/providers/databricks/databricks/latest/docs/resources/job) resource ([#2953](https://github.com/databricks/terraform-provider-databricks/pull/2953)).
 * Add delegation support for [databricks_storage_credential](https://registry.terraform.io/providers/databricks/databricks/latest/docs/resources/storage_credential) ([#2973](https://github.com/databricks/terraform-provider-databricks/pull/2973)).
 * Add edit_mode to [databricks_job](https://registry.terraform.io/providers/databricks/databricks/latest/docs/resources/job) ([#2918](https://github.com/databricks/terraform-provider-databricks/pull/2918)).
 * Added [databricks_instance_profiles](https://registry.terraform.io/providers/databricks/databricks/latest/docs/data-sources/instance_profiles) data source ([#2891](https://github.com/databricks/terraform-provider-databricks/pull/2891)).
 * Allow to override built-in [databricks_cluster_policy](https://registry.terraform.io/providers/databricks/databricks/latest/docs/resources/cluster_policy) resources ([#2941](https://github.com/databricks/terraform-provider-databricks/pull/2941)).
 * Add [databricks_current_config](https://registry.terraform.io/providers/databricks/databricks/latest/docs/data-sources/current_config) data source ([#2890](https://github.com/databricks/terraform-provider-databricks/pull/2890)).

Bugfixes:
 * Do not persist state from failed updates in  databricks_workspace_conf  ([#2914](https://github.com/databricks/terraform-provider-databricks/pull/2914)).
 * Fix `force_destroy` behaviour for [databricks_schema](https://registry.terraform.io/providers/databricks/databricks/latest/docs/resources/schema) ([#2907](https://github.com/databricks/terraform-provider-databricks/pull/2907)).
 * Fix databricks_workspace_conf nightly race ([#2952](https://github.com/databricks/terraform-provider-databricks/pull/2952)).
 * Force sending the `content` field when creating empty [databricks_workspace_file](https://registry.terraform.io/providers/databricks/databricks/latest/docs/resources/workspace_file) resources ([#2931](https://github.com/databricks/terraform-provider-databricks/pull/2931)).
 * Generate correct `url` field for [databricks_group](https://registry.terraform.io/providers/databricks/databricks/latest/docs/resources/group) resource on account level ([#2911](https://github.com/databricks/terraform-provider-databricks/pull/2911)).
 * Make default_namespace_setting resource name singular ([#2925](https://github.com/databricks/terraform-provider-databricks/pull/2925)).
 * Fix: resolved issue with run_as_role not being applied on databricks_sql_query resource ([#2940](https://github.com/databricks/terraform-provider-databricks/pull/2940)).
 * Remove diff suppression for a job's `run_as` block ([#2943](https://github.com/databricks/terraform-provider-databricks/pull/2943)).

Exporter:
 * Fix generation of `branch` & `tag` attributes in [databricks_repo](https://registry.terraform.io/providers/databricks/databricks/latest/docs/resources/repo) ([#2929](https://github.com/databricks/terraform-provider-databricks/pull/2929)).
 * Generate correct code for inherited [databricks_cluster_policies](https://registry.terraform.io/providers/databricks/databricks/latest/docs/resources/cluster_policies) ([#2936](https://github.com/databricks/terraform-provider-databricks/pull/2936)).
 * Generate references also for integer attributes ([#2946](https://github.com/databricks/terraform-provider-databricks/pull/2946)).

Documentation changes:
 * Add documentation for `condition_task` in [databricks_job](https://registry.terraform.io/providers/databricks/databricks/latest/docs/resources/job) resource ([#2955](https://github.com/databricks/terraform-provider-databricks/pull/2955)).
 * Clarify that any_file also works for reading ([#2937](https://github.com/databricks/terraform-provider-databricks/pull/2937)).
 * Documented use of libraries in the [databricks_cluster_policy](https://registry.terraform.io/providers/databricks/databricks/latest/docs/resources/cluster_policy) resource ([#2934](https://github.com/databricks/terraform-provider-databricks/pull/2934)).
 * Small databricks_catalog_workspace_binding docs change ([#2923](https://github.com/databricks/terraform-provider-databricks/pull/2923)).
 * [DOC] Refresh Unity Catalog guides with the latest updates ([#2917](https://github.com/databricks/terraform-provider-databricks/pull/2917)).
 * [JOBS-13079] Add description to job settings ([#2932](https://github.com/databricks/terraform-provider-databricks/pull/2932)).
 * doc fixes ([#2987](https://github.com/databricks/terraform-provider-databricks/pull/2987)).
 * removing outdated note from doc ([#2969](https://github.com/databricks/terraform-provider-databricks/pull/2969)).
  
Internal Changes:
 * Add integration test coverage for delta sharing parameters ([#2991](https://github.com/databricks/terraform-provider-databricks/pull/2991)).
 * Bump Go SDK to v0.26.1 ([#2968](https://github.com/databricks/terraform-provider-databricks/pull/2968)).
 * Fixed unit tests for the upcoming Go SDK release ([#2956](https://github.com/databricks/terraform-provider-databricks/pull/2956)).
 * Migrate delete to use go-sdk for library resource ([#2960](https://github.com/databricks/terraform-provider-databricks/pull/2960)).
 * Migrate jobs delete to go-sdk ([#2948](https://github.com/databricks/terraform-provider-databricks/pull/2948)).
 * Moved `contains` function to common package ([#2990](https://github.com/databricks/terraform-provider-databricks/pull/2990)).

## 1.30.0

New Features and Improvements:
 * Added DeltaSharingRecipientTokenLifetimeInSeconds to ForceSendFields if DeltaSharingScope is set in [databricks_metastore](https://registry.terraform.io/providers/databricks/databricks/latest/docs/resources/metastore) ([#2846](https://github.com/databricks/terraform-provider-databricks/pull/2846)).
 * Added NumWorkers to ForceSendFields in [databricks_pipeline](https://registry.terraform.io/providers/databricks/databricks/latest/docs/resources/pipeline) if `spark_conf` contains config for single-node cluster ([#2852](https://github.com/databricks/terraform-provider-databricks/pull/2852)).
 * Added Terraform Provider for DefaultNamespaceSettings ([#2710](https://github.com/databricks/terraform-provider-databricks/pull/2710)).
 * Added `binding_type` attribute to [databricks_catalog_workspace_binding](https://registry.terraform.io/providers/databricks/databricks/latest/docs/resources/catalog_workspace_binding) resource ([#2803](https://github.com/databricks/terraform-provider-databricks/pull/2803)).
 * Added `run_job_task` into the list of supported tasks of [databricks_job](https://registry.terraform.io/providers/databricks/databricks/latest/docs/resources/job) resource ([#2889](https://github.com/databricks/terraform-provider-databricks/pull/2889)).
 * Added support for `run_as_role` in [databricks_sql_dashboard](https://registry.terraform.io/providers/databricks/databricks/latest/docs/resources/sql_dashboard) resource ([#2756](https://github.com/databricks/terraform-provider-databricks/pull/2756)).
resource ([#2495](https://github.com/databricks/terraform-provider-databricks/pull/2495)).
 * Added [databricks_mlflow_model](https://registry.terraform.io/providers/databricks/databricks/latest/docs/data-sources/mlflow_model) data source ([#2456](https://github.com/databricks/terraform-provider-databricks/pull/2456)).
 * Allow authentication during configure to fail ([#2892](https://github.com/databricks/terraform-provider-databricks/pull/2892)).
 * Authenticate client during configuration ([#2885](https://github.com/databricks/terraform-provider-databricks/pull/2885)).
 * Improve performance of [databricks_notebook](https://registry.terraform.io/providers/databricks/databricks/latest/docs/resources/notebook) and [databricks_workspace_file](https://registry.terraform.io/providers/databricks/databricks/latest/docs/resources/workspace_file) resources ([#2902](https://github.com/databricks/terraform-provider-databricks/pull/2902)).
 * Make `aws_key_info.key_alias` optional for [databricks_mws_customer_managed_keys](https://registry.terraform.io/providers/databricks/databricks/latest/docs/resources/mws_customer_managed_keys) ([#2791](https://github.com/databricks/terraform-provider-databricks/pull/2791)).
 * Make `prefix` & `suffix` optional in `multiple` block of [databricks_sql_query](https://registry.terraform.io/providers/databricks/databricks/latest/docs/resources/sql_query) ([#2905](https://github.com/databricks/terraform-provider-databricks/pull/2905)).
 * Recreate metastore assignment when changing workspace id ([#2899](https://github.com/databricks/terraform-provider-databricks/pull/2899)).
 * Update connection types ([#2897](https://github.com/databricks/terraform-provider-databricks/pull/2897)).
 * Mark `storage_root` optional for [databricks_metastore](https://registry.terraform.io/providers/databricks/databricks/latest/docs/resources/metastore) resource ([#2873](https://github.com/databricks/terraform-provider-databricks/pull/2873)).
 * Refactor [databricks_recipient](https://registry.terraform.io/providers/databricks/databricks/latest/docs/resources/recipient) to Go SDK ([#2858](https://github.com/databricks/terraform-provider-databricks/pull/2858)).

Bugfixes:
 * Fixed `Update` method of [databricks_user](https://registry.terraform.io/providers/databricks/databricks/latest/docs/resources/user) ([#2878](https://github.com/databricks/terraform-provider-databricks/pull/2878)).
 * Fixed `Read` method of the [databricks_mlflow_model](https://registry.terraform.io/providers/databricks/databricks/latest/docs/resources/mlflow_model) resource ([#2853](https://github.com/databricks/terraform-provider-databricks/pull/2853)).

Exporter:
 * Fixed emitting of group membership 
([#2868](https://github.com/databricks/terraform-provider-databricks/pull/2868)).
 * Don't omit `display_name` in [databricks_user](https://registry.terraform.io/providers/databricks/databricks/latest/docs/resources/user) if it's not equal to `user_name` ([#2851](https://github.com/databricks/terraform-provider-databricks/pull/2851)).
 * Follow recommendations of identity team on decreasing load on SCIM API ([#2773](https://github.com/databricks/terraform-provider-databricks/pull/2773)).
 * Add case-insensitive match type for dependencies ([#2854](https://github.com/databricks/terraform-provider-databricks/pull/2854)).
 * Disable generation of empty or default blocks for [databricks_job](https://registry.terraform.io/providers/databricks/databricks/latest/docs/resources/job) and [databricks_cluster](https://registry.terraform.io/providers/databricks/databricks/latest/docs/resources/cluster) ([#2857](https://github.com/databricks/terraform-provider-databricks/pull/2857)).

Documentation Changes:
 * Update [databricks_job](https://registry.terraform.io/providers/databricks/databricks/latest/docs/resources/job) documentation with `queue` block ([#2872](https://github.com/databricks/terraform-provider-databricks/pull/2872)).
 * Use correct label in the issue template for documentation ([#2850](https://github.com/databricks/terraform-provider-databricks/pull/2850)).
 * Modified github issue template to identify regressions faster ([#2847](https://github.com/databricks/terraform-provider-databricks/pull/2847)).
 * Fixed documented default value for data_security_mode ([#2866](https://github.com/databricks/terraform-provider-databricks/pull/2866)).
 * Add a note about setting entitlements with [databricks_entitlements](https://registry.terraform.io/providers/databricks/databricks/latest/docs/resources/entitlements) for account-level identities ([#2910](https://github.com/databricks/terraform-provider-databricks/pull/2910)).
 * Add the missing `region` field to [databricks_metastore](https://registry.terraform.io/providers/databricks/databricks/latest/docs/resources/metastore) resource block ([#2859](https://github.com/databricks/terraform-provider-databricks/pull/2859)).

Internal Changes:
 * Skiped GCP for UC integration tests using system schemas or statement execution API ([#2877](https://github.com/databricks/terraform-provider-databricks/pull/2877)).
 * Added integration test for SQL warehouse permissions in [databricks_permissions](https://registry.terraform.io/providers/databricks/databricks/latest/docs/resources/permissions) ([#2845](https://github.com/databricks/terraform-provider-databricks/pull/2845)).
 * Bumped github.com/databricks/databricks-sdk-go from 0.24.0 to 0.25.0 ([#2909](https://github.com/databricks/terraform-provider-databricks/pull/2909)).
 * Enabled and fix tests ([#2901](https://github.com/databricks/terraform-provider-databricks/pull/2901)).
 * Fix Acceptance Tests ([#2916](https://github.com/databricks/terraform-provider-databricks/pull/2916)).

## 1.29.0

New Features and Improvements:
 * Added [databricks_artifact_allowlist](https://registry.terraform.io/providers/databricks/databricks/latest/docs/resources/artifact_allowlist) ([#2744](https://github.com/databricks/terraform-provider-databricks/pull/2744)).
 * Added deployment field to databricks_job ([#2821](https://github.com/databricks/terraform-provider-databricks/pull/2821)).
 * Added support for `warehouse_id`, `options`, `partitions` and liquid clustering for [databricks_sql_table](https://registry.terraform.io/providers/databricks/databricks/latest/docs/resources/sql_table) resource ([#2789](https://github.com/databricks/terraform-provider-databricks/pull/2789)).

Bugfixes:
 * Fixed DiffSuppressFunc for [databricks_model_serving](https://registry.terraform.io/providers/databricks/databricks/latest/docs/resources/model_serving) resource ([#2813](https://github.com/databricks/terraform-provider-databricks/pull/2813)).
 * Fixed [databricks_catalog](https://registry.terraform.io/providers/databricks/databricks/latest/docs/resources/catalog) `isolation_mode` ([#2805](https://github.com/databricks/terraform-provider-databricks/pull/2805)).

Exporter:
 * Exporter: Correct treatment of disallowed characters in notebooks/directory names ([#2831](https://github.com/databricks/terraform-provider-databricks/pull/2831)).
 * Exporter: Added support for exporting [databricks_access_control_rule_set](https://registry.terraform.io/providers/databricks/databricks/latest/docs/resources/access_control_rule_set) on account level ([#2699](https://github.com/databricks/terraform-provider-databricks/pull/2699)).
 * Exporter: Adjusted generation & normalization of job names ([2836](https://github.com/databricks/terraform-provider-databricks/pull/2836)).
 * Exporter: Clarified behaviour of services not marked with listing ([#2785](https://github.com/databricks/terraform-provider-databricks/pull/2785)).
 * Exporter: Fixed generation of names for [databricks_library](https://registry.terraform.io/providers/databricks/databricks/latest/docs/resources/library) resources ([#2832](https://github.com/databricks/terraform-provider-databricks/pull/2832)).
 * Clarified experimental status of the exporter ([#2816](https://github.com/databricks/terraform-provider-databricks/pull/2816)).
 * Exporter: Ensured that name of databricks_repo is unique ([#2842](https://github.com/databricks/terraform-provider-databricks/pull/2842)).

Documentation changes:
 * Added `account_id` parameter to provider blocks in the guides ([#2817](https://github.com/databricks/terraform-provider-databricks/pull/2817)).
 * Changed CREATE_TABLE to CREATE_EXTERNAL_TABLE ([#2812](https://github.com/databricks/terraform-provider-databricks/pull/2812)).
 * Corrected max number of pinned clusters in the [databricks_cluster](https://registry.terraform.io/providers/databricks/databricks/latest/docs/resources/cluster) docs ([#2825](https://github.com/databricks/terraform-provider-databricks/pull/2825)).
 * Put `empty_result_state` under `options` in the [databricks_sql_alert](https://registry.terraform.io/providers/databricks/databricks/latest/docs/resources/sql_alert) resource ([#2834](https://github.com/databricks/terraform-provider-databricks/pull/2834)).
 * Corrected grammar & rewording for better readability (part 1) ([#2781](https://github.com/databricks/terraform-provider-databricks/pull/2781)).

Internal changes:
 * Added additional integration tests for condition_task tasks in databricks_job ([#2830](https://github.com/databricks/terraform-provider-databricks/pull/2830)).
 * Bump github.com/databricks/databricks-sdk-go from 0.23.0 to 0.24.0 ([#2835](https://github.com/databricks/terraform-provider-databricks/pull/2835)).
 * Bump github.com/hashicorp/hcl/v2 from 2.18.1 to 2.19.1 ([#2819](https://github.com/databricks/terraform-provider-databricks/pull/2819)).
 * Enabled Cluster Integration test ([#2815](https://github.com/databricks/terraform-provider-databricks/pull/2815)).
 * Changed Jobs List operations to use token-based pagination ([#2810](https://github.com/databricks/terraform-provider-databricks/pull/2810)).

## 1.28.1
 * Fixed read method for `databricks_storage_credential` resource ([#2804](https://github.com/databricks/terraform-provider-databricks/pull/2804)).
 

## 1.28.0
* Added `dashboard_filters_enabled` attribute to [databricks_sql_dashboard](https://registry.terraform.io/providers/databricks/databricks/latest/docs/resources/sql_dashboard) resource ([#2725](https://github.com/databricks/terraform-provider-databricks/pull/2725)).
 * Added `empty_result_state` attribute to the [databricks_sql_alert](https://registry.terraform.io/providers/databricks/databricks/latest/docs/resources/sql_alert) resource ([#2724](https://github.com/databricks/terraform-provider-databricks/pull/2724)).
 * Added enabled field for queueing ([#2741](https://github.com/databricks/terraform-provider-databricks/pull/2741)).
 * Added [databricks_registered_model](https://registry.terraform.io/providers/databricks/databricks/latest/docs/resources/registered_model) resource ([#2771](https://github.com/databricks/terraform-provider-databricks/pull/2771)).
 * Added logging package and fixed issue with API calls not being shown in DEBUG or lower log levels ([#2747](https://github.com/databricks/terraform-provider-databricks/pull/2747)).
 * Added [databricks_system_schema](https://registry.terraform.io/providers/databricks/databricks/latest/docs/resources/system_schema) resource ([#2606](https://github.com/databricks/terraform-provider-databricks/pull/2606)).
 * Don't rely on having `@` to check if it's user or SP ([#2765](https://github.com/databricks/terraform-provider-databricks/pull/2765)).
 * Forced recreation of UC Volume when `volume_type` and `storage_location` are changed ([#2734](https://github.com/databricks/terraform-provider-databricks/pull/2734)).
 * Improved Provider Logging ([#2801](https://github.com/databricks/terraform-provider-databricks/pull/2801)).
 * Marked attributes in the `run_as` block in [databricks_job](https://registry.terraform.io/providers/databricks/databricks/latest/docs/resources/job) as `ExactlyOneOf` ([#2784](https://github.com/databricks/terraform-provider-databricks/pull/2784)).
 * Masked sensitive field ([#2755](https://github.com/databricks/terraform-provider-databricks/pull/2755)).
 * Removed deprecation warning from `cluster_mount_info` in [databricks_cluster](https://registry.terraform.io/providers/databricks/databricks/latest/docs/resources/cluster), but mark it as experimental ([#2787](https://github.com/databricks/terraform-provider-databricks/pull/2787)).
 * Suppress diff for `user_name` in [databricks_user](https://registry.terraform.io/providers/databricks/databricks/latest/docs/resources/user) when the changes only in character case ([#2786](https://github.com/databricks/terraform-provider-databricks/pull/2786)).
 * Refresh grant lists ([#2746](https://github.com/databricks/terraform-provider-databricks/pull/2746)).
 * Fixed run_as_role drift for databricks_sql_query resource ([#2799](https://github.com/databricks/terraform-provider-databricks/pull/2799)).
 * Fixed metastore read and add test ([#2795](https://github.com/databricks/terraform-provider-databricks/pull/2795)).

Exporter:
 * Exporter: fix a logic for omitting some fields ([#2774](https://github.com/databricks/terraform-provider-databricks/pull/2774)).
 * Exporter: improve exporting of [databricks_cluster_policy](https://registry.terraform.io/providers/databricks/databricks/latest/docs/resources/cluster_policy) resource ([#2680](https://github.com/databricks/terraform-provider-databricks/pull/2680)).
 * Exporter: parallel export of resources ([#2742](https://github.com/databricks/terraform-provider-databricks/pull/2742)).

Documentation:
 * Updated [databricks_grants](https://registry.terraform.io/providers/databricks/databricks/latest/docs/resources/grants) examples for [databricks_external_location](https://registry.terraform.io/providers/databricks/databricks/latest/docs/resources/external_location) ([#2735](https://github.com/databricks/terraform-provider-databricks/pull/2735)).
 * Fixed documentation for [databricks_schema](https://registry.terraform.io/providers/databricks/databricks/latest/docs/resources/schema) about default value for `storage_root` ([#2790](https://github.com/databricks/terraform-provider-databricks/pull/2790)).
 * Clarified possible values for `principal` attribute of [databricks_secret_acl](https://registry.terraform.io/providers/databricks/databricks/latest/docs/resources/secret_acl) ([#2772](https://github.com/databricks/terraform-provider-databricks/pull/2772)).

Other Changes:
 * Bumped databricks-sdk-go dependency to 0.21.0 ([#2738](https://github.com/databricks/terraform-provider-databricks/pull/2738)).
 * Bumped github.com/databricks/databricks-sdk-go from 0.21.0 to 0.22.0 ([#2761](https://github.com/databricks/terraform-provider-databricks/pull/2761)).
 * Bumped github.com/databricks/databricks-sdk-go from 0.22.0 to 0.23.0 ([#2794](https://github.com/databricks/terraform-provider-databricks/pull/2794)).
 * Bumped github.com/hashicorp/hcl/v2 from 2.18.0 to 2.18.1 ([#2776](https://github.com/databricks/terraform-provider-databricks/pull/2776)).
 * Bumped github.com/zclconf/go-cty from 1.14.0 to 1.14.1 ([#2777](https://github.com/databricks/terraform-provider-databricks/pull/2777)).
 * Used `terraform-field-dev` as code owner instead of `field-dev-ecosystem` ([#2718](https://github.com/databricks/terraform-provider-databricks/pull/2718)).
 * GitHub Actions workflow to compute provider schema diff ([#2740](https://github.com/databricks/terraform-provider-databricks/pull/2740)).


## 1.27.0
 * Fixed [databricks_permissions](https://registry.terraform.io/providers/databricks/databricks/latest/docs/resources/permissions) resource for correct permissions update. ([#2719](https://github.com/databricks/terraform-provider-databricks/pull/2719)).
 * Added `owner` & `force_destroy` to [databricks_metastore_data_access](https://registry.terraform.io/providers/databricks/databricks/latest/docs/resources/metastore_data_access) ([#2713](https://github.com/databricks/terraform-provider-databricks/pull/2713)).
 * Fixed [databricks_metastore_data_access](https://registry.terraform.io/providers/databricks/databricks/latest/docs/resources/metastore_data_access) and [databricks_storage_credential](https://registry.terraform.io/providers/databricks/databricks/latest/docs/resources/storage_credential) creation on GCP ([#2712](https://github.com/databricks/terraform-provider-databricks/pull/2712)).
 * Fixed missing `registered_model_id` attribute in [databricks_mlflow_model](https://registry.terraform.io/providers/databricks/databricks/latest/docs/resources/mlflow_model) resource ([#2732](https://github.com/databricks/terraform-provider-databricks/pull/2732)).
 * Fixed mount read failing if cluster no longer exists ([#2634](https://github.com/databricks/terraform-provider-databricks/pull/2634)).
 * Deprecated `cluster_mount_info` block in [databricks_cluster](https://registry.terraform.io/providers/databricks/databricks/latest/docs/resources/cluster) resource ([#2703](https://github.com/databricks/terraform-provider-databricks/pull/2703)).

 Exporter:
 * Exporter: parallel listing of workspace objects ([#2691](https://github.com/databricks/terraform-provider-databricks/pull/2691)).
 * Exporter: removed `modifiedAt != 0` check in the incremental mode ([#2736](https://github.com/databricks/terraform-provider-databricks/pull/2736)).

 Other Changes:
 * Bumped github.com/databricks/databricks-sdk-go from 0.19.2 to 0.20.0 ([#2714](https://github.com/databricks/terraform-provider-databricks/pull/2714)).



## 1.26.0
 * Removed `computed` for `pause_status` in [databricks_job](https://registry.terraform.io/providers/databricks/databricks/latest/docs/resources/job) resource ([#2696](https://github.com/databricks/terraform-provider-databricks/pull/2696)).
 * Added support for init scripts from Unity Catalog Volumes in [databricks_cluster](https://registry.terraform.io/providers/databricks/databricks/latest/docs/resources/cluster) ([#2666](https://github.com/databricks/terraform-provider-databricks/pull/2666)).
 * Added deprecation warning for init scripts from DBFS in [databricks_cluster](https://registry.terraform.io/providers/databricks/databricks/latest/docs/resources/cluster) ([#2667](https://github.com/databricks/terraform-provider-databricks/pull/2667)).
 * Deprecated `photon` and `graviton` selectors in [databricks_spark_version](https://registry.terraform.io/providers/databricks/databricks/latest/docs/data-sources/spark_version) data source ([#2687](https://github.com/databricks/terraform-provider-databricks/pull/2687)).

Documentation:
 * Documentation updates for UC resources ([#2632](https://github.com/databricks/terraform-provider-databricks/pull/2632)).
 * Fixed incorrect reference in the [databricks_git_credential](https://registry.terraform.io/providers/databricks/databricks/latest/docs/resources/git_credential) documentation ([#2674](https://github.com/databricks/terraform-provider-databricks/pull/2674)).
 * Fixed Service Principal reference ([#2694](https://github.com/databricks/terraform-provider-databricks/pull/2694)).

Exporter:
 * Exporter: export references in `run_as` block of [databricks_job](https://registry.terraform.io/providers/databricks/databricks/latest/docs/resources/job) ([#2690](https://github.com/databricks/terraform-provider-databricks/pull/2690)).

## 1.25.1

 * Fixed the issue with `cannot reset nil reader` by bumping Go SDK to 0.19.2 ([#2684](https://github.com/databricks/terraform-provider-databricks/pull/2684)).
 * Changed validation for `max_concurrent_runs` in `databricks_job` to allow 0 value ([#2682](https://github.com/databricks/terraform-provider-databricks/pull/2682)).


## 1.25.0

 * Added `IS_OWNER` permission for SQL Warehouse ([#2600](https://github.com/databricks/terraform-provider-databricks/pull/2600)).
 * Added `managed_identity_id` to [databricks_storage_credential](https://registry.terraform.io/providers/databricks/databricks/latest/docs/resources/storage_credential) to support user-assigned managed identities ([#2536](https://github.com/databricks/terraform-provider-databricks/pull/2536)).
 * Added `options` field to UC catalog resource to support foreign catalog creation ([#2616](https://github.com/databricks/terraform-provider-databricks/pull/2616)).
 * Detected run_as drift in job resource ([#2626](https://github.com/databricks/terraform-provider-databricks/pull/2626)).
 * Removed callback field from acceptance test framework ([#2649](https://github.com/databricks/terraform-provider-databricks/pull/2649)).
 * Fixed `force_new` attributes for [databricks_schema](https://registry.terraform.io/providers/databricks/databricks/latest/docs/resources/schema) and [databricks_volume](https://registry.terraform.io/providers/databricks/databricks/latest/docs/resources/volume) ([#2635](https://github.com/databricks/terraform-provider-databricks/pull/2635)).
 * Fixed do not attempt to delete default schema for foriegn catalogs ([#2622](https://github.com/databricks/terraform-provider-databricks/pull/2622)).

 Documentation:
 * Updated documentation for marketplace admin role ([#2638](https://github.com/databricks/terraform-provider-databricks/pull/2638)).
 * Updated documentation for share and share recipient ([#2641](https://github.com/databricks/terraform-provider-databricks/pull/2641)).
 * Updated documentation for group, service principal and user([#2644](https://github.com/databricks/terraform-provider-databricks/pull/2644)).

 Other Changes:
 * Bumped github.com/databricks/databricks-sdk-go from 0.17.0 to 0.19.1 ([#2660](https://github.com/databricks/terraform-provider-databricks/pull/2660)).
 * Bumped github.com/hashicorp/hcl/v2 from 2.17.0 to 2.18.0 ([#2636](https://github.com/databricks/terraform-provider-databricks/pull/2636)).
 * Added doc strings for ResourceFixtures ([#2633](https://github.com/databricks/terraform-provider-databricks/pull/2633)).


## 1.24.1

 * Fixed verification of workspace reachability by using scim/me which is always available  ([#2618](https://github.com/databricks/terraform-provider-databricks/pull/2618)).

## 1.24.0

 * Added account-level API support for Unity Catalog objects ([#2182](https://github.com/databricks/terraform-provider-databricks/pull/2182)).
 * Added [databricks_connection](https://registry.terraform.io/providers/databricks/databricks/latest/docs/resources/connection) resource to support Lakehouse Federation ([#2528](https://github.com/databricks/terraform-provider-databricks/pull/2528)).
 * Added `owner` parameter to [databricks_share](https://registry.terraform.io/providers/databricks/databricks/latest/docs/resources/share) resource ([#2594](https://github.com/databricks/terraform-provider-databricks/pull/2594)).
 * Added `acl_principal_id` to data sources: [databricks_user](https://registry.terraform.io/providers/databricks/databricks/latest/docs/resources/user), [databricks_service_principal](https://registry.terraform.io/providers/databricks/databricks/latest/docs/resources/service_principal), [databricks_group](https://registry.terraform.io/providers/databricks/databricks/latest/docs/resources/group), [databricks_current_user](https://registry.terraform.io/providers/databricks/databricks/latest/docs/resources/current_user) ([#2555](https://github.com/databricks/terraform-provider-databricks/pull/2555)).
 * Fixed creation of views with comments using [databricks_sql_table](https://registry.terraform.io/providers/databricks/databricks/latest/docs/resources/sql_table) ([#2589](https://github.com/databricks/terraform-provider-databricks/pull/2589)) for GCP.
 * Fixed reflection method marshallJSON for CMK in mws workspace ([#2605](https://github.com/databricks/terraform-provider-databricks/pull/2605)).
 * Fixed databricks_access_control_rule_set integration test in Azure ([#2591](https://github.com/databricks/terraform-provider-databricks/pull/2591)).
 * Fixed RunJobTask job_id type ([#2588](https://github.com/databricks/terraform-provider-databricks/pull/2588)).
 * Updated Go SDK to v0.17.0 ([#2599](https://github.com/databricks/terraform-provider-databricks/pull/2599)).

 Documentation:
 * Added troubleshooting guide for grants/permissions config drifts ([#2576](https://github.com/databricks/terraform-provider-databricks/pull/2576)).
 * Updated doc for [databricks_model_serving](https://registry.terraform.io/providers/databricks/databricks/latest/docs/resources/model_serving) to include new fields ([#2579](https://github.com/databricks/terraform-provider-databricks/pull/2579)).
 * Added instructions for group rule set management ([#2561](https://github.com/databricks/terraform-provider-databricks/pull/2561)).
 * Added missing documentation for CMK support on GCP ([#2604](https://github.com/databricks/terraform-provider-databricks/pull/2604)).

 Exporter:
 * Exporter: Incremental export of notebooks, SQL objects and some other resources ([#2563](https://github.com/databricks/terraform-provider-databricks/pull/2563)).
 * Exporter: add List operation for [databricks_instance_pool](https://registry.terraform.io/providers/databricks/databricks/latest/docs/resources/instance_pool) resource ([#2570](https://github.com/databricks/terraform-provider-databricks/pull/2570)).
 * Exporter: command-line option to control output format for notebooks ([#2569](https://github.com/databricks/terraform-provider-databricks/pull/2569)).
 * Exporter: Added exporting of [databricks_mlflow_webhook](https://registry.terraform.io/providers/databricks/databricks/latest/docs/resources/mlflow_webhook) resources ([#2552](https://github.com/databricks/terraform-provider-databricks/pull/2552)).

 Other Changes:
 * Migrated [databricks_mlflow_model](https://registry.terraform.io/providers/databricks/databricks/latest/docs/resources/mlflow_model) to go sdk ([#2257](https://github.com/databricks/terraform-provider-databricks/pull/2257)).
 * Migrated [databricks_mlflow_webhook](https://registry.terraform.io/providers/databricks/databricks/latest/docs/resources/mlflow_webhook) to Go SDK ([#2560](https://github.com/databricks/terraform-provider-databricks/pull/2560)).
 * Refactored [databricks_external_location](https://registry.terraform.io/providers/databricks/databricks/latest/docs/resources/external_location) to Go SDK ([#2546](https://github.com/databricks/terraform-provider-databricks/pull/2546)).
 * Refactored [databricks_schema](https://registry.terraform.io/providers/databricks/databricks/latest/docs/resources/schema) to Go SDK ([#2572](https://github.com/databricks/terraform-provider-databricks/pull/2572)).
 * Refreshed [databricks_grants](https://registry.terraform.io/providers/databricks/databricks/latest/docs/resources/grants) with latest permissible grants ([#2567](https://github.com/databricks/terraform-provider-databricks/pull/2567)).
 * Fixed UC acceptance test ([#2613](https://github.com/databricks/terraform-provider-databricks/pull/2613)).
 * Auto-assign engineering reviewers for TF ([#2564](https://github.com/databricks/terraform-provider-databricks/pull/2564)).


## 1.23.0

 * Added Terraform support for Job Parameters (Private Preview) ([#2509](https://github.com/databricks/terraform-provider-databricks/pull/2509)).
 * Added `gcp_attributes.local_ssd_count` to [databricks_cluster](https://registry.terraform.io/providers/databricks/databricks/latest/docs/resources/cluster) resource ([#2422](https://github.com/databricks/terraform-provider-databricks/pull/2422)).
 * Added `gcp_attributes.local_ssd_count` to [databricks_instance_pool](https://registry.terraform.io/providers/databricks/databricks/latest/docs/resources/instance_pool) resource ([#2558](https://github.com/databricks/terraform-provider-databricks/pull/2558)).
 * Extend RunJobTask with additional supported fields and document them in [databricks_job](https://registry.terraform.io/providers/databricks/databricks/latest/docs/resources/job) ([#2314](https://github.com/databricks/terraform-provider-databricks/pull/2314), [#2562](https://github.com/databricks/terraform-provider-databricks/pull/2562)).
 * Fixed update from instance pool to node type in [databricks_job](https://registry.terraform.io/providers/databricks/databricks/latest/docs/resources/job) ([#2549](https://github.com/databricks/terraform-provider-databricks/pull/2549)).

Exporter:
 * Exporter: add support for [databricks_model_serving](https://registry.terraform.io/providers/databricks/databricks/latest/docs/resources/model_serving) ([#2512](https://github.com/databricks/terraform-provider-databricks/pull/2512)).

Documentation:
 * Documented missing environment variables for authentication ([#2541](https://github.com/databricks/terraform-provider-databricks/pull/2541)).
 * Documented run_if field and suppress diff when field is not present ([#2435](https://github.com/databricks/terraform-provider-databricks/pull/2435)).
 * Updated diagram with Databricks resources ([#2526](https://github.com/databricks/terraform-provider-databricks/pull/2526)).
 * Updated metastore.md ([#2547](https://github.com/databricks/terraform-provider-databricks/pull/2547)).

Other Changes:
 * Marked `gcp_attributes.use_preemptible_executors` as deprecated in [databricks_cluster](https://registry.terraform.io/providers/databricks/databricks/latest/docs/resources/cluster) ([#2551](https://github.com/databricks/terraform-provider-databricks/pull/2551)).
 * Provided `application_id` when creating SP in [databricks_access_control_rule_set](https://registry.terraform.io/providers/databricks/databricks/latest/docs/resources/access_control_rule_set) resource integration test (and temporarily disabled this test outside of AWS) ([#2542](https://github.com/databricks/terraform-provider-databricks/pull/2542)).

## 1.22.0

 * Added [databricks_access_control_rule_set](https://registry.terraform.io/providers/databricks/databricks/latest/docs/resources/access_control_rule_set) resource for managing account-level access ([#2371](https://github.com/databricks/terraform-provider-databricks/pull/2371)).
 * Added READ_VOLUME and WRITE_VOLUME to [databricks_grants](https://registry.terraform.io/providers/databricks/databricks/latest/docs/resources/grants) resources at the schema/catalog-level ([#2529](https://github.com/databricks/terraform-provider-databricks/pull/2529)).
 * Added `acl_principal_id` attribute to [databricks_user](https://registry.terraform.io/providers/databricks/databricks/latest/docs/resources/user), [databricks_group](https://registry.terraform.io/providers/databricks/databricks/latest/docs/resources/group) & [databricks_service_principal](https://registry.terraform.io/providers/databricks/databricks/latest/docs/resources/service_principal) for easier use with [databricks_access_control_rule_set](https://registry.terraform.io/providers/databricks/databricks/latest/docs/resources/access_control_rule_set) ([#2485](https://github.com/databricks/terraform-provider-databricks/pull/2485)).
 * Added `control_run_state` flag to the [databricks_job](https://registry.terraform.io/providers/databricks/databricks/latest/docs/resources/job) resource for continuous jobs ([#2466](https://github.com/databricks/terraform-provider-databricks/pull/2466)).
 * Added `full_refresh` attribute to the `pipeline_task` in [databricks_job](https://registry.terraform.io/providers/databricks/databricks/latest/docs/resources/job) ([#2444](https://github.com/databricks/terraform-provider-databricks/pull/2444)).
 * Added support for Unity Catalog [databricks_metastore](https://registry.terraform.io/providers/databricks/databricks/latest/docs/data-sources/metastore) data source ([#2492](https://github.com/databricks/terraform-provider-databricks/pull/2492)).
 * Added support for Unity Catalog [databricks_metastores](https://registry.terraform.io/providers/databricks/databricks/latest/docs/data-sources/metastores) data source  ([#2017](https://github.com/databricks/terraform-provider-databricks/pull/2017)).
 * Added support for `USE_MARKETPLACE_ASSETS` privilege to [databricks_metastore](https://registry.terraform.io/providers/databricks/databricks/latest/docs/resources/metastore) ([#2505](https://github.com/databricks/terraform-provider-databricks/pull/2505)).
 * Added support for boolean values in [databricks_sql_alert](https://registry.terraform.io/providers/databricks/databricks/latest/docs/resources/sql_alert) alerts ([#2506](https://github.com/databricks/terraform-provider-databricks/pull/2506)).
 * Added late jobs support (aka health conditions) in [databricks_job](https://registry.terraform.io/providers/databricks/databricks/latest/docs/resources/job) resource ([2496](https://github.com/databricks/terraform-provider-databricks/pull/2496)).
 * Allow support for searching SQL Warehouses by name in [databricks_sql_warehouse](https://registry.terraform.io/providers/databricks/databricks/latest/docs/resources/sql_warehouse) data source ([#2458](https://github.com/databricks/terraform-provider-databricks/pull/2458)).
 * Added suppress diff for `aws_attributes.zone_id` with value `auto` in [databricks_instance_pool](https://registry.terraform.io/providers/databricks/databricks/latest/docs/resources/instance_pool) ([#2518](https://github.com/databricks/terraform-provider-databricks/pull/2518)).
 * Changed test to use random catalog name in SQL table integration tests ([#2473](https://github.com/databricks/terraform-provider-databricks/pull/2473)).
 * Fixed [databricks_ip_access_list](https://registry.terraform.io/providers/databricks/databricks/latest/docs/resources/ip_access_list) read ([#2515](https://github.com/databricks/terraform-provider-databricks/pull/2515)).
 * Fixed [databricks_job](https://registry.terraform.io/providers/databricks/databricks/latest/docs/resources/job) resource to clear instance-specific attributes when `instance_pool_id` is specified ([#2507](https://github.com/databricks/terraform-provider-databricks/pull/2507)).
 * Fixed handling of comments in [databricks_sql_table](https://registry.terraform.io/providers/databricks/databricks/latest/docs/resources/sql_table) resource ([#2472](https://github.com/databricks/terraform-provider-databricks/pull/2472)).
 * Fixed model serving integration test using pip if the cluster is already running ([#2470](https://github.com/databricks/terraform-provider-databricks/pull/2470)).
 * Fixed provider after updating SDK to 0.13 ([#2494](https://github.com/databricks/terraform-provider-databricks/pull/2494)).
 * Updated [databricks_user](https://registry.terraform.io/providers/databricks/databricks/latest/docs/resources/user) with `force = true` to check for error message prefix ([#2510](https://github.com/databricks/terraform-provider-databricks/pull/2510)).

Exporter:
 * Added exporter for [databricks_workspace_file](https://registry.terraform.io/providers/databricks/databricks/latest/docs/resources/workspace_file) resource ([#2493](https://github.com/databricks/terraform-provider-databricks/pull/2493)).
 * Made resource names more unique to avoid duplicate resources errors ([#2452](https://github.com/databricks/terraform-provider-databricks/pull/2452)).

Documentation updates:
 * Added documentation notes about legacy cluster type & data access ([#2437](https://github.com/databricks/terraform-provider-databricks/pull/2437)).
 * Added one more item to the troubleshooting guide ([#2477](https://github.com/databricks/terraform-provider-databricks/pull/2477)).
 * Added clarification that [databricks_schema](https://registry.terraform.io/providers/databricks/databricks/latest/docs/resources/schema) and [databricks_sql_table](https://registry.terraform.io/providers/databricks/databricks/latest/docs/resources/sql_table) should be imported by their full name, not just by name ([#2491](https://github.com/databricks/terraform-provider-databricks/pull/2491)).
 * Added more common issues for troubleshooting ([#2486](https://github.com/databricks/terraform-provider-databricks/pull/2486)).
 * Added additional documentation ([#2516](https://github.com/databricks/terraform-provider-databricks/pull/2516)).
 * Linked model serving docs to top level README ([#2474](https://github.com/databricks/terraform-provider-databricks/pull/2474)).

Other notes:
 * Added code owners for terraform-provider-databricks ([#2498](https://github.com/databricks/terraform-provider-databricks/pull/2498)).
 * Added support for new Delve binary name format ([#2497](https://github.com/databricks/terraform-provider-databricks/pull/2497)).
 * Configured merge queue for the provider ([#2533](https://github.com/databricks/terraform-provider-databricks/pull/2533)).
 * Removed unused dlvLoadConfig configuration from settings.json ([#2499](https://github.com/databricks/terraform-provider-databricks/pull/2499)).

Updated dependency versions:
 * Bump github.com/databricks/databricks-sdk-go from 0.13.0 to 0.14.1 ([#2523](https://github.com/databricks/terraform-provider-databricks/pull/2523)).
 * Bump golang.org/x/mod from 0.11.0 to 0.12.0 ([#2462](https://github.com/databricks/terraform-provider-databricks/pull/2462)).

## 1.21.0

 * Added condition_task to the [databricks_job](https://registry.terraform.io/providers/databricks/databricks/latest/docs/resources/job) resource (private preview) ([#2459](https://github.com/databricks/terraform-provider-databricks/pull/2459)).
 * Added `AccountData`, `AccountClient` and define generic databricks data utilites for defining workspace and account-level data sources ([#2429](https://github.com/databricks/terraform-provider-databricks/pull/2429)).
 * Added documentation link to existing Databricks Terraform modules ([#2439](https://github.com/databricks/terraform-provider-databricks/pull/2439)).
 * Added experimental compute field to [databricks_job](https://registry.terraform.io/providers/databricks/databricks/latest/docs/resources/job) resource ([#2401](https://github.com/databricks/terraform-provider-databricks/pull/2401)).
 * Added import example to doc for [databricks_group_member](https://registry.terraform.io/providers/databricks/databricks/latest/docs/resources/group_member) resource ([#2453](https://github.com/databricks/terraform-provider-databricks/pull/2453)).
 * Added support for subscriptions in dashboards & alert SQL tasks in [databricks_job](https://registry.terraform.io/providers/databricks/databricks/latest/docs/resources/job) ([#2447](https://github.com/databricks/terraform-provider-databricks/pull/2447)).
 * Fixed model serving integration test ([#2460](https://github.com/databricks/terraform-provider-databricks/pull/2460), [#2461](https://github.com/databricks/terraform-provider-databricks/pull/2461)).
 * Fixed [databricks_job](https://registry.terraform.io/providers/databricks/databricks/latest/docs/resources/job) resource file arrival trigger parameter name ([#2438](https://github.com/databricks/terraform-provider-databricks/pull/2438)).
 * Fixed catalog_workspace_binding_test ([#2463](https://github.com/databricks/terraform-provider-databricks/pull/2463), [#2451](https://github.com/databricks/terraform-provider-databricks/pull/2451)).

## 1.20.0

 * Added suppress diff for `storage_location` in [databricks_sql_table](https://registry.terraform.io/providers/databricks/databricks/latest/docs/resources/sql_table) and [databricks_volume](https://registry.terraform.io/providers/databricks/databricks/latest/docs/resources/volume) resources ([#2408](https://github.com/databricks/terraform-provider-databricks/pull/2408)).
 * Added option disable_as_user_deletion to disable instead of delete [databricks_user](https://registry.terraform.io/providers/databricks/databricks/latest/docs/resources/user) and [databricks_service_principal](https://registry.terraform.io/providers/databricks/databricks/latest/docs/resources/service_principal), enabled by default for user management at the account level ([#2378](https://github.com/databricks/terraform-provider-databricks/pull/2378)).
 * Added support for Unity Catalog [databricks_catalog_workspace_binding](https://registry.terraform.io/providers/databricks/databricks/latest/docs/resources/catalog_workspace_binding) resource ([#2364](https://github.com/databricks/terraform-provider-databricks/pull/2364)).
 * Allowed assigning GCP SA in [databricks_sql_global_config](https://registry.terraform.io/providers/databricks/databricks/latest/docs/resources/sql_global_config) resource ([#2405](https://github.com/databricks/terraform-provider-databricks/pull/2405)).
 * Allowed changing `custom_tags` in [databricks_instance_pool](https://registry.terraform.io/providers/databricks/databricks/latest/docs/resources/instance_pool) resource without recreating a pool ([#2400](https://github.com/databricks/terraform-provider-databricks/pull/2400)).
 * Bumped Go SDK version to 0.12.0 ([#2442](https://github.com/databricks/terraform-provider-databricks/pull/2442), [#2414](https://github.com/databricks/terraform-provider-databricks/pull/2414)).
 * Bumped golang.org/x/mod from 0.10.0 to 0.11.0 ([#2406](https://github.com/databricks/terraform-provider-databricks/pull/2406)).
 * Enabled model serving acceptance tests ([#2420](https://github.com/databricks/terraform-provider-databricks/pull/2420)).
 * Improved export of users/groups at the account level ([#2398](https://github.com/databricks/terraform-provider-databricks/pull/2398)).
 * Fixed [databricks_entitlements](https://registry.terraform.io/providers/databricks/databricks/latest/docs/resources/entitlements) resource edge behaviour ([#2409](https://github.com/databricks/terraform-provider-databricks/pull/2409)).
 * Improved descriptions for [databricks_volume](https://registry.terraform.io/providers/databricks/databricks/latest/docs/resources/volume) resource ([#2413](https://github.com/databricks/terraform-provider-databricks/pull/2413)).
 * Skipped TestAccClusterResource_CreateClusterWithLibraries integration test ([#2404](https://github.com/databricks/terraform-provider-databricks/pull/2404)).
 * Updated [databricks_grant](https://registry.terraform.io/providers/databricks/databricks/latest/docs/resources/grant) resource with latest set of permissions ([#2399](https://github.com/databricks/terraform-provider-databricks/pull/2399)).
 * Used separate suppress diff function for [databricks_sql_table](https://registry.terraform.io/providers/databricks/databricks/latest/docs/resources/sql_table) and [databricks_volume](https://registry.terraform.io/providers/databricks/databricks/latest/docs/resources/volume) ([#2412](https://github.com/databricks/terraform-provider-databricks/pull/2412)).

## 1.19.0

 * Added `run_as` and `run_as_user_name` fields to [databricks_job](https://registry.terraform.io/providers/databricks/databricks/latest/docs/resources/job) ([#2388](https://github.com/databricks/terraform-provider-databricks/pull/2388)).
 * Added more attributes to [databricks_cluster_policy](https://registry.terraform.io/providers/databricks/databricks/latest/docs/data-sources/cluster_policy) data source ([#2351](https://github.com/databricks/terraform-provider-databricks/pull/2351)).
 * Added `force_destroy` to [databricks_external_location](https://registry.terraform.io/providers/databricks/databricks/latest/docs/resources/external_location) resource ([#2353](https://github.com/databricks/terraform-provider-databricks/pull/2353)).
 * Added less permissive principal for self assuming UC role ([#2386](https://github.com/databricks/terraform-provider-databricks/pull/2386)).
 * Document `workload_type` block in [databricks_cluster](https://registry.terraform.io/providers/databricks/databricks/latest/docs/resources/cluster) resource ([#2370](https://github.com/databricks/terraform-provider-databricks/pull/2370)).
 * Expose `read_only` option in [databricks_external_location](https://registry.terraform.io/providers/databricks/databricks/latest/docs/resources/external_location) and [databricks_storage_credential](https://registry.terraform.io/providers/databricks/databricks/latest/docs/resources/storage_credential) ([#2391](https://github.com/databricks/terraform-provider-databricks/pull/2391)).
 * Migrate [databricks_catalog](https://registry.terraform.io/providers/databricks/databricks/latest/docs/resources/catalog) to Go SDK ([#2357](https://github.com/databricks/terraform-provider-databricks/pull/2357)).
 * Update `FullName` in [databricks_volume](https://registry.terraform.io/providers/databricks/databricks/latest/docs/resources/volume) resource only if no error is returned. ([#2374](https://github.com/databricks/terraform-provider-databricks/pull/2374)).
 * Updated test to use databricks-sdk library as Faker library isn't being installed correctly ([#2397](https://github.com/databricks/terraform-provider-databricks/pull/2397)).
 * Explicit conversion of strings to int64. ([#2346](https://github.com/databricks/terraform-provider-databricks/pull/2346)).

## 1.18.0

 * Added [databricks_volume](https://registry.terraform.io/providers/databricks/databricks/latest/docs/resources/volume) resource in Unity Catalog ([#2324](https://github.com/databricks/terraform-provider-databricks/pull/2324)).
 * Added [databricks_model_serving](https://registry.terraform.io/providers/databricks/databricks/latest/docs/resources/model_serving) support to [databricks_permissions](https://registry.terraform.io/providers/databricks/databricks/latest/docs/resources/permissions) ([#2331](https://github.com/databricks/terraform-provider-databricks/pull/2331)).
 * Added suppress diff for URL change that only changes `/` (remove or add) in UC resources ([#2336](https://github.com/databricks/terraform-provider-databricks/pull/2336)).
 * Fixed attributes typo in SCIM API ([#2344](https://github.com/databricks/terraform-provider-databricks/pull/2344)).
 * Fixed updates for [databricks_share](https://registry.terraform.io/providers/databricks/databricks/latest/docs/resources/share) resource ([#2307](https://github.com/databricks/terraform-provider-databricks/pull/2307)).
 * Updated documentation for [databricks_service_principal_secret](https://registry.terraform.io/providers/databricks/databricks/latest/docs/resources/service_principal_secret) ([#2332](https://github.com/databricks/terraform-provider-databricks/pull/2332)).
 * Updated documentation for troubleshooting guide with a typical error when creating groups/users on the Account level ([#2338](https://github.com/databricks/terraform-provider-databricks/pull/2338)).
 * Other testing infrastructure improvements ([#2350](https://github.com/databricks/terraform-provider-databricks/pull/2350), [#2355](https://github.com/databricks/terraform-provider-databricks/pull/2355), [#2358](https://github.com/databricks/terraform-provider-databricks/pull/2358)).

Updated dependency versions:

 * Bump github.com/hashicorp/hcl/v2 from 2.16.2 to 2.17.0 ([#2359](https://github.com/databricks/terraform-provider-databricks/pull/2359)).
 * Bump github.com/stretchr/testify from 1.8.3 to 1.8.4 ([#2354](https://github.com/databricks/terraform-provider-databricks/pull/2354)).
 * Bump github.com/zclconf/go-cty from 1.13.1 to 1.13.2 ([#2329](https://github.com/databricks/terraform-provider-databricks/pull/2329)).

## 1.17.0

 * **Removed support for releasing 32-bit binaries** ([#2315](https://github.com/databricks/terraform-provider-databricks/pull/2315), [#2320](https://github.com/databricks/terraform-provider-databricks/pull/2320)).
 * Added more information on impact of using a cluster policy in [databricks_cluster](https://registry.terraform.io/providers/databricks/databricks/latest/docs/resources/cluster) resource ([#2313](https://github.com/databricks/terraform-provider-databricks/pull/2313)).
 * Added missing `serverless` option to [databricks_pipeline](https://registry.terraform.io/providers/databricks/databricks/latest/docs/resources/pipeline) ([#2308](https://github.com/databricks/terraform-provider-databricks/pull/2308)).
 * Updated `channel` and `edition` values in [databricks_pipeline](https://registry.terraform.io/providers/databricks/databricks/latest/docs/resources/pipeline) docs ([#2322](https://github.com/databricks/terraform-provider-databricks/pull/2322)).
 * Automatically add `CAN_MANAGE` permission on [databricks_instance_pool](https://registry.terraform.io/providers/databricks/databricks/latest/docs/resources/instance_pool) for calling user ([#2298](https://github.com/databricks/terraform-provider-databricks/pull/2298)).
 * Migrated [databricks_ip_access_list](https://registry.terraform.io/providers/databricks/databricks/latest/docs/resources/ip_access_list) resource to Go SDK ([#2306](https://github.com/databricks/terraform-provider-databricks/pull/2306)).

Updated dependency versions:

 * Bump github.com/stretchr/testify from 1.8.2 to 1.8.3 ([#2317](https://github.com/databricks/terraform-provider-databricks/pull/2317)).
 * Bump github.com/databricks/databricks-sdk-go from v0.8.1 to v0.9.0 ([#2327](https://github.com/databricks/terraform-provider-databricks/pull/2327)).

## 1.16.1

 * Added [databricks_service_principal_secret](https://registry.terraform.io/providers/databricks/databricks/latest/docs/resources/service_principal_secret) documentation ([#2296](https://github.com/databricks/terraform-provider-databricks/pull/2296)).
 * Documentation about Unity Catalog integration in [databricks_pipeline](https://registry.terraform.io/providers/databricks/databricks/latest/docs/resources/pipeline) ([#2289](https://github.com/databricks/terraform-provider-databricks/pull/2289)).
 * Exporter: don't emit [databricks_permissions](https://registry.terraform.io/providers/databricks/databricks/latest/docs/resources/permissions) for `/Shared` directory ([#2288](https://github.com/databricks/terraform-provider-databricks/pull/2288)).
 * Fix dependency when exporting [databricks_service_principal_role](https://registry.terraform.io/providers/databricks/databricks/latest/docs/resources/service_principal_role) ([#2285](https://github.com/databricks/terraform-provider-databricks/pull/2285)).
 * Removed reference to deprecated [databricks_group_instance_profile](https://registry.terraform.io/providers/databricks/databricks/latest/docs/resources/group_instance_profile) from [databricks_group_role](https://registry.terraform.io/providers/databricks/databricks/latest/docs/resources/group_role) docs ([#2290](https://github.com/databricks/terraform-provider-databricks/pull/2290)).
 * Updated documentation for [databricks_secret_scope](https://registry.terraform.io/providers/databricks/databricks/latest/docs/resources/secret_scope) resource ([#2297](https://github.com/databricks/terraform-provider-databricks/pull/2297)).

## 1.16.0

 * Added [databricks_workspace_file](https://registry.terraform.io/providers/databricks/databricks/latest/docs/resources/workspace_file) resource ([#2266](https://github.com/databricks/terraform-provider-databricks/pull/2266)).
 * Added `notification_settings` block to [databricks_job](https://registry.terraform.io/providers/databricks/databricks/latest/docs/resources/job) resource ([#2276](https://github.com/databricks/terraform-provider-databricks/pull/2276)).
 * Added missing permission to [databricks_aws_crossaccount_policy](https://registry.terraform.io/providers/databricks/databricks/latest/docs/data-sources/aws_crossaccount_policy) data source ([#2283](https://github.com/databricks/terraform-provider-databricks/pull/2283)).
 * Fixed [databricks_sql_table](https://registry.terraform.io/providers/databricks/databricks/latest/docs/resources/sql_table) doc ([#2281](https://github.com/databricks/terraform-provider-databricks/pull/2281)).
 * Fixed doc on tag propagation and tag conflict for [databricks_instance_pool](https://registry.terraform.io/providers/databricks/databricks/latest/docs/resources/instance_pool) resource ([#2242](https://github.com/databricks/terraform-provider-databricks/pull/2242)).
 * Document & export [databricks_workspace_conf](https://registry.terraform.io/providers/databricks/databricks/latest/docs/resources/workspace_conf) parameters for legacy init scripts ([#2280](https://github.com/databricks/terraform-provider-databricks/pull/2280)).
 * Removed deprecated `CREATE_VIEW` from code of [databricks_grants](https://registry.terraform.io/providers/databricks/databricks/latest/docs/resources/grants) resource ([#2230](https://github.com/databricks/terraform-provider-databricks/pull/2230)).
 * Exporter: relax handling of problematic files/directories ([#2258](https://github.com/databricks/terraform-provider-databricks/pull/2258)).

## 1.15.0

 * Added _experimental_ [databricks_sql_table](https://registry.terraform.io/providers/databricks/databricks/latest/docs/resources/sql_table) resource to manage tables in the Unity Catalog ([#2213](https://github.com/databricks/terraform-provider-databricks/pull/2213)).
 * Added [databricks_pipelines](https://registry.terraform.io/providers/databricks/databricks/latest/docs/data-sources/pipelines) data source ([#2202](https://github.com/databricks/terraform-provider-databricks/pull/2202)).
 * Added missing permissions to [databricks_grants](https://registry.terraform.io/providers/databricks/databricks/latest/docs/resources/grants) resource ([#2260](https://github.com/databricks/terraform-provider-databricks/pull/2260)).
 * Added support for running [databricks_cluster](https://registry.terraform.io/providers/databricks/databricks/latest/docs/resources/cluster) init scripts from workspace files ([#2251](https://github.com/databricks/terraform-provider-databricks/pull/2251)).
 * Added suppress diff for `run_if` in [databricks_job](https://registry.terraform.io/providers/databricks/databricks/latest/docs/resources/job) ([#2229](https://github.com/databricks/terraform-provider-databricks/pull/2229)).
 * Fixed delete permission error for manually removed [databricks_job](https://registry.terraform.io/providers/databricks/databricks/latest/docs/resources/job) ([#2225](https://github.com/databricks/terraform-provider-databricks/pull/2225)).
 * Documented `fleet` selector in the [databricks_node_type](https://registry.terraform.io/providers/databricks/databricks/latest/docs/data-sources/node_type) data source ([#2261](https://github.com/databricks/terraform-provider-databricks/pull/2261)).
 * Documented example for [databricks_job](https://registry.terraform.io/providers/databricks/databricks/latest/docs/resources/job) tags ([#2235](https://github.com/databricks/terraform-provider-databricks/pull/2235)).
 * Documented more Azure Databricks workspaces creation ([#2228](https://github.com/databricks/terraform-provider-databricks/pull/2228), [#2248](https://github.com/databricks/terraform-provider-databricks/pull/2248)).
 * Removed note about Azure KeyVault-based [databricks_secret_scope](https://registry.terraform.io/providers/databricks/databricks/latest/docs/resources/secret_scope) and service principals ([#2231](https://github.com/databricks/terraform-provider-databricks/pull/2231)).
 * Migrated [databricks_cluster_policy](https://registry.terraform.io/providers/databricks/databricks/latest/docs/resources/cluster_policy) to Go SDK ([#2250](https://github.com/databricks/terraform-provider-databricks/pull/2250)).
 * Updated [databricks_sql_endpoint](https://registry.terraform.io/providers/databricks/databricks/latest/docs/resources/sql_endpoint) docs for Azure DBSQL Serverless GA ([#2249](https://github.com/databricks/terraform-provider-databricks/pull/2249), [#2254](https://github.com/databricks/terraform-provider-databricks/pull/2254)).
 * Updated policy definition in [databricks_aws_crossaccount_policy](https://registry.terraform.io/providers/databricks/databricks/latest/docs/data-sources/aws_crossaccount_policy) data source ([#2262](https://github.com/databricks/terraform-provider-databricks/pull/2262)).
 * Bumped `databricks-sdk-go` from 0.7.0 to 0.8.0 ([#2259](https://github.com/databricks/terraform-provider-databricks/pull/2259)).

## 1.14.3

 * Add exporter support for [databricks_sql_alert](https://registry.terraform.io/providers/databricks/databricks/latest/docs/resources/sql_alert) ([#2207](https://github.com/databricks/terraform-provider-databricks/pull/2207)).
 * Add support for notifications in [databricks_pipeline](https://registry.terraform.io/providers/databricks/databricks/latest/docs/resources/pipeline) resource ([#2218](https://github.com/databricks/terraform-provider-databricks/pull/2218)).
 * Add suppress diff for `path` argument of [databricks_directory](https://registry.terraform.io/providers/databricks/databricks/latest/docs/resources/directory) resource when it ends with `/` ([#2204](https://github.com/databricks/terraform-provider-databricks/pull/2204)).
 * Exporter: don't export `storage` when [databricks_pipeline](https://registry.terraform.io/providers/databricks/databricks/latest/docs/resources/pipeline) was created with default value ([#2203](https://github.com/databricks/terraform-provider-databricks/pull/2203)).
 * Exporter: phase 1 of support for Account-level exports ([#2205](https://github.com/databricks/terraform-provider-databricks/pull/2205)).
 * Fixed regression in [databricks_group](https://registry.terraform.io/providers/databricks/databricks/latest/docs/data-sources/group) data not to require workspace admin privileges ([#2210](https://github.com/databricks/terraform-provider-databricks/pull/2210)).
 * Suppress diff for `edition` attribute in [databricks_pipeline](https://registry.terraform.io/providers/databricks/databricks/latest/docs/resources/pipeline) ([#2219](https://github.com/databricks/terraform-provider-databricks/pull/2219)).

## 1.14.2

 * Explicitly include SCIM attributes for [databricks_group](https://registry.terraform.io/providers/databricks/databricks/latest/docs/resources/group), [databricks_user](https://registry.terraform.io/providers/databricks/databricks/latest/docs/resources/user), [databricks_user_role](https://registry.terraform.io/providers/databricks/databricks/latest/docs/resources/user_role), [databricks_group_role](https://registry.terraform.io/providers/databricks/databricks/latest/docs/resources/group_role), [databricks_group_member](https://registry.terraform.io/providers/databricks/databricks/latest/docs/resources/group_member), [databricks_group_instance_profile](https://registry.terraform.io/providers/databricks/databricks/latest/docs/resources/group_instance_profile), [databricks_user](https://registry.terraform.io/providers/databricks/databricks/latest/docs/resources/user) data, [databricks_group](https://registry.terraform.io/providers/databricks/databricks/latest/docs/resources/group) data, and [databricks_entitlement](https://registry.terraform.io/providers/databricks/databricks/latest/docs/resources/entitlement) resources ([#2200](https://github.com/databricks/terraform-provider-databricks/pull/2200)).
 * Added SQL File task to [databricks_job](https://registry.terraform.io/providers/databricks/databricks/latest/docs/resources/job) resource ([#2199](https://github.com/databricks/terraform-provider-databricks/pull/2199)).
 * Fix diff detection for [databricks_share](https://registry.terraform.io/providers/databricks/databricks/latest/docs/resources/share) resource ([#2197](https://github.com/databricks/terraform-provider-databricks/pull/2197)).
 * Guide to deploy Databricks on Azure with PrivateLink - Standard deployment ([#2066](https://github.com/databricks/terraform-provider-databricks/pull/2066)).
 * Remove `CREATE_VIEW` from [databricks_grants](https://registry.terraform.io/providers/databricks/databricks/latest/docs/resources/grants) doc ([#2198](https://github.com/databricks/terraform-provider-databricks/pull/2198)).

Updated dependency versions:

 * Bump github.com/databricks/databricks-sdk-go from 0.6.0 to 0.7.0 ([#2195](https://github.com/databricks/terraform-provider-databricks/pull/2195)).
 * Bump golang.org/x/mod from 0.9.0 to 0.10.0 ([#2192](https://github.com/databricks/terraform-provider-databricks/pull/2192)).

## 1.14.1

 * Allow rotating `token` block in [databricks_mws_workspaces](https://registry.terraform.io/providers/databricks/databricks/latest/docs/resources/mws_workspaces) resource by only changing `comment` field ([#2114](https://github.com/databricks/terraform-provider-databricks/pull/2114)).
 * Exclude roles in SCIM API list calls to reduce load on Databricks SCIM service ([#2181](https://github.com/databricks/terraform-provider-databricks/pull/2181)).
 * Fixed [databricks_service_principals](https://registry.terraform.io/providers/databricks/databricks/latest/docs/data-sources/service_principals) data source issue with empty filter ([#2185](https://github.com/databricks/terraform-provider-databricks/pull/2185)).
 * Update Go SDK to v0.6.0 ([#2186](https://github.com/databricks/terraform-provider-databricks/pull/2186)).

## 1.14.0

 * Added caching of SCIM Me API call to [databricks_current_user](https://registry.terraform.io/providers/databricks/databricks/latest/docs/data-sources/current_user) data source and [databricks_permissions](https://registry.terraform.io/providers/databricks/databricks/latest/docs/resources/permissions) resource. ([#2170](https://github.com/databricks/terraform-provider-databricks/pull/2170)).
 * Added example for automatically rotating a token ([#2135](https://github.com/databricks/terraform-provider-databricks/pull/2135)).
 * Added `run_if` condition in [databricks_job](https://registry.terraform.io/providers/databricks/databricks/latest/docs/resources/job) resource ([#2125](https://github.com/databricks/terraform-provider-databricks/pull/2125)).
 * Added File Arrival trigger to [databricks_job](https://registry.terraform.io/providers/databricks/databricks/latest/docs/resources/job) resource ([#2142](https://github.com/databricks/terraform-provider-databricks/pull/2142)).
 * Added `source` parameter for `spark_python_task` in [databricks_job](https://registry.terraform.io/providers/databricks/databricks/latest/docs/resources/job) ([#2157](https://github.com/databricks/terraform-provider-databricks/pull/2157)).
 * Automatically add `CAN_MANAGE` permission on [databricks_sql_endpoint](https://registry.terraform.io/providers/databricks/databricks/latest/docs/resources/sql_endpoint) for calling user ([#2168](https://github.com/databricks/terraform-provider-databricks/pull/2168)).
 * Deprecated `enable_serverless_compute` on [databricks_sql_global_config](https://registry.terraform.io/providers/databricks/databricks/latest/docs/resources/sql_global_config) resource ([#2139](https://github.com/databricks/terraform-provider-databricks/pull/2139)).
 * Document `enable_serverless_compute` API changes in [databricks_sql_endpoint](https://registry.terraform.io/providers/databricks/databricks/latest/docs/resources/sql_endpoint) resource ([#2137](https://github.com/databricks/terraform-provider-databricks/pull/2137)).
 * Fix edge cases for [databricks_permissions](https://registry.terraform.io/providers/databricks/databricks/latest/docs/resources/permissions) resource ([#2158](https://github.com/databricks/terraform-provider-databricks/pull/2158)).
 * Migrate [databricks_cluster_policy](https://registry.terraform.io/providers/databricks/databricks/latest/docs/data-sources/cluster_policy) data source to Go SDK ([#2155](https://github.com/databricks/terraform-provider-databricks/pull/2155)).
 * Update the description of `ip_addresses` parameter in [databricks_ip_access_list](https://registry.terraform.io/providers/databricks/databricks/latest/docs/resources/ip_access_list) docs ([#2116](https://github.com/databricks/terraform-provider-databricks/pull/2116)).

Updated dependency versions:

 * Bump github.com/hashicorp/terraform-plugin-sdk/v2 from 2.25.0 to 2.26.1 ([#2140](https://github.com/databricks/terraform-provider-databricks/pull/2140)).
 * Bump github.com/zclconf/go-cty from 1.13.0 to 1.13.1 ([#2124](https://github.com/databricks/terraform-provider-databricks/pull/2124)).

## 1.13.0

 * Added [databricks_sql_alert](https://registry.terraform.io/providers/databricks/databricks/latest/docs/resources/sql_alert) resource ([#2047](https://github.com/databricks/terraform-provider-databricks/pull/2047)).
 * Added experimental GCP support for more resources ([#2088](https://github.com/databricks/terraform-provider-databricks/pull/2088), [#2091](https://github.com/databricks/terraform-provider-databricks/pull/2091), [#2090](https://github.com/databricks/terraform-provider-databricks/pull/2090), [#2089](https://github.com/databricks/terraform-provider-databricks/pull/2089), [#2080](https://github.com/databricks/terraform-provider-databricks/pull/2080)).
 * Added suppress diff to `default_data_access_config_id` in [databricks_metastore](https://registry.terraform.io/providers/databricks/databricks/latest/docs/resources/metastore) ([#2111](https://github.com/databricks/terraform-provider-databricks/pull/2111)).
 * Export `initialize_file_system` for ADLS Gen2 mounts ([#2107](https://github.com/databricks/terraform-provider-databricks/pull/2107)).
 * Enforce formatting on pull requests ([#2099](https://github.com/databricks/terraform-provider-databricks/pull/2099)).
 * Added `MatchRegexp` match type for partial matches ([#2102](https://github.com/databricks/terraform-provider-databricks/pull/2102)).
 * Skip model serving integration test on GCP ([#2098](https://github.com/databricks/terraform-provider-databricks/pull/2098)).
 * More doc fixes ([#2108](https://github.com/databricks/terraform-provider-databricks/pull/2108), [#2106](https://github.com/databricks/terraform-provider-databricks/pull/2106)).

Updated dependency versions:

 * Bump github.com/databricks/databricks-sdk-go from 0.4.0 to 0.5.0 ([#2096](https://github.com/databricks/terraform-provider-databricks/pull/2096), [#2112](https://github.com/databricks/terraform-provider-databricks/pull/2112)).
 * Bump github.com/hashicorp/hcl/v2 from 2.16.1 to 2.16.2 ([#2097](https://github.com/databricks/terraform-provider-databricks/pull/2097)).

### 1.12.0

 * Added [databricks_model_serving](https://registry.terraform.io/providers/databricks/databricks/latest/docs/resources/model_serving) resource ([#2054](https://github.com/databricks/terraform-provider-databricks/pull/2054)).
 * Added Unity Catalog on GCP support ([#2000](https://github.com/databricks/terraform-provider-databricks/pull/2000)).
 * Deprecate `schedule` block in [databricks_sql_query](https://registry.terraform.io/providers/databricks/databricks/latest/docs/resources/sql_query) resource ([#2078](https://github.com/databricks/terraform-provider-databricks/pull/2078)).
 * Fixed InitScripts Type to work with GCS and ABFS in [databricks_cluster](https://registry.terraform.io/providers/databricks/databricks/latest/docs/resources/cluster) resource ([#2067](https://github.com/databricks/terraform-provider-databricks/pull/2067)).
 * Added more testing for [databricks_tables](https://registry.terraform.io/providers/databricks/databricks/latest/docs/data-sources/tables) data source ([#2075](https://github.com/databricks/terraform-provider-databricks/pull/2075)).
 * Added more testing for [databricks_schemas](https://registry.terraform.io/providers/databricks/databricks/latest/docs/data-sources/schemas) data source ([#2074](https://github.com/databricks/terraform-provider-databricks/pull/2074)).
 * Migrated [databricks_node_type](https://registry.terraform.io/providers/databricks/databricks/latest/docs/data-sources/node_type) data source to Go SDK ([#2070](https://github.com/databricks/terraform-provider-databricks/pull/2070)).
 * Migrated [databricks_schemas](https://registry.terraform.io/providers/databricks/databricks/latest/docs/data-sources/schemas) data to Go SDK ([#2065](https://github.com/databricks/terraform-provider-databricks/pull/2065)).
 * Migrated [databricks_tables](https://registry.terraform.io/providers/databricks/databricks/latest/docs/data-sources/tables) data source to SDK ([#2068](https://github.com/databricks/terraform-provider-databricks/pull/2068)).
 * Migrated [databricks_views](https://registry.terraform.io/providers/databricks/databricks/latest/docs/data-sources/views) data source to Go SDK ([#2073](https://github.com/databricks/terraform-provider-databricks/pull/2073)).
 * Migrated [databricks_git_credential](https://registry.terraform.io/providers/databricks/databricks/latest/docs/resources/git_credential) to Go SDK ([#2069](https://github.com/databricks/terraform-provider-databricks/pull/2069)).
 * Migrated [databricks_shares](https://registry.terraform.io/providers/databricks/databricks/latest/docs/data-sources/shares) data source to Go SDK ([#2072](https://github.com/databricks/terraform-provider-databricks/pull/2072)).

Updated dependency versions:

 * Bump github.com/databricks/databricks-sdk-go from v0.3.3 to v0.4.0 ([#2086](https://github.com/databricks/terraform-provider-databricks/pull/2086)).
 * Bump golang.org/x/mod from 0.8.0 to 0.9.0 ([#2076](https://github.com/databricks/terraform-provider-databricks/pull/2076)).

### 1.11.1

 * Databricks on Azure with PrivateLink - Simplified deployment ([#1977](https://github.com/databricks/terraform-provider-databricks/pull/1977)).
 * Deterministic diff for [databricks_permissions](https://registry.terraform.io/providers/databricks/databricks/latest/docs/resources/permissions) ([#2059](https://github.com/databricks/terraform-provider-databricks/pull/2059)).

### 1.11.0

 * Added `force_delete_home_dir` and `force_delete_repos` attributes to [databricks_user](https://registry.terraform.io/providers/databricks/databricks/latest/docs/resources/user) and [databricks_service_principal](https://registry.terraform.io/providers/databricks/databricks/latest/docs/resources/service_principal) resources ([#2032](https://github.com/databricks/terraform-provider-databricks/pull/2032)).
 * Added docs for `continuous` block in the [databricks_job](https://registry.terraform.io/providers/databricks/databricks/latest/docs/resources/job) resource ([#2048](https://github.com/databricks/terraform-provider-databricks/pull/2048)).
 * Exporter: `databricks_permissions` for [databricks_notebook](https://registry.terraform.io/providers/databricks/databricks/latest/docs/resources/notebook) & [databricks_directory](https://registry.terraform.io/providers/databricks/databricks/latest/docs/resources/directory) ([#1908](https://github.com/databricks/terraform-provider-databricks/pull/1908)).
 * Improve error messages for [databricks_permissions](https://registry.terraform.io/providers/databricks/databricks/latest/docs/resources/permissions) ([#2055](https://github.com/databricks/terraform-provider-databricks/pull/2055)).
 * Make reflect resource utility friendly with Go SDK ([#2051](https://github.com/databricks/terraform-provider-databricks/pull/2051)).

Updated dependency versions:

 * Bump github.com/stretchr/testify from 1.8.1 to 1.8.2 ([#2049](https://github.com/databricks/terraform-provider-databricks/pull/2049)).

### 1.10.1

 * Migrated [databricks_catalogs](https://registry.terraform.io/providers/databricks/databricks/latest/docs/data-sources/catalogs) data to Go SDK ([#2038](https://github.com/databricks/terraform-provider-databricks/pull/2038)).
 * Migrated [databricks_current_user](https://registry.terraform.io/providers/databricks/databricks/latest/docs/data-sources/current_user) data source to Go SDK ([#2037](https://github.com/databricks/terraform-provider-databricks/pull/2037)).
 * Migrated [databricks_workspace_conf](https://registry.terraform.io/providers/databricks/databricks/latest/docs/resources/workspace_conf) to Go SDK ([#2035](https://github.com/databricks/terraform-provider-databricks/pull/2035)).
 * Added new feature ([#2015](https://github.com/databricks/terraform-provider-databricks/pull/2015)).
 * Minor documentation improvements ([#2039](https://github.com/databricks/terraform-provider-databricks/pull/2039)).

Updated dependency versions:

 * Bump github.com/databricks/databricks-sdk-go from v0.3.2 to v0.3.3 ([#2044](https://github.com/databricks/terraform-provider-databricks/pull/2044)).
 * Bump github.com/zclconf/go-cty from 1.12.1 to 1.13.0 ([#2043](https://github.com/databricks/terraform-provider-databricks/pull/2043)).

### 1.10.0

 * Migrated client and configuration layer to [`github.com/databricks/databricks-sdk-go`](http://github.com/databricks/databricks-sdk-go) ([#1848](https://github.com/databricks/terraform-provider-databricks/pull/1848)).
 * Added new attribute to [databricks_job](https://registry.terraform.io/providers/databricks/databricks/latest/docs/resources/job) resource ([#1988](https://github.com/databricks/terraform-provider-databricks/pull/1988)).
 * Added `history_data_sharing_status`, `partition` and `status` fields to [databricks_share](https://registry.terraform.io/providers/databricks/databricks/latest/docs/resources/share) ([#2013](https://github.com/databricks/terraform-provider-databricks/pull/2013)).
 * Added `start_version` and `cdf_enabled` support for [databricks_share](https://registry.terraform.io/providers/databricks/databricks/latest/docs/resources/share) ([#2007](https://github.com/databricks/terraform-provider-databricks/pull/2007)).
 * Fixed [databricks_share](https://registry.terraform.io/providers/databricks/databricks/latest/docs/resources/share) update logic ([#2022](https://github.com/databricks/terraform-provider-databricks/pull/2022)).
 * Updated GCP guide with new permissions required to deploy [databricks_mws_networks](https://registry.terraform.io/providers/databricks/databricks/latest/docs/resources/mws_networks) ([#1999](https://github.com/databricks/terraform-provider-databricks/pull/1999)).
 * Minor doc changes to address [#1916](https://github.com/databricks/terraform-provider-databricks/issues/1916), [#1937](https://github.com/databricks/terraform-provider-databricks/issues/1937), [#2010](https://github.com/databricks/terraform-provider-databricks/issues/2010) ([#2012](https://github.com/databricks/terraform-provider-databricks/pull/2012)).
 * Various documentation improvements ([#1981](https://github.com/databricks/terraform-provider-databricks/pull/1981), [#1998](https://github.com/databricks/terraform-provider-databricks/pull/1998), [#2002](https://github.com/databricks/terraform-provider-databricks/pull/2002), [#2016](https://github.com/databricks/terraform-provider-databricks/pull/2016), [#2019](https://github.com/databricks/terraform-provider-databricks/pull/2019)).
 * Integration testing improvements ([#1935](https://github.com/databricks/terraform-provider-databricks/pull/1935), [#2024](https://github.com/databricks/terraform-provider-databricks/pull/2024)).

Updated dependency versions:

 * Removed unused `github.com/Azure/go-autorest/autorest` and `github.com/mitchellh/go-homedir` ([#2026](https://github.com/databricks/terraform-provider-databricks/pull/2026)).
 * Bump Go from 1.18 to 1.19 ([#2029](https://github.com/databricks/terraform-provider-databricks/pull/2029)).
 * Bump CodeQL to v2 ([#2027](https://github.com/databricks/terraform-provider-databricks/pull/2027)).
 * Bump github.com/golang-jwt/jwt/v4 from 4.4.3 to 4.5.0 ([#2030](https://github.com/databricks/terraform-provider-databricks/pull/2030)).
 * Bump github.com/hashicorp/hcl/v2 from 2.15.0 to 2.16.1 ([#1971](https://github.com/databricks/terraform-provider-databricks/pull/1971), [#1997](https://github.com/databricks/terraform-provider-databricks/pull/1997)).
 * Bump github.com/hashicorp/terraform-plugin-sdk/v2 from 2.24.1 to 2.25.0 ([#2031](https://github.com/databricks/terraform-provider-databricks/pull/2031)).
 * Bump golang.org/x/mod from 0.7.0 to 0.8.0 ([#1996](https://github.com/databricks/terraform-provider-databricks/pull/1996)).
 * Bump golang.org/x/net from 0.6.0 to 0.7.0 ([#2028](https://github.com/databricks/terraform-provider-databricks/pull/2028)).
 * Bump google.golang.org/api from 0.108.0 to 0.110.0 ([#1984](https://github.com/databricks/terraform-provider-databricks/pull/1984), [#1995](https://github.com/databricks/terraform-provider-databricks/pull/1995)).

### 1.9.2

 * Added `file` library type to [databricks_pipeline](https://registry.terraform.io/providers/databricks/databricks/latest/docs/resources/pipeline) resource ([#1975](https://github.com/databricks/terraform-provider-databricks/pull/1975)).
 * Added new node type selector to [databricks_node_type](https://registry.terraform.io/providers/databricks/databricks/latest/docs/data-sources/node_type) data source ([#1957](https://github.com/databricks/terraform-provider-databricks/pull/1957)).
 * Removed check for creation of Azure Key Vault-based [databricks_secret_scope](https://registry.terraform.io/providers/databricks/databricks/latest/docs/resources/secret_scope) using Service Principals ([#1965](https://github.com/databricks/terraform-provider-databricks/pull/1965)).
 * Reworked Graviton selection logic in [databricks_node_type](https://registry.terraform.io/providers/databricks/databricks/latest/docs/data-sources/node_type) data source ([#1974](https://github.com/databricks/terraform-provider-databricks/pull/1974)).
 * Don't consider GPU-based nodes in [databricks_node_type](https://registry.terraform.io/providers/databricks/databricks/latest/docs/data-sources/node_type) data source until explicitly requested ([#1978](https://github.com/databricks/terraform-provider-databricks/pull/1978)).
 
Documentation:

 * Added SQL example for [databricks_job](https://registry.terraform.io/providers/databricks/databricks/latest/docs/resources/job) documentation ([#1967](https://github.com/databricks/terraform-provider-databricks/pull/1967)).
 * Added description to `max_clusters_per_user` in [databricks_cluster_policy](https://registry.terraform.io/providers/databricks/databricks/latest/docs/resources/cluster_policy) ([#1959](https://github.com/databricks/terraform-provider-databricks/pull/1959)).
 * Clarify SQL warehouse types for `sql_task` in [databricks_job](https://registry.terraform.io/providers/databricks/databricks/latest/docs/resources/job) ([#1964](https://github.com/databricks/terraform-provider-databricks/pull/1964)).
 * Moved tags to `default_tags` in AWS provider examples ([#1969](https://github.com/databricks/terraform-provider-databricks/pull/1969)).
 * Added documentation around `webhooks_notifications` for [databricks_job](https://registry.terraform.io/providers/databricks/databricks/latest/docs/resources/job) ([#1968](https://github.com/databricks/terraform-provider-databricks/pull/1968)).
 * Removed deprecated params from bucket doc examples ([#1970](https://github.com/databricks/terraform-provider-databricks/pull/1970)).

### 1.9.1

* Added `max_clusters_per_user` to [databricks_cluster_policy](https://registry.terraform.io/providers/databricks/databricks/latest/docs/resources/cluster_policy) resource ([#1955](https://github.com/databricks/terraform-provider-databricks/pull/1955)).
 * Added support for `cluster_mount_infos` in [databricks_cluster](https://registry.terraform.io/providers/databricks/databricks/latest/docs/resources/cluster) ([#1945](https://github.com/databricks/terraform-provider-databricks/pull/1945)).
 * Added `parent` attribute to [databricks_sql_query](https://registry.terraform.io/providers/databricks/databricks/latest/docs/resources/sql_query) and [databricks_sql_dashboard](https://registry.terraform.io/providers/databricks/databricks/latest/docs/resources/sql_dashboard) ([#1949](https://github.com/databricks/terraform-provider-databricks/pull/1949)).
 * Added support for `iam_role_arn` in [databricks_instance_profile](https://registry.terraform.io/providers/databricks/databricks/latest/docs/resources/instance_profile) ([#1943](https://github.com/databricks/terraform-provider-databricks/pull/1943)).
 * Use `zone_id = "auto"` for [databricks_mount](https://registry.terraform.io/providers/databricks/databricks/latest/docs/resources/mount) on S3 ([#1932](https://github.com/databricks/terraform-provider-databricks/pull/1932)).
 * Fixed [databricks_cluster](https://registry.terraform.io/providers/databricks/databricks/latest/docs/resources/cluster) resource missing library definitions issues ([#1925](https://github.com/databricks/terraform-provider-databricks/pull/1925)).
 * Remove `computed` annotation for `aws_attributes` ([#1933](https://github.com/databricks/terraform-provider-databricks/pull/1933)).

Updated dependency versions:

 * Bump github.com/Azure/go-autorest/autorest/adal from 0.9.21 to 0.9.22 ([#1953](https://github.com/databricks/terraform-provider-databricks/pull/1953)).
 * Bump github.com/Azure/go-autorest/autorest/azure/auth ([#1952](https://github.com/databricks/terraform-provider-databricks/pull/1952)).
 * Bump google.golang.org/api from 0.106.0 to 0.107.0 ([#1929](https://github.com/databricks/terraform-provider-databricks/pull/1929)).
 * Bump google.golang.org/api from 0.107.0 to 0.108.0 ([#1954](https://github.com/databricks/terraform-provider-databricks/pull/1954)).

### 1.9.0

 * Added [databricks_mws_credentials](https://registry.terraform.io/providers/databricks/databricks/latest/docs/data-sources/mws_credentials) data source ([#1909](https://github.com/databricks/terraform-provider-databricks/pull/1909)).
 * Fixed incorrect diff for `num_clusters` and `min_num_clusters` for stopped [databricks_sql_endpoint](https://registry.terraform.io/providers/databricks/databricks/latest/docs/resources/sql_endpoint) ([#1927](https://github.com/databricks/terraform-provider-databricks/pull/1927)).
 * Fixed `privilege_assignment` in [databricks_sql_permissions](https://registry.terraform.io/providers/databricks/databricks/latest/docs/resources/sql_permissions) ([#1872](https://github.com/databricks/terraform-provider-databricks/pull/1872)).
 * Documentation improvements ([#1921](https://github.com/databricks/terraform-provider-databricks/pull/1921), [#1923](https://github.com/databricks/terraform-provider-databricks/pull/1923)).

Updated dependency versions:

 * Bump github.com/hashicorp/go-retryablehttp from 0.7.1 to 0.7.2 ([#1913](https://github.com/databricks/terraform-provider-databricks/pull/1913)).
 * Bump google.golang.org/api from 0.105.0 to 0.106.0 ([#1914](https://github.com/databricks/terraform-provider-databricks/pull/1914)).

### 1.8.0

 * Added support for GCP (Public Preview) with state upgraders for [databricks_mws_workspaces](https://registry.terraform.io/providers/databricks/databricks/latest/docs/resources/mws_workspaces) ([#1871](https://github.com/databricks/terraform-provider-databricks/pull/1871), [#1886](https://github.com/databricks/terraform-provider-databricks/pull/1886), [#1748](https://github.com/databricks/terraform-provider-databricks/pull/1748), [#1879](https://github.com/databricks/terraform-provider-databricks/pull/1879)).
 * Added documentation for [databricks_permission_assignment](https://registry.terraform.io/providers/databricks/databricks/latest/docs/resources/permission_assignment) ([#1880](https://github.com/databricks/terraform-provider-databricks/pull/1880)).
 * Added `azure_attributes` to clusters in [databricks_pipeline](https://registry.terraform.io/providers/databricks/databricks/latest/docs/resources/pipeline) resource ([#1854](https://github.com/databricks/terraform-provider-databricks/pull/1854)).
 * Added [databricks_instance_pool](https://registry.terraform.io/providers/databricks/databricks/latest/docs/data-sources/instance_pool) data source ([#1907](https://github.com/databricks/terraform-provider-databricks/pull/1907)).
 * Added [databricks_provider](https://registry.terraform.io/providers/databricks/databricks/latest/docs/resources/provider) resource for Delta Sharing ([#1572](https://github.com/databricks/terraform-provider-databricks/pull/1572)).
 * Added acceptance tests for [databricks_cluster](https://registry.terraform.io/providers/databricks/databricks/latest/docs/data-sources/cluster) data and [databricks_sql_endpoint](https://registry.terraform.io/providers/databricks/databricks/latest/docs/data-sources/sql_endpoint) data ([#1882](https://github.com/databricks/terraform-provider-databricks/pull/1882)).
 * Added search by name for [databricks_cluster](https://registry.terraform.io/providers/databricks/databricks/latest/docs/data-sources/cluster) data source ([#1901](https://github.com/databricks/terraform-provider-databricks/pull/1901)).
 * Added support for sparse checkouts in the [databricks_repo](https://registry.terraform.io/providers/databricks/databricks/latest/docs/resources/repo) ([#1869](https://github.com/databricks/terraform-provider-databricks/pull/1869)).
 * Added `config_reference` attribute to [databricks_secret](https://registry.terraform.io/providers/databricks/databricks/latest/docs/resources/secret) for easier reference from Spark configuration ([#1898](https://github.com/databricks/terraform-provider-databricks/pull/1898)).
 * Added `datarbicks_directory` data source ([#1902](https://github.com/databricks/terraform-provider-databricks/pull/1902)).
 * Extended [databricks_catalog](https://registry.terraform.io/providers/databricks/databricks/latest/docs/resources/catalog) resource to support Delta Sharing Catalog ([#1887](https://github.com/databricks/terraform-provider-databricks/pull/1887)).
 * Improved [databricks_metastore_assignment](https://registry.terraform.io/providers/databricks/databricks/latest/docs/resources/metastore_assignment) resource ([#1900](https://github.com/databricks/terraform-provider-databricks/pull/1900)).
 * Improved [databricks_grants](https://registry.terraform.io/providers/databricks/databricks/latest/docs/resources/grants) error messages ([#1888](https://github.com/databricks/terraform-provider-databricks/pull/1888)).
 * Improved [databricks_group](https://registry.terraform.io/providers/databricks/databricks/latest/docs/resources/group) documentation ([#1816](https://github.com/databricks/terraform-provider-databricks/pull/1816)).
 * Improved `data_security_mode` documentation for [databricks_cluster](https://registry.terraform.io/providers/databricks/databricks/latest/docs/resources/cluster) ([#1830](https://github.com/databricks/terraform-provider-databricks/pull/1830)).
 * Replace the incorrect `id` attribute with the correct `sp_id` in service principal data source docs example ([#1873](https://github.com/databricks/terraform-provider-databricks/pull/1873)).
 * Use NVMe disk size for selection in the [databricks_node_type](https://registry.terraform.io/providers/databricks/databricks/latest/docs/data-sources/node_type) data source ([#1856](https://github.com/databricks/terraform-provider-databricks/pull/1856)).
 * Allowed to override resource ID for specific data source ([#1885](https://github.com/databricks/terraform-provider-databricks/pull/1885)).

Experimental Resource Exporter

 * Added command-line flag to export all users and service principals ([#1893](https://github.com/databricks/terraform-provider-databricks/pull/1893)).
 * Added emit for secret scopes from Spark Conf and Env Vars ([#1897](https://github.com/databricks/terraform-provider-databricks/pull/1897)).
 * Fixed issue with exporting of resources with simple name ([#1891](https://github.com/databricks/terraform-provider-databricks/pull/1891)).
 * Generate references that are matching only to a prefix ([#1890](https://github.com/databricks/terraform-provider-databricks/pull/1890)).
 * Updated list of supported services and associated resources ([#1894](https://github.com/databricks/terraform-provider-databricks/pull/1894)).
 * Use [databricks_group_role](https://registry.terraform.io/providers/databricks/databricks/latest/docs/resources/group_role) instead of deprecated [databricks_group_instance_profile](https://registry.terraform.io/providers/databricks/databricks/latest/docs/resources/group_instance_profile) ([#1905](https://github.com/databricks/terraform-provider-databricks/pull/1905)).
 * Use `dbfs_path` as reference for init scripts in clusters ([#1892](https://github.com/databricks/terraform-provider-databricks/pull/1892)).
 * Logging improvements ([#1895](https://github.com/databricks/terraform-provider-databricks/pull/1895)).
 
Updated dependency versions:

 * Bump google.golang.org/api from 0.104.0 to 0.105.0 ([#1863](https://github.com/databricks/terraform-provider-databricks/pull/1863)).

### 1.7.0

 * Added support for Unity Catalog on GCP through `gcp_service_account_key` ([#1836](https://github.com/databricks/terraform-provider-databricks/pull/1836)).
 * Added support for Jupyter (`.ipynb`) files in [databricks_notebook](https://registry.terraform.io/providers/databricks/databricks/latest/docs/resources/databricks_notebook) resource ([#1801](https://github.com/databricks/terraform-provider-databricks/pull/1801)).
 * Added [databricks_cluster_policy](https://registry.terraform.io/providers/databricks/databricks/latest/docs/data-sources/cluster_policy) data source ([#1792](https://github.com/databricks/terraform-provider-databricks/pull/1792)).
 * Added `catalog` parameter to `dbt_task` in [databricks_job](https://registry.terraform.io/providers/databricks/databricks/latest/docs/resources/job) resource ([#1774](https://github.com/databricks/terraform-provider-databricks/pull/1774)).
 * Added `home` and `repos` attributes to [databricks_user](https://registry.terraform.io/providers/databricks/databricks/latest/docs/resources/user) and [databricks_service_principal](https://registry.terraform.io/providers/databricks/databricks/latest/docs/resources/service_principal) ([#1791](https://github.com/databricks/terraform-provider-databricks/pull/1791)).
 * Added `storage_root` parameter in [databricks_catalog](https://registry.terraform.io/providers/databricks/databricks/latest/docs/resources/catalog) and [databricks_schema](https://registry.terraform.io/providers/databricks/databricks/latest/docs/resources/schema) resources ([#1784](https://github.com/databricks/terraform-provider-databricks/pull/1784)).
 * Added exporting of [databricks_service_principal](https://registry.terraform.io/providers/databricks/databricks/latest/docs/resources/service_principal) resource ([#1811](https://github.com/databricks/terraform-provider-databricks/pull/1811)).
 * Added notebook `source` parameter for [databricks_jobs](https://registry.terraform.io/providers/databricks/databricks/latest/docs/data-sources/jobs) data ([#1837](https://github.com/databricks/terraform-provider-databricks/pull/1837)).
 * Added support for init scripts on ADLS in [databricks_cluster](https://registry.terraform.io/providers/databricks/databricks/latest/docs/resources/cluster) and related resources ([#1845](https://github.com/databricks/terraform-provider-databricks/pull/1845)).
 * Added `definiton` attribute to [databricks_cluster_policy](https://registry.terraform.io/providers/databricks/databricks/latest/docs/data-sources/cluster_policy) data ([#1834](https://github.com/databricks/terraform-provider-databricks/pull/1834)).
 * Added validation for preview account API paths ([#1795](https://github.com/databricks/terraform-provider-databricks/pull/1795)).
 * Made `lifetime_seconds`  & `comment` optional for [databricks_obo_token](https://registry.terraform.io/providers/databricks/databricks/latest/docs/resources/obo_token) ([#1844](https://github.com/databricks/terraform-provider-databricks/pull/1844)).
 * Force replace when changing `display_name` of [databricks_service_principal](https://registry.terraform.io/providers/databricks/databricks/latest/docs/resources/service_principal) ([#1783](https://github.com/databricks/terraform-provider-databricks/pull/1783)).
 * We can now export `admin` and `users` groups as [databricks_group](https://registry.terraform.io/providers/databricks/databricks/latest/docs/resources/group) data, not resource ([#1721](https://github.com/databricks/terraform-provider-databricks/pull/1721)).
 * We can now export predefined [databricks_cluster_policy](https://registry.terraform.io/providers/databricks/databricks/latest/docs/resources/cluster_policy) as data sources ([#1815](https://github.com/databricks/terraform-provider-databricks/pull/1815)).
 * We can now export [databricks_sql_global_config](https://registry.terraform.io/providers/databricks/databricks/latest/docs/resources/sql_global_config) resource ([#1806](https://github.com/databricks/terraform-provider-databricks/pull/1806)).
 * Fixed reference to [databricks_cluster_policy](https://registry.terraform.io/providers/databricks/databricks/latest/docs/resources/cluster_policy) in [databricks_job](https://registry.terraform.io/providers/databricks/databricks/latest/docs/resources/job) during export ([#1813](https://github.com/databricks/terraform-provider-databricks/pull/1813)).
 * We can now explicitly normalize variable names during export ([#1835](https://github.com/databricks/terraform-provider-databricks/pull/1835)).
 * We can now fail fast in `import.sh` when can't import resource ([#1814](https://github.com/databricks/terraform-provider-databricks/pull/1814)).
 * Fixed multidomain [databricks_user](https://registry.terraform.io/providers/databricks/databricks/latest/docs/resources/user) in exporter ([#1722](https://github.com/databricks/terraform-provider-databricks/pull/1722)).
 * Fixed missing attributes from [databricks_job](https://registry.terraform.io/providers/databricks/databricks/latest/docs/data-sources/job) data source ([#1798](https://github.com/databricks/terraform-provider-databricks/pull/1798)).
 * Suppressed `network` diff for GCP workspaces with Databricks-managed VPC ([#1847](https://github.com/databricks/terraform-provider-databricks/pull/1847)).
 * Improved export of DBSQL objects ([#1788](https://github.com/databricks/terraform-provider-databricks/pull/1788)).
 * Documented `webhook_notifications` for [databricks_job](https://registry.terraform.io/providers/databricks/databricks/latest/docs/resources/job) resource ([#1842](https://github.com/databricks/terraform-provider-databricks/pull/1842)).
 * Clarified [databricks_job](https://registry.terraform.io/providers/databricks/databricks/latest/docs/resources/job), `databricks_mws_*`, [databricks_cluster](https://registry.terraform.io/providers/databricks/databricks/latest/docs/resources/cluster) docs ([#1796](https://github.com/databricks/terraform-provider-databricks/pull/1796)).
 
Updated dependency versions:

 * Bump github.com/golang-jwt/jwt/v4 from 4.4.2 to 4.4.3 ([#1817](https://github.com/databricks/terraform-provider-databricks/pull/1817)).
 * Bump github.com/hashicorp/terraform-plugin-sdk/v2 from 2.24.0 to 2.24.1 ([#1761](https://github.com/databricks/terraform-provider-databricks/pull/1761)).
 * Bump golang.org/x/mod from 0.6.0 to 0.7.0 ([#1760](https://github.com/databricks/terraform-provider-databricks/pull/1760)).
 * Bump google.golang.org/api from 0.102.0 to 0.104.0 ([#1758](https://github.com/databricks/terraform-provider-databricks/pull/1758), [#1839](https://github.com/databricks/terraform-provider-databricks/pull/1839)).

### 1.6.5

 * Added `query_plan` attribute to `databricks_sql_visualization` ([#1752](https://github.com/databricks/terraform-provider-databricks/pull/1752)).
 * Fixed `member_id` reference of nested groups and [databricks_group_member](https://registry.terraform.io/providers/databricks/databricks/latest/docs/resources/group_member) for exporter ([#1723](https://github.com/databricks/terraform-provider-databricks/pull/1723)).
 * Fixed auto-purged cluster behaviour for [databricks_library](https://registry.terraform.io/providers/databricks/databricks/latest/docs/resources/library) ([#1745](https://github.com/databricks/terraform-provider-databricks/pull/1745)).
 * Use Jobs API 2.1 with name filter for [databricks_job](https://registry.terraform.io/providers/databricks/databricks/latest/docs/data-sources/job) data source ([#1744](https://github.com/databricks/terraform-provider-databricks/pull/1744)).

### 1.6.4

 * Reverted `PRO` as default `warehouse_type` in [databricks_sql_endpoint](https://registry.terraform.io/providers/databricks/databricks/latest/docs/resources/sql_endpoint) ([#1741](https://github.com/databricks/terraform-provider-databricks/pull/1741)).
 * Moved testing of clusters, instance pools, and SQL Warehouses to internally configured test environment variables ([#1739](https://github.com/databricks/terraform-provider-databricks/pull/1739)).

Updated dependency versions:

 * Bump google.golang.org/api from 0.101.0 to 0.102.0 ([#1736](https://github.com/databricks/terraform-provider-databricks/pull/1736)).

### 1.6.3

 * Added `warehouse_type` parameter to [databricks_sql_endpoint](https://registry.terraform.io/providers/databricks/databricks/latest/docs/resources/sql_endpoint) to support PRO SKU ([#1728](https://github.com/databricks/terraform-provider-databricks/pull/1728)).
 * Correct exporting of the computed attributes for [databricks_cluster](https://registry.terraform.io/providers/databricks/databricks/latest/docs/resources/cluster) ([#1711](https://github.com/databricks/terraform-provider-databricks/pull/1711)).
 * Escape database name in [databricks_sql_permissions](https://registry.terraform.io/providers/databricks/databricks/latest/docs/resources/sql_permissions) resource ([#1730](https://github.com/databricks/terraform-provider-databricks/pull/1730)).

## 1.6.2

 * Added `runtime_engine` to [databricks_cluster](https://registry.terraform.io/providers/databricks/databricks/latest/docs/resources/cluster) ([#1686](https://github.com/databricks/terraform-provider-databricks/pull/1686)).
 * Added validation for `path` in [databricks_repo](https://registry.terraform.io/providers/databricks/databricks/latest/docs/resources/repo) ([#1702](https://github.com/databricks/terraform-provider-databricks/pull/1702)).
 * Added auto-detection of AWS CodeCommit URLs in [databricks_repo](https://registry.terraform.io/providers/databricks/databricks/latest/docs/resources/repo) ([#1704](https://github.com/databricks/terraform-provider-databricks/pull/1704)).
 * Restricting access to S3 bucket by custom tag on the IAM identity according to security email in [databricks_aws_bucket_policy](https://registry.terraform.io/providers/databricks/databricks/latest/docs/data-sources/aws_bucket_policy) data resource ([#1694](https://github.com/databricks/terraform-provider-databricks/pull/1694)).
 * Update Azure Unity Catalog guide to use `azurerm_databricks_access_connector` ([#1685](https://github.com/databricks/terraform-provider-databricks/pull/1685)).
 * Clarify that [databricks_mws_permission_assignment](https://registry.terraform.io/providers/databricks/databricks/latest/docs/resources/mws_permission_assignment) should be used for assigning account-level users/groups ([#1706](https://github.com/databricks/terraform-provider-databricks/pull/1706)).
 * Other documentation fixes ([#1696](https://github.com/databricks/terraform-provider-databricks/pull/1696), [#1692](https://github.com/databricks/terraform-provider-databricks/pull/1692)).

Updated dependency versions:

 * Bump github.com/stretchr/testify from 1.8.0 to 1.8.1 ([#1689](https://github.com/databricks/terraform-provider-databricks/pull/1689)).
 * Bump github.com/zclconf/go-cty from 1.11.1 to 1.12.0 ([#1714](https://github.com/databricks/terraform-provider-databricks/pull/1714)).
 * Bump golang.org/x/mod from 0.5.1 to 0.6.0 ([#1690](https://github.com/databricks/terraform-provider-databricks/pull/1690)).
 * Bump google.golang.org/api from 0.99.0 to 0.101.0 ([#1713](https://github.com/databricks/terraform-provider-databricks/pull/1713), [#1691](https://github.com/databricks/terraform-provider-databricks/pull/1691)).

## 1.6.1

 * Added `CAN_VIEW` permissions for [databricks_sql_dashboard](https://registry.terraform.io/providers/databricks/databricks/latest/docs/resources/sql_dashboard) and [databricks_sql_query](https://registry.terraform.io/providers/databricks/databricks/latest/docs/resources/sql_query) ([#1682](https://github.com/databricks/terraform-provider-databricks/pull/1682)).
 * Added `webhook_notifications` support to [databricks_job](https://registry.terraform.io/providers/databricks/databricks/latest/docs/resources/job) ([#1674](https://github.com/databricks/terraform-provider-databricks/pull/1674)).
 * Allow updating `private_access_settings_id` for [databricks_mws_workspaces](https://registry.terraform.io/providers/databricks/databricks/latest/docs/resources/mws_workspaces) ([#1668](https://github.com/databricks/terraform-provider-databricks/pull/1668)).
 * Changed [databricks_pipeline](https://registry.terraform.io/providers/databricks/databricks/latest/docs/resources/pipeline) edition default value from `advanced` to `ADVANCED` ([#1683](https://github.com/databricks/terraform-provider-databricks/pull/1683)).
 * Fixed reference to `display_name_contains` in docs example ([#1677](https://github.com/databricks/terraform-provider-databricks/pull/1677)).

Updated dependency versions:

 * Bump github.com/hashicorp/terraform-plugin-sdk/v2 from 2.23.0 to 2.24.0 ([#1671](https://github.com/databricks/terraform-provider-databricks/pull/1671)).
 * Bump github.com/zclconf/go-cty from 1.11.0 to 1.11.1 ([#1672](https://github.com/databricks/terraform-provider-databricks/pull/1672)).
 * Bump google.golang.org/api from 0.98.0 to 0.99.0 ([#1673](https://github.com/databricks/terraform-provider-databricks/pull/1673)).

## 1.6.0

 * Added [databricks_share](https://registry.terraform.io/providers/databricks/databricks/latest/docs/resources/share) resource, [databricks_shares](https://registry.terraform.io/providers/databricks/databricks/latest/docs/data-sources/shares) data source, and [databricks_share](https://registry.terraform.io/providers/databricks/databricks/latest/docs/data-sources/share) data source ([#1664](https://github.com/databricks/terraform-provider-databricks/pull/1664)).
 * Documentation updates ([#1666](https://github.com/databricks/terraform-provider-databricks/pull/1666), [#1669](https://github.com/databricks/terraform-provider-databricks/pull/1669)).

## 1.5.0

 * Added `enable_serverless_compute` in the documentation for the [databricks_sql_global_config](https://registry.terraform.io/providers/databricks/databricks/latest/docs/resources/sql_global_config) ([#1655](https://github.com/databricks/terraform-provider-databricks/pull/1655)).
 * Update [databricks_grants](https://registry.terraform.io/providers/databricks/databricks/latest/docs/resources/grants) with new permissions model ([#1657](https://github.com/databricks/terraform-provider-databricks/pull/1657)).
 * Exporter now adds the `force` flag to  users and groups ([#1661](https://github.com/databricks/terraform-provider-databricks/pull/1661)).

Updated dependency versions:

 * Bump google.golang.org/api from 0.97.0 to 0.98.0 ([#1652](https://github.com/databricks/terraform-provider-databricks/pull/1652)).

## 1.4.0

 * Added [databricks_job](https://registry.terraform.io/providers/databricks/databricks/latest/docs/data-sources/job) data resource ([#1509](https://github.com/databricks/terraform-provider-databricks/pull/1509)).
 * Fixed handling of references in [databricks_permissions](https://registry.terraform.io/providers/databricks/databricks/latest/docs/resources/permissions) resource exporter ([#1631](https://github.com/databricks/terraform-provider-databricks/pull/1631)).
 * Fixed stripping of `CAN_MANAGE` permission from caller of [databricks_sql_query](https://registry.terraform.io/providers/databricks/databricks/latest/docs/resources/sql_query) resource ([#1644](https://github.com/databricks/terraform-provider-databricks/pull/1644)).
 * Fixed provider debug mode ([#1560](https://github.com/databricks/terraform-provider-databricks/pull/1560)).

Documentation improvements:

 * Expanded documentation for [databricks_sql_visualization](https://registry.terraform.io/providers/databricks/databricks/latest/docs/resources/sql_visualization) resource ([#1630](https://github.com/databricks/terraform-provider-databricks/pull/1630)).

Updated dependency versions:

 * Bump github.com/hashicorp/hcl/v2 from 2.14.0 to 2.14.1 ([#1634](https://github.com/databricks/terraform-provider-databricks/pull/1634)).
 * Bump google.golang.org/api from 0.96.0 to 0.97.0 ([#1633](https://github.com/databricks/terraform-provider-databricks/pull/1633)).


## 1.3.1

 * Added autoscale `mode` configuration to [databricks_pipeline](https://registry.terraform.io/providers/databricks/databricks/latest/docs/resources/pipeline) resource ([#1600](https://github.com/databricks/terraform-provider-databricks/pull/1600)).
 * Fixed `gcp_availability` field in [databricks_insance_pool](https://registry.terraform.io/providers/databricks/databricks/latest/docs/resources/insance_pool) resource ([#1610](https://github.com/databricks/terraform-provider-databricks/pull/1610)).
 * Fixed `secret` field name in [databricks_mlflow_webhook](https://registry.terraform.io/providers/databricks/databricks/latest/docs/resources/mlflow_webhook) resource ([#1625](https://github.com/databricks/terraform-provider-databricks/pull/1625)).
 * Further improvements of exporter ([#1602](https://github.com/databricks/terraform-provider-databricks/pull/1602)).

 Documentation improvements:
 
 * Updates for [databricks_table](https://registry.terraform.io/providers/databricks/databricks/latest/docs/resources/table) and [databricks_mws_vpc_endpoint](https://registry.terraform.io/providers/databricks/databricks/latest/docs/resources/mws_vpc_endpoint) ([#1616](https://github.com/databricks/terraform-provider-databricks/pull/1616)).
 * Document `http_timeout_seconds` from `common/client.go` ([#1599](https://github.com/databricks/terraform-provider-databricks/pull/1599)).
 * Expand `parameter` documentation for [databricks_sql_query](https://registry.terraform.io/providers/databricks/databricks/latest/docs/resources/sql_query) resource ([#1603](https://github.com/databricks/terraform-provider-databricks/pull/1603)).
 * Updated Unity Catalog docs ([#1605](https://github.com/databricks/terraform-provider-databricks/pull/1605), [#1626](https://github.com/databricks/terraform-provider-databricks/pull/1626), [#1620](https://github.com/databricks/terraform-provider-databricks/pull/1620)).

 Updated dependency versions:

 * Bump github.com/hashicorp/terraform-plugin-sdk/v2 from 2.21.0 to 2.23.0 ([#1597](https://github.com/databricks/terraform-provider-databricks/pull/1597), [#1611](https://github.com/databricks/terraform-provider-databricks/pull/1611)).
 * Bump google.golang.org/api from 0.94.0 to 0.96.0 ([#1598](https://github.com/databricks/terraform-provider-databricks/pull/1598), [#1612](https://github.com/databricks/terraform-provider-databricks/pull/1612)).

## 1.3.0

 * Added `force_destroy` flag to [databricks_schema](https://registry.terraform.io/providers/databricks/databricks/latest/docs/resources/schema) & [databricks_catalog](https://registry.terraform.io/providers/databricks/databricks/latest/docs/resources/catalog) ([#1578](https://github.com/databricks/terraform-provider-databricks/pull/1578)).
 * Added [databricks_entitlements](https://registry.terraform.io/providers/databricks/databricks/latest/docs/resources/entitlements) resource ([#1583](https://github.com/databricks/terraform-provider-databricks/pull/1583)).
 * Added [databricks_group_role](https://registry.terraform.io/providers/databricks/databricks/latest/docs/resources/group_role) resource ([#1575](https://github.com/databricks/terraform-provider-databricks/pull/1575)).
 * Added [databricks_recipient](https://registry.terraform.io/providers/databricks/databricks/latest/docs/resources/recipient) resource for Delta Sharing ([#1571](https://github.com/databricks/terraform-provider-databricks/pull/1571)).
 * Added `dbt_task` field to [databricks_job](https://registry.terraform.io/providers/databricks/databricks/latest/docs/resources/job) ([#1537](https://github.com/databricks/terraform-provider-databricks/pull/1537)).
 * Fixed drift in `storage` for [databricks_pipeline](https://registry.terraform.io/providers/databricks/databricks/latest/docs/resources/pipeline) ([#1574](https://github.com/databricks/terraform-provider-databricks/pull/1574)).
 * Fixed [databricks_mws_private_access_settings](https://registry.terraform.io/providers/databricks/databricks/latest/docs/resources/mws_private_access_settings) defaults ([#1567](https://github.com/databricks/terraform-provider-databricks/pull/1567)).
 * Fixed [databricks_user](https://registry.terraform.io/providers/databricks/databricks/latest/docs/resources/user) creation with `force` on account ([#1577](https://github.com/databricks/terraform-provider-databricks/pull/1577)).
 * Fixed [databricks_permissions](https://registry.terraform.io/providers/databricks/databricks/latest/docs/resources/permissions) for calling user to `CAN_MANAGE` on [databricks_cluster](https://registry.terraform.io/providers/databricks/databricks/latest/docs/resources/cluster) ([#1579](https://github.com/databricks/terraform-provider-databricks/pull/1579)).
 
 Documentation improvements:
 * Added `sql_task` configuration block in [databricks_job](https://registry.terraform.io/providers/databricks/databricks/latest/docs/resources/job) resource ([#1589](https://github.com/databricks/terraform-provider-databricks/pull/1589)).
 * Added supported languages in Unity Shared clusters ([#1587](https://github.com/databricks/terraform-provider-databricks/pull/1587)).
 * Removed "Public Preview" marker from Unity Catalog resources docs ([#1570](https://github.com/databricks/terraform-provider-databricks/pull/1570)).
 * Fixed instance pool docs ([#1581](https://github.com/databricks/terraform-provider-databricks/pull/1581)).

Updated dependency versions:

 * Bump github.com/hashicorp/hcl/v2 from 2.13.0 to 2.14.0 ([#1582](https://github.com/databricks/terraform-provider-databricks/pull/1582)).
 * Bump google.golang.org/api from 0.93.0 to 0.94.0 ([#1569](https://github.com/databricks/terraform-provider-databricks/pull/1569)).

## 1.2.1

* Use resize API to scale `databricks_cluster` while it's running ([#1541](https://github.com/databricks/terraform-provider-databricks/pull/1541)).
* Updated to latest Unity Catalog privileges model ([#1556](https://github.com/databricks/terraform-provider-databricks/pull/1556)).
* Added cluster policy support for `databricks_pipeline` ([#1554](https://github.com/databricks/terraform-provider-databricks/pull/1554)).
* Fixed `databricks_node_type` by skipping nodes that aren't available in subscription/region ([#1534](https://github.com/databricks/terraform-provider-databricks/pull/1534)).
* Fixed sending of `active` flag in the `databricks_user` ([#1536](https://github.com/databricks/terraform-provider-databricks/pull/1536)).
* Fixed Azure CLI tests on Go 1.19 ([#1538](https://github.com/databricks/terraform-provider-databricks/pull/1538)).
* Various doc updates ([#1553](https://github.com/databricks/terraform-provider-databricks/pull/1553), [#1552](https://github.com/databricks/terraform-provider-databricks/pull/1552), [#1544](https://github.com/databricks/terraform-provider-databricks/pull/1544), [#1543](https://github.com/databricks/terraform-provider-databricks/pull/1543)).

Updated dependency versions:

* Bump github.com/hashicorp/terraform-plugin-sdk/v2 from 2.20.0 to 2.21.0 ([#1540](https://github.com/databricks/terraform-provider-databricks/pull/1540)).
* Bump github.com/zclconf/go-cty from 1.10.0 to 1.11.0 ([#1558](https://github.com/databricks/terraform-provider-databricks/pull/1558)).
* Bump google.golang.org/api from 0.90.0 to 0.93.0 ([#1525](https://github.com/databricks/terraform-provider-databricks/pull/1525), [#1545](https://github.com/databricks/terraform-provider-databricks/pull/1545)).
* Bump gopkg.in/ini.v1 from 1.66.6 to 1.67.0 ([#1526](https://github.com/databricks/terraform-provider-databricks/pull/1526)).

## 1.2.0

 * Added [databricks_mws_permission_assignment](https://registry.terraform.io/providers/databricks/databricks/latest/docs/resources/mws_permission_assignment) resource ([#1491](https://github.com/databricks/terraform-provider-databricks/pull/1491)).
 * Added [databricks_mws_workspaces](https://registry.terraform.io/providers/databricks/databricks/latest/docs/data-sources/mws_workspaces) data resource ([#1497](https://github.com/databricks/terraform-provider-databricks/pull/1497)).
 * Added exporter for [databricks_pipeline](https://registry.terraform.io/providers/databricks/databricks/latest/docs/resources/pipeline) and [databricks_job](https://registry.terraform.io/providers/databricks/databricks/latest/docs/resources/job) ([#1484](https://github.com/databricks/terraform-provider-databricks/pull/1484)).
 * Fixed [databricks_permissions](https://registry.terraform.io/providers/databricks/databricks/latest/docs/resources/permissions) for calling user to `CAN_MANAGE` on [databricks_mlflow_model](https://registry.terraform.io/providers/databricks/databricks/latest/docs/resources/mlflow_model) ([#1507](https://github.com/databricks/terraform-provider-databricks/pull/1507)).
 * Fixed phantom `cluster` blocks in [databricks_pipeline](https://registry.terraform.io/providers/databricks/databricks/latest/docs/resources/pipeline) ([#1508](https://github.com/databricks/terraform-provider-databricks/pull/1508)).
 * Improve test coverage of multitask [databricks_job](https://registry.terraform.io/providers/databricks/databricks/latest/docs/resources/job) and [databricks_pipeline](https://registry.terraform.io/providers/databricks/databricks/latest/docs/resources/pipeline) ([#1493](https://github.com/databricks/terraform-provider-databricks/pull/1493)).
 * Minor stability improvements ([#1505](https://github.com/databricks/terraform-provider-databricks/pull/1505), [#1487](https://github.com/databricks/terraform-provider-databricks/pull/1487), [#1496](https://github.com/databricks/terraform-provider-databricks/pull/1496), [#1503](https://github.com/databricks/terraform-provider-databricks/pull/1503)).
 
Updated dependency versions:

 * Bump github.com/Azure/go-autorest/autorest from 0.11.27 to 0.11.28 ([#1513](https://github.com/databricks/terraform-provider-databricks/pull/1513)).
 * Bump github.com/Azure/go-autorest/autorest/adal from 0.9.20 to 0.9.21 ([#1512](https://github.com/databricks/terraform-provider-databricks/pull/1512)).
 * Bump github.com/Azure/go-autorest/autorest/azure/cli from 0.4.5 to 0.4.6 ([#1515](https://github.com/databricks/terraform-provider-databricks/pull/1515)).
 * Bump github.com/hashicorp/terraform-plugin-sdk/v2 from 2.19.0 to 2.20.0 ([#1516](https://github.com/databricks/terraform-provider-databricks/pull/1516)).
 * Bump google.golang.org/api from 0.87.0 to 0.90.0 ([#1499](https://github.com/databricks/terraform-provider-databricks/pull/1499), [#1514](https://github.com/databricks/terraform-provider-databricks/pull/1514)).

## 1.1.0

* Added `databricks_sql_warehouses` data resource to list all warehouses in a workspace with a name filter ([#1460](https://github.com/databricks/terraform-provider-databricks/pull/1460)).
* Added `databricks_sql_warehouse` data resource to list SQL warehouse attributes based on single id ([#1460](https://github.com/databricks/terraform-provider-databricks/pull/1460)).
* Added `databricks_cluster` data resource to list cluster attributes based on single id ([#1460](https://github.com/databricks/terraform-provider-databricks/pull/1460)).
* Added Azure Managed Identity documentation examples ([#1471](https://github.com/databricks/terraform-provider-databricks/pull/1471)).
* Added more attributes to `databricks_cluster` ([#1459](https://github.com/databricks/terraform-provider-databricks/pull/1459)).
* Added more attributes to `databricks_instance_pool` ([#1463](https://github.com/databricks/terraform-provider-databricks/pull/1463)).
* Added feature request GitHub issue template ([#1482](https://github.com/databricks/terraform-provider-databricks/pull/1482)).
* Added `tf:optional` tag to simplify the code ([#1395](https://github.com/databricks/terraform-provider-databricks/pull/1395)).
* Fixed `databricks_pipeline` incorrect generation of `cluster` blocks ([#1416](https://github.com/databricks/terraform-provider-databricks/pull/1416)).
* Fixed `databricks_table` update for `column` block ([#1468](https://github.com/databricks/terraform-provider-databricks/pull/1468)).
* Fixed reads for `any_file` and `anonymous_function` in `databricks_sql_permissions` ([#1477](https://github.com/databricks/terraform-provider-databricks/pull/1477)).
* Tuned integration tests for `databricks_mws_*` ([#1483](https://github.com/databricks/terraform-provider-databricks/pull/1483)).
* Removed integration tests for `databricks_azure_adls_gen1_mount` ([#1461](https://github.com/databricks/terraform-provider-databricks/pull/1461)).

Updated dependency versions:

* Bump github.com/hashicorp/terraform-plugin-sdk/v2 from 2.18.0 to 2.19.0 ([#1475](https://github.com/databricks/terraform-provider-databricks/pull/1475)).
* Bump google.golang.org/api from 0.86.0 to 0.87.0 ([#1476](https://github.com/databricks/terraform-provider-databricks/pull/1476)).

## 1.0.2

* Added `metastore` to `databricks_grants` ([#1447](https://github.com/databricks/terraform-provider-databricks/pull/1447)).
* Added update support for `databricks_mws_log_delivery` ([#1439](https://github.com/databricks/terraform-provider-databricks/pull/1439)).
* Fixed name generation for exported `databricks_notebook` ([#1435](https://github.com/databricks/terraform-provider-databricks/pull/1435)).
* Fixed `databricks_job` recreation on changed `docker_image` URL ([#1437](https://github.com/databricks/terraform-provider-databricks/pull/1437)).
* Fixed replace `databricks_mws_networks` on `vpc_endpoints` change ([#1453](https://github.com/databricks/terraform-provider-databricks/pull/1453)).
* Fixed diff suppress in `databricks_external_location` on `skip_validation` ([#1421](https://github.com/databricks/terraform-provider-databricks/pull/1421)).
* Switched to SQL warehouses API for `databricks_sql_endpoint` ([#1414](https://github.com/databricks/terraform-provider-databricks/pull/1414)).
* Improve docs for `databricks_permissions` and `databricks_obo_token` ([#1462](https://github.com/databricks/terraform-provider-databricks/pull/1462)).
* Improve docs for `abfs` block in `databricks_mount` ([#1446](https://github.com/databricks/terraform-provider-databricks/pull/1446)).
* Improve dev docs for `tf:"suppress_diff"`, `tf:"force_new"` and `tf:"sensitive"` tags ([#1465](https://github.com/databricks/terraform-provider-databricks/pull/1465)).
* Moved couple of acceptance tests out of preview ([#1433](https://github.com/databricks/terraform-provider-databricks/pull/1433)).
* Migrated to Go 1.18: `interface{}` -> `any` ([#1466](https://github.com/databricks/terraform-provider-databricks/pull/1466)).

Updated dependency versions:

* Bump github.com/hashicorp/terraform-plugin-sdk/v2 from 2.17.0 to 2.18.0 ([#1450](https://github.com/databricks/terraform-provider-databricks/pull/1450)).

## 1.0.1

* Added better handling of missing objects during import ([#1417](https://github.com/databricks/terraform-provider-databricks/pull/1417)).
* Fix problem in the `databricks_node_type` data source ([#1400](https://github.com/databricks/terraform-provider-databricks/pull/1400)).
* Fix update for `databricks_storage_credential` resource ([#1403](https://github.com/databricks/terraform-provider-databricks/pull/1403)).
* Improve `databricks_job` resource ([#1428](https://github.com/databricks/terraform-provider-databricks/pull/1428)).
* Upgraded UC API from 2.0 to 2.1 ([#1418](https://github.com/databricks/terraform-provider-databricks/pull/1418)).
* Sanitized `host` provider field prior to auth flow ([#1385](https://github.com/databricks/terraform-provider-databricks/pull/1385)).
* Use `delta_sharing_scope` instead of `delta_sharing_enabled` ([#1398](https://github.com/databricks/terraform-provider-databricks/pull/1398)).
* Added instructions to create missing `.terraform.lock.hcl` ([#1397](https://github.com/databricks/terraform-provider-databricks/pull/1397)).
* Clarified `databricks_permissions` doc for service principals ([#1426](https://github.com/databricks/terraform-provider-databricks/pull/1426)).
* Clarified `databricks_cluster` `autotermination_minutes` default value ([#1419](https://github.com/databricks/terraform-provider-databricks/pull/1419)).
* Fully moved codebase from `databrickslabs` to `databricks` namespace ([#1429](https://github.com/databricks/terraform-provider-databricks/pull/1429)).
* Various integration testing improvements ([#1425](https://github.com/databricks/terraform-provider-databricks/pull/1425), [#1427](https://github.com/databricks/terraform-provider-databricks/pull/1427), [#1420](https://github.com/databricks/terraform-provider-databricks/pull/1420)).

Updated dependency versions:

* Bump Go from 1.16.x to 1.18.x ([#1413](https://github.com/databricks/terraform-provider-databricks/pull/1413)).
* Bump github.com/golang-jwt/jwt/v4 from 4.4.1 to 4.4.2 ([#1407](https://github.com/databricks/terraform-provider-databricks/pull/1407)).
* Bump github.com/hashicorp/hcl/v2 from 2.12.0 to 2.13.0 ([#1406](https://github.com/databricks/terraform-provider-databricks/pull/1406)).
* Bump github.com/stretchr/testify from 1.7.3 to 1.8.0 ([#1387](https://github.com/databricks/terraform-provider-databricks/pull/1387), [#1408](https://github.com/databricks/terraform-provider-databricks/pull/1408), [#1422](https://github.com/databricks/terraform-provider-databricks/pull/1422)).
* Bump google.golang.org/api from 0.84.0 to 0.86.0 ([#1386](https://github.com/databricks/terraform-provider-databricks/pull/1386), [#1423](https://github.com/databricks/terraform-provider-databricks/pull/1423)).

## 1.0.0

To make Databricks Terraform Provider generally available, we've moved it from [https://github.com/databrickslabs](https://github.com/databrickslabs) to [https://github.com/databricks](https://github.com/databricks). We've worked closely with the Terraform Registry team at Hashicorp to ensure a smooth migration. Existing terraform deployments continue to work as expected without any action from your side. We ask you to replace `databrickslabs/databricks` with `databricks/databricks` in all your `.tf` files. 

You should have .terraform.lock.hcl file in your state directory that is checked into source control. terraform init will give you the following warning.

```
Warning: Additional provider information from registry 

The remote registry returned warnings for registry.terraform.io/databrickslabs/databricks:
- For users on Terraform 0.13 or greater, this provider has moved to databricks/databricks. Please update your source in required_providers.
```

After you replace `databrickslabs/databricks` with `databricks/databricks` in the `required_providers` block, the warning will disappear. Do a global "search and replace" in `*.tf` files. Alternatively you can run `python3 -c "$(curl -Ls https://dbricks.co/updtfns)"` from the command-line, that would do all the boring work for you.

If you didn't check-in [`.terraform.lock.hcl`](https://www.terraform.io/language/files/dependency-lock#lock-file-location) to the source code version control, you may you may see `Failed to install provider` error. Please follow the simple steps described in the [troubleshooting guide](https://github.com/databrickslabs/terraform-provider-databricks/blob/master/docs/guides/troubleshooting.md).

## 0.6.2

* Add a warning in `databricks_permissions` token usage docs ([#1380](https://github.com/databricks/terraform-provider-databricks/pull/1380)).

Updated dependency versions:

* Bump google.golang.org/api from 0.83.0 to 0.84.0
* Bump github.com/stretchr/testify from 1.7.2 to 1.7.3

## 0.6.1

* Added `databricks_service_principal` and `databricks_service_principals` data resources ([#1370](https://github.com/databricks/terraform-provider-databricks/pull/1370)).
* Updated `databricks_pipeline` resource to match latest APIs ([#1368](https://github.com/databricks/terraform-provider-databricks/pull/1368)).
* Made `gcp_managed_network_config` optional in `databricks_mws_workspaces` ([#1365](https://github.com/databricks/terraform-provider-databricks/pull/1365)).
* Enforced consistent naming for resource files ([#1366](https://github.com/databricks/terraform-provider-databricks/pull/1366), [#1369](https://github.com/databricks/terraform-provider-databricks/pull/1369)).
* Updated resources diagram ([#1373](https://github.com/databricks/terraform-provider-databricks/pull/1373)).

Updated dependency versions:

* Bump google.golang.org/api from 0.82.0 to 0.83.0

## 0.6.0

* Added `delta_sharing_*` support to `databricks_metastore` ([#1334](https://github.com/databricks/terraform-provider-databricks/pull/1334)).
* Added `databricks_git_credentials` pat discovery from common environment variables ([#1353](https://github.com/databricks/terraform-provider-databricks/pull/1353)).
* Added `databricks_permissions` for `databricks_pipeline` ([#1361](https://github.com/databricks/terraform-provider-databricks/pull/1361)).
* Added `network_id` to `network` block in `databricks_mws_workspaces` for GCP ([#1360](https://github.com/databricks/terraform-provider-databricks/pull/1360)).
* Added `azure_managed_identity` block to `databricks_storage_credential` and `databricks_metastore_data_access` resources ([#1354](https://github.com/databricks/terraform-provider-databricks/pull/1354)).
* Update docs regarding importing of `databricks_sql_*` resources ([#1349](https://github.com/databricks/terraform-provider-databricks/pull/1349)).
* Apply ownership for UC objects during creation ([#1338](https://github.com/databricks/terraform-provider-databricks/pull/1338)).
* Re-create purged cluster for `databricks_mount` for Google Storage ([#1333](https://github.com/databricks/terraform-provider-databricks/pull/1333)).
* Various documentation fixes ([#1350](https://github.com/databricks/terraform-provider-databricks/pull/1350)).

Updated dependency versions:

* Bump google.golang.org/api from 0.80.0 to 0.81.0
* Bump gopkg.in/ini.v1 from 1.66.4 to 1.66.6
* Bump google.golang.org/api from 0.81.0 to 0.82.0
* Bump github.com/stretchr/testify from 1.7.1 to 1.7.2
* Bump github.com/hashicorp/terraform-plugin-sdk/v2 from 2.16.0 to 2.17.0

## 0.5.9

* Added warning section for debug mode ([#1325](https://github.com/databricks/terraform-provider-databricks/pull/1325)).
* Added ability to specify tags for `databricks_job` ([#1337](https://github.com/databricks/terraform-provider-databricks/pull/1337)).
* Upgraded AWS provider for AWS guides. Added examples for account-level identities ([#1332](https://github.com/databricks/terraform-provider-databricks/pull/1332)).
* Updated docs to use `application_id` as privilege for `databricks_service_principal` ([#1336](https://github.com/databricks/terraform-provider-databricks/pull/1336)).
* Added `databricks_service_principal_role` resource ([#1340](https://github.com/databricks/terraform-provider-databricks/pull/1340)).
* Fixed itegration testing image ([#1342](https://github.com/databricks/terraform-provider-databricks/pull/1342), [#1343](https://github.com/databricks/terraform-provider-databricks/pull/1343)).
* Added `skip_validation` for `databricks_external_location` ([#1330](https://github.com/databricks/terraform-provider-databricks/pull/1330)).
* Added `alert_on_last_attempt` to `databricks_job` ([#1341](https://github.com/databricks/terraform-provider-databricks/pull/1341)).
* Skip `make test` on doc-only changes ([#1339](https://github.com/databricks/terraform-provider-databricks/pull/1339)).
* Improve common package test coverage ([#1344](https://github.com/databricks/terraform-provider-databricks/pull/1344)).
* Re-create purged cluster for `databricks_mount` for AWS S3 ([#1345](https://github.com/databricks/terraform-provider-databricks/pull/1345)).

Updated dependency versions:

* Bump google.golang.org/api from 0.79.0 to 0.80.0
* Bump github.com/Azure/go-autorest/autorest/adal from 0.9.19 to 0.9.20

## 0.5.8

* Update `aws_iam_policy_document` in `databricks_mws_customer_managed_keys` docs to restrict KMS policy to caller AWS account ([#1309](https://github.com/databricks/terraform-provider-databricks/pull/1309)).
* Added `gcs` destination to `init_scripts` in `databricks_cluster` ([#1308](https://github.com/databricks/terraform-provider-databricks/pull/1308)).
* Clarify optionality of `databricks_mws_workspaces`.`deployment_name` in docs and examples ([#1315](https://github.com/databricks/terraform-provider-databricks/pull/1315)).
* Update `databricks_mws_log_delivery` docs ([#1320](https://github.com/databricks/terraform-provider-databricks/pull/1320)).
* Fix updating `databricks_service_principal` on Azure ([#1322](https://github.com/databricks/terraform-provider-databricks/pull/1322)).
* Added `tf:suppress_diff` on `artifact_location` for `databricks_mlflow_experiment` ([#1323](https://github.com/databricks/terraform-provider-databricks/pull/1323)).

Updated dependency versions:

* Bump github.com/Azure/go-autorest/autorest/adal from 0.9.18 to 0.9.19
* Bump github.com/hashicorp/terraform-plugin-sdk/v2 from 2.14.0 to 2.16.0
* Bump google.golang.org/api from 0.77.0 to 0.79.0

## 0.5.7

* Added `external_id` and `force` attributes to `databricks_service_principal` resource ([#1293](https://github.com/databricks/terraform-provider-databricks/pull/1293)).
* Added documentation for `databicks_git_credential` resource ([#1295](https://github.com/databricks/terraform-provider-databricks/pull/1295)).
* Added documentation for `git_source` in `databricks_job` ([#1297](https://github.com/databricks/terraform-provider-databricks/pull/1297)).
* Fix `job_cluster`.`num_workers` in `databricks_job` ([#1284](https://github.com/databricks/terraform-provider-databricks/pull/1284)).
* Various documentation improvements ([#1292](https://github.com/databricks/terraform-provider-databricks/pull/1292)), ([#1296](https://github.com/databricks/terraform-provider-databricks/pull/1296)), ([#1298](https://github.com/databricks/terraform-provider-databricks/pull/1298)).

Updated dependency versions:

* Bump google.golang.org/api from 0.75.0 to 0.77.0
* Removed github.com/pkg/errors dependency

## 0.5.6

* Added `databricks_views` data resource, making `databricks_tables` return only managed or external tables in Unity Catalog ([#1274](https://github.com/databricks/terraform-provider-databricks/issues/1274)).
* Added default timeout of 20m to `databricks_mount` ([#1280](https://github.com/databricks/terraform-provider-databricks/pull/1280)).
* Made `common.DataResource` deterministic ([#1279](https://github.com/databricks/terraform-provider-databricks/pull/1279)).
* Fixed exporting text-only widgets ([#1278](https://github.com/databricks/terraform-provider-databricks/pull/1278)).
* Updated devcontainer to support ARM ([#1256](https://github.com/databricks/terraform-provider-databricks/pull/1256)).
* Various documentation fixes ([#1285](https://github.com/databricks/terraform-provider-databricks/pull/1285), [#1282](https://github.com/databricks/terraform-provider-databricks/pull/1282), [#1281](https://github.com/databricks/terraform-provider-databricks/pull/1281), [#1276](https://github.com/databricks/terraform-provider-databricks/pull/1276)).

Updated dependency versions:

* Bump github.com/hashicorp/hcl/v2 from 2.11.1 to 2.12.0
* Bump github.com/Azure/go-autorest/autorest from 0.11.26 to 0.11.27

## 0.5.5

* Added configuration generators for `databricks_sql_*` resources in _experimental_ [Resource Exporter](https://asciinema.org/a/Rv8ZFJQpfrfp6ggWddjtyXaOy) ([#1199](https://github.com/databricks/terraform-provider-databricks/pull/1199)).
* Added `google_credentials` provider agument that has the same semantics as [`credentials` argument](https://registry.terraform.io/providers/hashicorp/google/latest/docs/guides/provider_reference#credentials) in official [`google` provider](https://registry.terraform.io/providers/hashicorp/google/latest/docs) ([#1214](https://github.com/databricks/terraform-provider-databricks/pull/1214)).
* Fixed `databricks_grants` on UC external location empty list error ([#1202](https://github.com/databricks/terraform-provider-databricks/issues/1202)).
* Fixed errors in `databricks_permissions` resource for auto-purged `databricks_cluster` ([#1252](https://github.com/databricks/terraform-provider-databricks/commit/dac42524f5037c796187c77ba49367b964b03e9f)). 
* Various documentation fixes ([#1231](https://github.com/databricks/terraform-provider-databricks/pull/1231), [#1239](https://github.com/databricks/terraform-provider-databricks/pull/1239), [#1254](https://github.com/databricks/terraform-provider-databricks/pull/1254), [#1240](https://github.com/databricks/terraform-provider-databricks/commit/2dabfc90592d79249bd177bb975a84e0b98504f7)).

Updated dependency versions:

* Bump google.golang.org/api from 0.71.0 to 0.75.0
* Bump github.com/golang-jwt/jwt/v4 from 4.3.0 to 4.4.1
* Bump github.com/stretchr/testify from 1.7.0 to 1.7.1
* Bump github.com/hashicorp/go-retryablehttp from 0.7.0 to 0.7.1
* Bump github.com/hashicorp/terraform-plugin-sdk/v2 from 2.11.0 to 2.14.0
* Bump github.com/Azure/go-autorest/autorest from 0.11.24 to 0.11.26

## 0.5.4

* Completely removed custom client-side validation in `databricks_service_principal` ([#1193](https://github.com/databricks/terraform-provider-databricks/issues/1193)).
* Added export functionality for Databricks SQL objects - endpoints, queries, dashboards, widgets, visualizations ([#1199](https://github.com/databricks/terraform-provider-databricks/pull/1199)).

Updated dependency versions:

* Bump github.com/hashicorp/terraform-plugin-sdk/v2 from 2.10.1 to 2.11.0

## 0.5.3

* Failures in [exporter](https://asciinema.org/a/Rv8ZFJQpfrfp6ggWddjtyXaOy) resource listing no longer halt the entire command run ([#1166](https://github.com/databricks/terraform-provider-databricks/issues/1166)).
* Removed client-side validation in `databricks_service_principal` for `application_id`, that may not always be available in the planning stage ([#1165](https://github.com/databricks/terraform-provider-databricks/issues/1165)).
* Use correct HTTP verb for modifying `databricks_permissions` on `databricks_sql_endpoint` entities. Authorized user, assumingly part of `admins` group, is no longer sending `CAN_MANAGE` permission in the HTTP PUT request ([#1163](https://github.com/databricks/terraform-provider-databricks/issues/1163)).
* Added diff suppression for `min_num_clusters` field in `databricks_sql_endpoint` ([#1172](https://github.com/databricks/terraform-provider-databricks/pull/1172)).
* Added special case for handling `Cannot access cluster that was terminated or unpinned more than 30 days ago` error in `databricks_cluster` as an indication of resource removed on the platform side ([#1177](https://github.com/databricks/terraform-provider-databricks/issues/1177)).
* Fixed updating of `databricks_table` resources ([#1175](https://github.com/databricks/terraform-provider-databricks/issues/1175)).
* Fixed configuration drift in `databricks_grant` by reading existing permissions and removing them in subsequent update calls ([#1164](https://github.com/databricks/terraform-provider-databricks/issues/1164)).

Updated dependency versions:

* Bump google.golang.org/api from 0.70.0 to 0.71.0

## 0.5.2

* Added `databricks_catalogs`, `databricks_schemas`, and `databricks_tables` data resources ([#1155](https://github.com/databricks/terraform-provider-databricks/pull/1155)).
* Fixed `databricks_metastore_assignment` configuration drift by properly deleting metastore assignment and detecting manual changes from Account console. This also means that de-assigned metastore from a workspace would mark it as remotely removed. Manual assignment of different metastore would also trigger resource updates ([#1146](https://github.com/databricks/terraform-provider-databricks/issues/1146)).
* Fixed `databricks_table` creation in managed mode ([#1151](https://github.com/databricks/terraform-provider-databricks/issues/1151)).
* Fixed `databricks_sql_endpoint` timeout propagation ([#1142](https://github.com/databricks/terraform-provider-databricks/issues/1142)).
* Multiple documentation fixes.

Updated dependency versions:

* Bump google.golang.org/api from 0.69.0 to 0.70.0

## 0.5.1

* Added an extended documentation from provisioning AWS PrivateLink workspace ([#1084](https://github.com/databricks/terraform-provider-databricks/pull/1084)).
* Added `databricks_jobs` data resource to get a map of all job names and their ids ([#1138](https://github.com/databricks/terraform-provider-databricks/pull/1138)).

Updated dependency versions:

* Bump google.golang.org/api from 0.68.0 to 0.69.0

## 0.5.0

* Added `workspace_url` attribute to the `databricks_current_user` data source ([#1107](https://github.com/databricks/terraform-provider-databricks/pull/1107)).
* Fixed issue at `databricks_mount` where new cluster was created for S3 mount even when `cluster_id` was specified ([#1064](https://github.com/databricks/terraform-provider-databricks/issues/1064)).
* Allow to disable auto-termination for Databricks SQL endpoints ([#900](https://github.com/databricks/terraform-provider-databricks/pull/900)).
* Added new `gcp_attributes` to `databricks_cluster` and `databricks_instance_pool` ([#1126](https://github.com/databricks/terraform-provider-databricks/pull/1126)).
* Added exporter functionality for `databricks_ip_access_list` and `databricks_workspace_conf` ([#1125](https://github.com/databricks/terraform-provider-databricks/pull/1125)).
* Added `graviton` selector for `databricks_node_type` and `databricks_spark_version` data sources ([#1127](https://github.com/databricks/terraform-provider-databricks/pull/1127)).
* Added interactive mode to resource exporter ([#1010](https://github.com/databricks/terraform-provider-databricks/pull/1010)).
* Added preview support for `git_source` in `databricks_job` ([#1090](https://github.com/databricks/terraform-provider-databricks/pull/1090)).
* Multiple other fixes and documentation improvements.

Updated dependency versions:

* Bump github.com/golang-jwt/jwt/v4 from 4.2.0 to 4.3.0
* Bump google.golang.org/api from 0.67.0 to 0.68.0
* Bump gopkg.in/ini.v1 from 1.66.3 to 1.66.4

## 0.4.9

* Prevent creation of `databricks_group` with `users` and `admins` reserved names ([#1089](https://github.com/databricks/terraform-provider-databricks/issues/1089)).
* Added support for shared clusters in multi-task `databricks_job` ([#1082](https://github.com/databricks/terraform-provider-databricks/issues/1082)).
* Added diff suppression for `external_id` in `databricks_group` ([#1099](https://github.com/databricks/terraform-provider-databricks/issues/1099)).
* Added diff suppression for `external_id` in `databricks_user` ([#1097](https://github.com/databricks/terraform-provider-databricks/issues/1097)).
* Added `users`, `service_principals`, and `child_groups` exported properties to `databricks_group` data resource ([#1085](https://github.com/databricks/terraform-provider-databricks/issues/1085)).
* Added various documentation improvements.

**Deprecations**

* `databricks_group`.`members` is deprecated in favor of `users`, `service_principals`, and `child_groups` exported properties. Please do slight modifications of your configuration.

Updated dependency versions:

* Bump google.golang.org/api from 0.66.0 to 0.67.0

## 0.4.8

* Added support for `tf:suppress_diff` on primitive types ([#984](https://github.com/databricks/terraform-provider-databricks/issues/984)).
* Fixed issue arises when destroying `databricks_sql_global_config` with instance profile set ([#1076](https://github.com/databricks/terraform-provider-databricks/issues/1076)).
* Added setting of SQL configuration parameters in `databricks_sql_global_config` ([#1080](https://github.com/databricks/terraform-provider-databricks/pull/1080)).
* Added support for release channels in `databricks_sql_endpoint` configuration ([#1078](https://github.com/databricks/terraform-provider-databricks/pull/1078)).
* Added documentation for `databricks_mlflow_webhook` resource ([#1086](https://github.com/databricks/terraform-provider-databricks/pull/1086)).

Updated dependency versions:

* Bump google.golang.org/api from 0.65.0 to 0.66.0

## 0.4.7
* Added optional `force` argument to `databricks_group` resource to ignore `cannot create group: Group with name X already exists.` errors and implicitly import the specific group into Terraform state, enforcing entitlements defined in the instance of resource ([#1066](https://github.com/databricks/terraform-provider-databricks/pull/1066)).
* Added support to configure permissions for all MLflow models ([#1044](https://github.com/databricks/terraform-provider-databricks/issues/1044)).
* Fixed `databricks_service_principal` `display_name` update ([#1065](https://github.com/databricks/terraform-provider-databricks/issues/1065)).
* Added documentation for Unity Catalog resources.

Updated dependency versions:

* Bump gopkg.in/ini.v1 from 1.66.2 to 1.66.3

## 0.4.6

* Clarified error messages around `azure_workspace_resource_id` provider configuration ([#1049](https://github.com/databricks/terraform-provider-databricks/issues/1049)).
* Added optional `force` argument to `databricks_user` resource to ignore `cannot create user: User with username X already exists` errors and implicitly import the specific user into Terraform state, enforcing entitlements defined in the instance of resource ([#1048](https://github.com/databricks/terraform-provider-databricks/pull/1048)).
* Added `databricks_user_role` resource, that can assign roles on Databricks Account or `databricks_instance_profile` for data access ([#1047](https://github.com/databricks/terraform-provider-databricks/pull/1047)).

**Deprecations**

* `databricks_user_instance_profile` is deprecated in favor of `databricks_user_role`. Please do slight modifications of your configuration.

Updated dependency versions:

* Bump github.com/Azure/go-autorest/autorest/azure/auth from 0.5.10 to 0.5.11
* Bump github.com/Azure/go-autorest/autorest/azure/cli from 0.4.3 to 0.4.5
* Bump github.com/Azure/go-autorest/autorest from 0.11.23 to 0.11.24

## 0.4.5

* Cross-linked resource documentation ([#1027](https://github.com/databricks/terraform-provider-databricks/pull/1027)).
* Added Azure example for sql_global_config ([#1028](https://github.com/databricks/terraform-provider-databricks/pull/1028)).

Updated dependency versions:

* Bump google.golang.org/api from 0.63.0 to 0.65.0

## 0.4.4

* Added support for [running provider in a debug mode](https://www.terraform.io/plugin/sdkv2/debugging#running-terraform-with-a-provider-in-debug-mode) from Visual Studio Code through `Debug Provider` run configuration in order to troubleshoot more complicated issues.
* Allowed managing of libraries on `databricks_cluster` outside of Terraform state for resources without any `library` configuration blocks. This should simplify PaaS-like CI/CD workflows ([#1024](https://github.com/databricks/terraform-provider-databricks/pull/1024)).
* Added experimental resources.

**Behavior changes**

* Whenever library is installed on `databricks_cluster` without any [`library` configuration blocks](https://registry.terraform.io/providers/databricks/databricks/latest/docs/resources/cluster#library-configuration-block), it won't be removed anymore.

## 0.4.3

* Added support for `databricks_permissions` for `databricks_mlflow_experiment` and `databricks_mlflow_model` ([#1013](https://github.com/databricks/terraform-provider-databricks/pull/1013)).
* Added `Using XXX auth` explanation to HTTP 403 errors, which should help troubleshooting misconfigured authentication or provider aliasing. Example error message now looks like: *cannot create group: /2.0/preview/scim/v2/Groups is only accessible by admins. Using databricks-cli auth: host=https://XXX.cloud.databricks.com/, token=`***REDACTED***`, profile=demo.* All sensitive configuration parameters (`token`, `password`, and `azure_client_secret`) are redacted and replaced with `***REDACTED***` ([#821](https://github.com/databricks/terraform-provider-databricks/issues/821)).
* Improved documentation with regards to public subnets in AWS quick start ([#1005](https://github.com/databricks/terraform-provider-databricks/pull/1005)).
* Added `databricks_mount` code genration for [exporter](https://registry.terraform.io/providers/databricks/databricks/latest/docs/guides/experimental-exporter) tooling ([#1006](https://github.com/databricks/terraform-provider-databricks/pull/1006)).
* Increase dependency check frequency ([#1007](https://github.com/databricks/terraform-provider-databricks/pull/1007)).
* Added experimental resources.

## 0.4.2

* Added optional `auth_type` provider conf to enforce specific auth type to be used in very rare cases, where a single Terraform state manages Databricks workspaces on more than one cloud and `More than one authorization method configured` error is a false positive. Valid values are `pat`, `basic`, `azure-client-secret`, `azure-msi`, `azure-cli`, and `databricks-cli` ([#1000](https://github.com/databricks/terraform-provider-databricks/pull/1000)).
* Added `DBC` format support for `databricks_notebook` ([#989](https://github.com/databricks/terraform-provider-databricks/pull/989)). 
* Fixed creating new `databricks_mws_workspaces` with `token {}` block ([#994](https://github.com/databricks/terraform-provider-databricks/issues/994)).
* Added automated documentation formatting with `make fmt-docs`, so that all HCL examples look consistent ([#999](https://github.com/databricks/terraform-provider-databricks/pull/999)).
* Increased codebase unit test coverage to 91% to improve stability ([#996](https://github.com/databricks/terraform-provider-databricks/pull/996), [#992](https://github.com/databricks/terraform-provider-databricks/pull/992), [#991](https://github.com/databricks/terraform-provider-databricks/pull/991), [#990](https://github.com/databricks/terraform-provider-databricks/pull/990)).

Updated dependency versions:

* Bump github.com/hashicorp/terraform-plugin-sdk/v2 from 2.10.0 to 2.10.1 

## 0.4.1

* Added `databricks_library` resource to install library on `databricks_cluster` ([#904](https://github.com/databricks/terraform-provider-databricks/pull/904)).
* Added `databricks_clusters` data resource to list all clusters in the workspace, which might be used to install `databricks_library` on all clusters ([#955](https://github.com/databricks/terraform-provider-databricks/pull/955)).
* Fixed refresh of `library` blocks on a stopped `databricks_cluster` ([#952](https://github.com/databricks/terraform-provider-databricks/issues/952)).
* Whenever a library fails to get installed on a running `databricks_cluster`, we now automatically remove this library, so that the clean state of managed libraries is properly maintained. Without this fix users had to manually go to Clusters UI and remove library from a cluster, where it failed to install. Libraries add up to CREATE and UPDATE timeouts of `databricks_cluster` resource. ([#599](https://github.com/databricks/terraform-provider-databricks/issues/599)).
* Added `token` block to `databricks_mws_workspaces` to avoid unnecessary provider aliasing ([#957](https://github.com/databricks/terraform-provider-databricks/issues/957)).
* Fixed disabling `databricks_global_init_script` ([#958](https://github.com/databricks/terraform-provider-databricks/issues/958)).
* Fixed configuration drift issues with `aws_attributes`, `azure_attributes`, `gcp_attributes`, and `email_notifications` configuration blocks in `databricks_cluster`, `databricks_job`, and `databricks_instance_pool` resources ([#981](https://github.com/databricks/terraform-provider-databricks/pull/981)).
* Improved Databricks CLI auth by eagerly resolving `host`, `username`, `password`, and `token` from the specified `profile`. Added explicit logging of auth parameters in debug logs ([#965](https://github.com/databricks/terraform-provider-databricks/pull/965)).
* TLS timeouts, which may occur during Azure MSI auth, are no longer failing API requests and retried within a normal policy ([#966](https://github.com/databricks/terraform-provider-databricks/pull/966)).
* `debug_headers` provider conf is also logging the `Host` header to help troubleshooting auth issues ([#964](https://github.com/databricks/terraform-provider-databricks/pull/964)).
* Added new experimental resources and increased test coverage.

Updated dependency versions:

* Bump github.com/golang-jwt/jwt/v4 from 4.1.0 to 4.2.0
* Bump google.golang.org/api from 0.60.0 to 0.63.0
* Bump github.com/Azure/go-autorest/autorest from 0.11.22 to 0.11.23
* Bump github.com/Azure/go-autorest/autorest/azure/auth from 0.5.9 to 0.5.10
* Bump gopkg.in/ini.v1 from 1.66.0 to 1.66.2
* Bump github.com/hashicorp/terraform-plugin-sdk/v2 from 2.9.0 to 2.10.0

## 0.4.0

* Added `databricks_mlflow_model` and `databricks_mlflow_experiment` resources ([#931](https://github.com/databricks/terraform-provider-databricks/pull/931)) 
* Added support for `repo_path` to `databricks_permissions` resource ([#875](https://github.com/databricks/terraform-provider-databricks/issues/875)).
* Added `external_id` to `databricks_user` and `databricks_group` ([#927](https://github.com/databricks/terraform-provider-databricks/pull/927)).
* Fixed `databricks_repo` creation corner cases on MS Windows OS ([#911](https://github.com/databricks/terraform-provider-databricks/issues/911)).
* Fixed configuration drift for `databricks_cluster`.`aws_attributes`.`zone_id` with `auto`, which resulted in unwanted cluster restarts ([#937](https://github.com/databricks/terraform-provider-databricks/pull/937)).
* Added new experimental resources, increased test coverage, and automated integration testing infrastructure.
* Multiple documentation improvements and new guides.

**Behavior changes**

* Renamed `allow_sql_analytics_access` to `databricks_sql_access` in `databricks_user`, `databricks_group`, and `databricks_service_principal` resources.
* Removed deprecated `azure_use_pat_for_spn`, `azure_use_pat_for_cli`, `azure_pat_token_duration_seconds` provider attributes.
* Removed deprecated `azure_workspace_name`, `azure_resource_group`, `azure_subscription_id` in favor of just using `azure_workspace_resource_id`.
* Renamed `DATABRICKS_AZURE_WORKSPACE_RESOURCE_ID` environment variable to `DATABRICKS_AZURE_RESOURCE_ID`.
* `DATABRICKS_AZURE_CLIENT_SECRET` environment variable is no longer having any effect in favor of just using `ARM_CLIENT_SECRET`.
* `DATABRICKS_AZURE_CLIENT_ID` environment variable is no longer having any effect in favor of just using `ARM_CLIENT_ID`.
* `DATABRICKS_AZURE_TENANT_ID` environment variable is no longer having any effect in favor of just using `ARM_TENANT_ID`.

Updated dependency versions:

* Bump github.com/hashicorp/terraform-plugin-sdk/v2 from 2.7.1 to 2.9.0
* Bump github.com/Azure/go-autorest/autorest/adal from 0.9.16 to 0.9.17
* Bump github.com/golang-jwt/jwt/v4 from 4.0.0 to 4.1.0
* Bump github.com/zclconf/go-cty from 1.9.1 to 1.10.0
* Bump github.com/Azure/go-autorest/autorest from 0.11.21 to 0.11.22

## 0.3.11

* Added `databricks_sql_global_config` resource to provide global configuration for SQL Endpoints ([#855](https://github.com/databricks/terraform-provider-databricks/issues/855))
* Added `databricks_mount` resource to mount arbitrary cloud storage ([#497](https://github.com/databricks/terraform-provider-databricks/issues/497))
* Improved implementation of `databricks_repo` by creating the parent folder structure ([#895](https://github.com/databricks/terraform-provider-databricks/pull/895))
* Fixed `databricks_job` error related [to randomized job IDs](https://docs.databricks.com/release-notes/product/2021/august.html#jobs-service-stability-and-scalability-improvements) ([#901](https://github.com/databricks/terraform-provider-databricks/issues/901))
* Replace `databricks_group` on name change ([#890](https://github.com/databricks/terraform-provider-databricks/pull/890))
* Names of scopes in `databricks_secret_scope` can have `/` characters in them ([#892](https://github.com/databricks/terraform-provider-databricks/pull/892))

**Deprecations**
* `databricks_aws_s3_mount`, `databricks_azure_adls_gen1_mount`, `databricks_azure_adls_gen2_mount`, and `databricks_azure_blob_mount` are deprecated in favor of `databricks_mount`.

Updated dependency versions:

* Bump google.golang.org/api from 0.59.0 to 0.60.0

## 0.3.10

* Added `private_access_level` and `allowed_vpc_endpoint_ids` to `databricks_mws_private_access_settings` resource, which is also now updatable ([#867](https://github.com/databricks/terraform-provider-databricks/issues/867)).
* Fixed missing diff skip for `skip_validation` in `databricks_instance_profile` ([#860](https://github.com/databricks/terraform-provider-databricks/issues/860)).
* Added support for `pipeline_task` ([871](https://github.com/databricks/terraform-provider-databricks/pull/871)) and `python_wheel_task` ([#872](https://github.com/databricks/terraform-provider-databricks/pull/872)) to `databricks_job`.
* Improved enterprise HTTPS proxy support for creating workspaces in PrivateLink environments ([#882](https://github.com/databricks/terraform-provider-databricks/pull/882)).
* Added `hostname` attribute to `odbc_params` in `databricks_sql_endpoint` ([#868](https://github.com/databricks/terraform-provider-databricks/issues/868)).
* Improved documentation ([#858](https://github.com/databricks/terraform-provider-databricks/pull/858), [#870](https://github.com/databricks/terraform-provider-databricks/pull/870)).

Updated dependency versions:

* Bumped google.golang.org/api from 0.58.0 to 0.59.0

## 0.3.9

* Added initial support for multiple task orchestration in `databricks_job` [#853](https://github.com/databricks/terraform-provider-databricks/pull/853)
* Fixed provider crash for new terraform states related to bug [#813](https://github.com/hashicorp/terraform-plugin-sdk/issues/813) in Terraform SDK v2.8.0 ([#854](https://github.com/databricks/terraform-provider-databricks/issues/854))
* Re-added `skip_validation` to `databricks_instance_profile` resource [#762](https://github.com/databricks/terraform-provider-databricks/issues/762)
* Removed direct dependency on `aws-sdk-go`.

Updated dependency versions:

* Reverted github.com/hashicorp/terraform-plugin-sdk/v2 from 2.8.0 to 2.7.0

## 0.3.8

* Added `databricks_repo` resource to manage [Databricks Repos](https://docs.databricks.com/repos.html) ([#771](https://github.com/databricks/terraform-provider-databricks/pull/771))
* Added support for Azure MSI authentication ([#743](https://github.com/databricks/terraform-provider-databricks/pull/743))
* Added support to create `databricks_user` on the account level ([#818](https://github.com/databricks/terraform-provider-databricks/issues/818))
* Already deleted `databricks_token` don't fail the apply ([#808](https://github.com/databricks/terraform-provider-databricks/pull/808))
* Default `terraform-mount` clusters created for mounting for `databricks_aws_s3_mount`, `databricks_azure_adls_gen1_mount`, `databricks_azure_adls_gen2_mount`, and `databricks_azure_blob_mount` have now `spark.scheduler.mode` as `FIFO` ([#828](https://github.com/databricks/terraform-provider-databricks/pull/828))
* Fixed crash when using non-Azure authentication to mount Azure resources ([#831](https://github.com/databricks/terraform-provider-databricks/issues/831))
* Fixed replacement of `instance_pool_id` in `databricks_cluster`, when `driver_instance_pool_id` was not explicitly specified ([#824](https://github.com/databricks/terraform-provider-databricks/issues/824))
* Ingorning diff customization for permissions resource, so that new workspace deployments won't fail without explicit dependency on a workspace resource
* Multiple documentation improvements

**Deprecations**
* `azure_workspace_name`, `azure_resource_group`, `azure_subscription_id`, and `azure_workspace_resource_id` are deprecated and would be removed in v0.4.0. Please rewrite provider configuration with `host = data.azurerm_databricks_workspace.example.workspace_url` to achieve the same effect. Please check [azurerm_databricks_workspace](https://registry.terraform.io/providers/hashicorp/azurerm/latest/docs/data-sources/databricks_workspace#workspace_url) resource documentation for details.
* `azure_use_pat_for_spn`, `azure_use_pat_for_cli`, and `azure_pat_token_duration_seconds` are deprecated to fully switch to AAD token authentication in the near future.
* `DATABRICKS_AZURE_CLIENT_SECRET` environment variable is deprecated in favor of just using `ARM_CLIENT_SECRET`.
* `DATABRICKS_AZURE_CLIENT_ID` environment variable is deprecated in favor of just using `ARM_CLIENT_ID`.
* `DATABRICKS_AZURE_TENANT_ID` environment variable is deprecated in favor of just using `ARM_TENANT_ID`.

Updated dependency versions:

* Bump github.com/aws/aws-sdk-go from 1.40.19 to 1.40.54
* Bump github.com/Azure/go-autorest/autorest from 0.11.19 to 0.11.21
* Bump github.com/Azure/go-autorest/autorest/azure/cli from 0.4.2 to 0.4.3
* Bump github.com/Azure/go-autorest/autorest/adal from 0.9.14 to 0.9.16
* Bump github.com/hashicorp/terraform-plugin-sdk/v2 from 2.7.0 to 2.8.0
* Bump github.com/zclconf/go-cty from 1.9.0 to 1.9.1
* Bump golang.org/x/mod from 0.4.2 to 0.5.1
* Bump google.golang.org/api from 0.52.0 to 0.58.0
* Bump gopkg.in/ini.v1 from 1.62.0 to 1.63.2

## 0.3.7

* Added `databricks_obo_token` resource to create On-Behalf-Of tokens for a Service Principal in Databricks workspaces on AWS. It is very useful, when you want to provision resources within a workspace through narrowly-scoped service principal, that has no access to other workspaces within the same Databricks Account ([#736](https://github.com/databricks/terraform-provider-databricks/pull/736))
* Added support for [IAM credential passthrough](https://docs.databricks.com/security/credential-passthrough/iam-passthrough.html) with `is_meta_instance_profile` property for `databricks_instance_profile` ([#745](https://github.com/databricks/terraform-provider-databricks/pull/745))
* Fixed incorrect workspace update bug and added more validation error messaging ([#649](https://github.com/databricks/terraform-provider-databricks/pull/649))
* Clarify network modification procedure on active workspaces ([#732](https://github.com/databricks/terraform-provider-databricks/issues/732))
* Updated AWS IAM policy templates version to `2012-10-17` (`databricks_aws_bucket_policy`, `databricks_aws_assume_role_policy`, and `databricks_aws_crossaccount_policy`) ([#688](https://github.com/databricks/terraform-provider-databricks/issues/688))
* Various bug fixes in Databricks SQL resources

Updated dependency versions:

* Bump github.com/aws/aws-sdk-go to v1.40.12
* Bump github.com/hashicorp/hcl/v2 to v2.10.1
* Bump github.com/zclconf/go-cty to v1.9.0
* Bump golang.org/x/time to v0.0.0-20210723032227-1f47c861a9ac
* Bump golang.org/x/tools to v0.1.5

## 0.3.6

* Added support for hybrid pools ([#689](https://github.com/databricks/terraform-provider-databricks/pull/689))
* Added support for `always_running` jobs, which are restarted on resource updates ([#715](https://github.com/databricks/terraform-provider-databricks/pull/715))
* Azure CLI auth is now forcing JSON output ([#717](https://github.com/databricks/terraform-provider-databricks/pull/717))
* `databricks_permissions` are getting validation on `terraform plan` stage ([#706](https://github.com/databricks/terraform-provider-databricks/pull/706))
* Added `databricks_directory` resource ([#690](https://github.com/databricks/terraform-provider-databricks/pull/690))
* Added `run_as_role` field to `databricks_sql_query` ([#684](https://github.com/databricks/terraform-provider-databricks/pull/684))
* Added `user_id` attribute for `databricks_user` data resource, so that it's possible to dynamically create resources based on members of the group ([#714](https://github.com/databricks/terraform-provider-databricks/pull/714))
* Added more selectors to `databricks_node_type` data source ([#723](https://github.com/databricks/terraform-provider-databricks/pull/723))
* Azure auth with SPN now uses AAD token by default instead of PAT. Previous behavior (using PAT) could be restored by setting `azure_use_pat_for_spn` to `true` ([#721](https://github.com/databricks/terraform-provider-databricks/pull/721))
* `deployment_name` for `databricks_mws_workspaces` is now optional, how it should have been. This enables creation of Databricks workspaces without an account prefix.
* To replicate default behavior of Databricks SQL UI, `enable_photon` is now `true` by default for `databricks_sql_endpoint`.
* Various documentation and bugfixes

Updated dependency versions:

* Bump github.com/aws/aws-sdk-go from 1.38.51 to 1.38.71
* Bump github.com/Azure/go-autorest/autorest/azure/auth from 0.5.7 to 0.5.8
* Bump github.com/Azure/go-autorest/autorest from 0.11.18 to 0.11.19
* Bump github.com/Azure/go-autorest/autorest/adal from 0.9.13 to 0.9.14
* Bump github.com/zclconf/go-cty from 1.8.3 to 1.8.4 
* Bump github.com/hashicorp/terraform-plugin-sdk/v2 from 2.6.1 to 2.7.0

## 0.3.5

* Fixed setting of permissions for SQLA endpoints ([#661](https://github.com/databricks/terraform-provider-databricks/issues/661))
* Added support for preloading of Docker images into instance pools ([#663](https://github.com/databricks/terraform-provider-databricks/issues/663))
* Added the `databricks_user` data source ([#648](https://github.com/databricks/terraform-provider-databricks/pull/648))
* Fixed support for `spot_instance_policy` in SQLA Endpoints ([#665](https://github.com/databricks/terraform-provider-databricks/issues/665))
* Added documentation for `databricks_pipeline` resource ([#673](https://github.com/databricks/terraform-provider-databricks/pull/673))
* Fixed mapping for `databricks_service_principal` on AWS ([#656](https://github.com/databricks/terraform-provider-databricks/issues/656))
* Made preview environment tests to run on a release basis

Updated dependency versions:

* Bump github.com/zclconf/go-cty from 1.8.2 to 1.8.3
* Bump github.com/aws/aws-sdk-go from 1.38.30 to 1.38.51

## 0.3.4

* Fixed state refresh bugs in `databricks_sql_permissions` ([#620](https://github.com/databricks/terraform-provider-databricks/issues/620), [#619](https://github.com/databricks/terraform-provider-databricks/issues/620))
* Fixed `workspace_ids_filter` mapping for `databricks_mws_log_delivery` ([#635](https://github.com/databricks/terraform-provider-databricks/issues/635))
* Multiple documentation improvements ([#597](https://github.com/databricks/terraform-provider-databricks/issues/597), [eb60d10](https://github.com/databricks/terraform-provider-databricks/commit/eb60d103ea63221a1eb0069723ba3a0af45dbe3b), [edcd4b1](https://github.com/databricks/terraform-provider-databricks/commit/edcd4b121254e3ff3130bed9c4ef9d849d342561), [404bdab](https://github.com/databricks/terraform-provider-databricks/commit/404bdab637c0a4a15b6a4b6a77567166315955ca), [#615](https://github.com/databricks/terraform-provider-databricks/pull/615), [f14b825](https://github.com/databricks/terraform-provider-databricks/commit/f14b825e9cb11d75e9ad077b35c7e9c410fd8351), [e615c3a](https://github.com/databricks/terraform-provider-databricks/commit/e615c3a68d1ad45f91453ec448b55ca7b204fb97), [#612](https://github.com/databricks/terraform-provider-databricks/pull/612))
* Mounting clusters are recreated now, even when they are deleted ([#637](https://github.com/databricks/terraform-provider-databricks/issues/637))
* Fixed handling of empty blocks for clusters/jobs/instance pools ([22cdf2f](https://github.com/databricks/terraform-provider-databricks/commit/22cdf2fc9d50f67b14b49d11e7fbaacce0f52399))
* Mark instance pool attributes as ForceNew when it's requited ([#629](https://github.com/databricks/terraform-provider-databricks/issues/629))
* Switched to use https://staticcheck.io/ for static code analysis ([#602](https://github.com/databricks/terraform-provider-databricks/issues/602))

**Behavior changes**

* The `customer_managed_key_id` field in `databricks_mws_workspaces` resource is deprecated and should be replaced with `managed_services_customer_managed_key_id` (and optionally `storage_customer_managed_key_id`). `databricks_mws_customer_managed_keys` now requires the parameter `use_cases` ([#642](https://github.com/databricks/terraform-provider-databricks/pull/642)). *If you've used the resource before, please add `use_cases = ["MANAGED_SERVICES"]` to keep the behaviour.*

Updated dependency versions:

* Bump github.com/aws/aws-sdk-go to v1.38.30
* Bump github.com/hashicorp/go-retryablehttp to v0.7.0
* Bump github.com/hashicorp/hcl/v2 to v2.10.0
* Bump github.com/hashicorp/terraform-plugin-sdk/v2 to v2.6.1
* Bump github.com/zclconf/go-cty to v1.8.2

## 0.3.3

* Added resources for SQL Analytics queries and dashboards: `databricks_sql_query`, `databricks_sql_visualization`, `databricks_sql_dashboard`, `databricks_sql_widget` ([#553](https://github.com/databricks/terraform-provider-databricks/pull/553))
* Added `databricks_sql_permissions` resource ([#545](https://github.com/databricks/terraform-provider-databricks/pull/545/files))
* Fixed documentation bugs ([#603](https://github.com/databricks/terraform-provider-databricks/issues/603))
* Improved resource exporter ([#593](https://github.com/databricks/terraform-provider-databricks/issues/593))
* Added missing properties to `databricks_mws_private_access_settings` ([#590](https://github.com/databricks/terraform-provider-databricks/issues/590))
* Include SQLA data source ID in `databricks_sql_endpoint` state ([#601](https://github.com/databricks/terraform-provider-databricks/issues/601))
* Apply `debug_truncate_bytes` also for response dumps ([#589](https://github.com/databricks/terraform-provider-databricks/issues/589))
* More verbose logging of `databricks_cluster` termination reason ([#588](https://github.com/databricks/terraform-provider-databricks/issues/588))
* Move non-auth provider config documentation into separate section ([#587](https://github.com/databricks/terraform-provider-databricks/pull/587))


## 0.3.2

* Fixed minor issues to add support for GCP ([#558](https://github.com/databricks/terraform-provider-databricks/pull/558))
* Fixed `databricks_permissions` for SQL Analytics Entities ([#535](https://github.com/databricks/terraform-provider-databricks/issues/535))
* Fixed incorrect HTTP 404 handling on create ([#564](https://github.com/databricks/terraform-provider-databricks/issues/564), [#576](https://github.com/databricks/terraform-provider-databricks/issues/576))
* Fixed incorrect escaping of notebook names ([#566](https://github.com/databricks/terraform-provider-databricks/pull/566))
* Fixed entitlements for databricks_group ([#549](https://github.com/databricks/terraform-provider-databricks/pull/549))
* Fixed rate limiting to perform more than 1 request per second ([#577](https://github.com/databricks/terraform-provider-databricks/pull/577))
* Added support for spot instances on Azure ([#571](https://github.com/databricks/terraform-provider-databricks/pull/571))
* Added job schedules support for `pause_status` as a optional field. ([#575](https://github.com/databricks/terraform-provider-databricks/pull/575))
* Fixed minor documentation issues.

Updated dependency versions:

* Bump github.com/aws/aws-sdk-go from 1.37.20 to 1.38.10
* Bump github.com/hashicorp/hcl/v2 from 2.9.0 to 2.9.1 
* Bump github.com/zclconf/go-cty from 1.8.0 to 1.8.1
* Bump github.com/google/go-querystring from 1.0.0 to 1.1.0

## 0.3.1

* Added `databricks_global_init_script` resource to configure global init scripts ([#487](https://github.com/databricks/terraform-provider-databricks/issues/487)).
* Added `databricks_sql_endpoint` resource ([#498](https://github.com/databricks/terraform-provider-databricks/pull/498))
* Added [experimental resource exporter](https://github.com/databricks/terraform-provider-databricks/blob/master/docs/guides/experimental-exporter.md) to generate configuration for entire workspace.
* Improved user-facing documentaiton ([#508](https://github.com/databricks/terraform-provider-databricks/pull/508/files), [#516](https://github.com/databricks/terraform-provider-databricks/pull/516), [#511](https://github.com/databricks/terraform-provider-databricks/pull/511), [#504](https://github.com/databricks/terraform-provider-databricks/pull/504), [#492]([Update docs in various places](https://github.com/databricks/terraform-provider-databricks/pull/492)))
* Simplified authentication issues debugging ([#490](https://github.com/databricks/terraform-provider-databricks/pull/490))
* Made cleaner error message for no config profile ([#491](https://github.com/databricks/terraform-provider-databricks/pull/491))
* Allow tokens without comment or expiration ([#495](https://github.com/databricks/terraform-provider-databricks/pull/495/files))
* Ensured consistent slashes in notebook paths for different OSes ([#500](https://github.com/databricks/terraform-provider-databricks/pull/500))
* Fix error message panic in command result parsing ([#502](https://github.com/databricks/terraform-provider-databricks/pull/502))
* Updated `databricks_group` data resource to allow non-alphanumeric characters in group name filter ([#507](https://github.com/databricks/terraform-provider-databricks/pull/507/files))

**Behavior changes**

* Assigning any permission to `admins` would result in an error, so that behavior is consistent ([#486](https://github.com/databricks/terraform-provider-databricks/issues/486)).

Updated dependency versions:

* github.com/zclconf/go-cty from 1.2.1 to 1.7.1
* github.com/Azure/go-autorest/autorest/azure/auth from 0.5.6 to 0.5.7 
* github.com/hashicorp/hcl/v2 from 2.3.0 to 2.8.2
* github.com/aws/aws-sdk-go from 1.37.1 to 1.37.11
* github.com/Azure/go-autorest/autorest from 0.11.17 to 0.11.18

## 0.3.0

* Added configurable provisioning timeout for `databricks_mws_workspaces`, so that local DNS cache issues would be more tolerated.
* Added [databricks_current_user] to simplify applying the same Terraform configuration by different users in the shared workspace for testing purposes. 
* Added client-side rate limiting to release the pressure on backend APIs and prevent client blocking ([#465](https://github.com/databricks/terraform-provider-databricks/pull/465))
* Member usernames, group names and instance profile names in `databricks_group` data source are now sorted and providing consistent behavior between runs ([#449](https://github.com/databricks/terraform-provider-databricks/issues/449))
* Fixed redundant multiple mounting clusters ([#445](https://github.com/databricks/terraform-provider-databricks/issues/445))
* Added optional parameter azure_environment to provider config which defaults to public ([#437](https://github.com/databricks/terraform-provider-databricks/pull/437)).
* Added [databricks_service_principal](https://github.com/databricks/terraform-provider-databricks/pull/386) resource.
* `skip_validation` from `databricks_instance_profile` was removed and is always set to `true`.
* Added propagation of terraform version to `User-Agent` header, along with type of resource used.
* `databricks_notebook` & `databricks_dbfs_file` got new `source` field to specify location of a local file.
* `databricks_notebook` can have `language` field optional, as long as `source` is set to a file with `.py`, `.scala`, `.sql`, or `.r` extension.
* `databricks_me` data source was added to represent `user_name`, `home` & `id` of the caller user (or service principal).
* Added validation for secret scope name in `databricks_secret`, `databricks_secret_scope` and `databricks_secret_acl`. Non-compliant names may cause errors.
* Added [databricks_spark_version](https://github.com/databricks/terraform-provider-databricks/issues/347) data source.
* Fixed support for [single node clusters](https://docs.databricks.com/clusters/single-node.html) support by allowing [`num_workers` to be `0`](https://github.com/databricks/terraform-provider-databricks/pull/454).
* Fixed bug in destruction of IP access lists ([#426](https://github.com/databricks/terraform-provider-databricks/issues/426)).
* All resource imports are now making call to corresponding Databricks API by default ([#471](https://github.com/databricks/terraform-provider-databricks/issues/471)).

**Behavior changes**
* Removed deprecated `library_jar`, `library_egg`, `library_whl`, `library_pypi`, `library_cran`, and `library_maven` from `databricks_cluster` and `databricks_job` in favor of more API-transparent [library](https://registry.terraform.io/providers/databricks/databricks/latest/docs/resources/cluster#library-configuration-block) configuration block.
* Removed deprecated `notebook_path` and `notebook_base_parameters` from `databricks_job` in favor of [notebook_task](https://registry.terraform.io/providers/databricks/databricks/latest/docs/resources/job#notebook_task-configuration-block) configuration block.
* Removed deprecated `jar_uri`, `jar_main_class_name`, and `jar_parameters` from `databricks_job` in favor of [spark_jar_task](https://registry.terraform.io/providers/databricks/databricks/latest/docs/resources/job#spark_jar_task-configuration-block) configuration block.
* Removed deprecated `python_file` and `python_parameters` from `databricks_job` in favor of [spark_python_task](https://registry.terraform.io/providers/databricks/databricks/latest/docs/resources/job#spark_python_task-configuration-block) configuration block.
* Removed deprecated `spark_submit_parameters` from `databricks_job` in favor of [spark_submit_task](https://registry.terraform.io/providers/databricks/databricks/latest/docs/resources/job#spark_submit_task-configuration-block) configuration block.
* Removed deprecated `databricks_scim_user` resource in favor of [databricks_user](https://registry.terraform.io/providers/databricks/databricks/latest/docs/resources/user).
* Removed deprecated `databricks_scim_group` resource in favor of [databricks_group](https://registry.terraform.io/providers/databricks/databricks/latest/docs/resources/group).
* Removed deprecated `databricks_default_user_roles` data source in favor of [databricks_group](https://registry.terraform.io/providers/databricks/databricks/latest/docs/data-sources/group#attribute-reference) data source.
* Removed deprecated `basic_auth` and `azure_auth` provider configuration blocks in favor of [documented authentication methods](https://registry.terraform.io/providers/databricks/databricks/latest/docs).
* `format`, `overwrite`, and `mkdirs` were removed from `databricks_notebook`. To follow expected behavior of Terraform, notebooks are always overwritten.
* `skip_validation` from `databricks_instance_profile` was removed and is always set to `true` for subsequent requests.
* `databricks_mws_workspace` got `verify_workspace_runnning` removed and now validates all every deployment. In case deployment failed, it removes workspace that failed and returns error message with explanation.
* `default_tags` were removed from `databricks_instance_pool`. `disk_spec` got new attribute `disk_type`, that contains `azure_disk_volume_type` and `ebs_volume_type`. This change is made to closer reflect API structure.
* `databricks_notebook` & `databricks_dbfs_file` got `content` attribute renamed to `content_base64` and now share the same logic to work with local files.

## 0.2.9

* Fixed documentation issues.
* Added missing resource importers and test to cover it.
* Migrated build from TravisCI to GitHub Actions.
* Fixed custom `config_file` issue configuration handling ([#420](https://github.com/databricks/terraform-provider-databricks/issues/420)).

**Deprecations**
* `databricks_notebook` has got `overwrite`, `mkdirs` and `format` parameters, that always have to be set to certain values in order to follow expected behavior of terraform. These fields would be removed in 0.3 and always set to proper values.
* `databricks_notebook` & `databricks_dbfs_file` field `content` is deprecated and would be renamed to `content_base64` to further increase clarity. 
* `databricks_dbfs_file` has got `content`, `content_b64_md5`, `overwrite`, `mkdirs`, `validate_remote_file` fields deprecated and they will be removed in the next version, where critical code path will be shared with `databricks_notebook`.
* `network_error_messages` and `verify_workspace_runnning` from `databricks_mws_workspaces` is deprecated and going to be removed in 0.3.
* `error_messages` from `databricks_mws_networks` are deprecated and would be removed in 0.3.
* `ebs_volume_type` and `azure_disk_volume_type` from `databricks_instance_pool` is going to be moved to `disk_type` sub-block in 0.3, which means you'll slightly have to modify configuration while migrating to 0.3. Computed field `default_tags` is going to be removed from resource. This is done to further increase maintainability of provider in the future.

Updated dependency versions:

* github.com/aws/aws-sdk-go 35.36
* github.com/hashicorp/go-retryablehttp 0.6.8
* github.com/Azure/go-autorest/autorest 0.11.12

**Behavior changes**
* `min_idle_instances` for `databricks_instance_pool` is now optional.
* `skip_validation` for `databricks_instance_profile` is going to be removed in 0.3.

## 0.2.8

* Added [databricks_workspace_conf](https://github.com/databricks/terraform-provider-databricks/pull/398) resource.
* Added [databricks_mws_log_delivery](https://github.com/databricks/terraform-provider-databricks/pull/343) resource for billable usage & audit logs consumption.
* Added [databricks_node_type](https://github.com/databricks/terraform-provider-databricks/pull/376) data source for simpler selection of node types across AWS & Azure.
* Added [Azure Key Vault support](https://github.com/databricks/terraform-provider-databricks/pull/381) for `databricks_secret_scope` for Azure CLI authenticated users.
* Added [is_pinned](https://github.com/databricks/terraform-provider-databricks/pull/348) support for `databricks_cluster` resource.
* Fixed restarting cluster on changes in cluster configuration aren't related to the cluster configuration ([issue #379](https://github.com/databricks/terraform-provider-databricks/issues/379))
* Fixed issue [#383](https://github.com/databricks/terraform-provider-databricks/issues/383) by cleaning up clusters that fail to start.
* Fixed issue [#382](https://github.com/databricks/terraform-provider-databricks/issues/382) by ignoring any incoming changes to deployment name of `databricks_mws_workspaces`, as well as propagating the right error messages.
* Internal: API for retrieval of the cluster events.
* Increased code coverage to 71%.

Updated dependency versions:

* github.com/Azure/go-autorest/autorest v0.11.9
* github.com/Azure/go-autorest/autorest/adal v0.9.5
* github.com/Azure/go-autorest/autorest/azure/auth v0.5.3
* github.com/Azure/go-autorest/autorest/azure/cli v0.4.2
* gopkg.in/ini.v1 1.62.0

**Deprecations**
* `network_error_messages` from `databricks_mws_workspaces` is deprecated and going to be removed in 0.3

## 0.2.7

* Small fixes

## 0.2.6

* Added support for [customer managed keys](https://github.com/databricks/terraform-provider-databricks/pull/332) for Accounts API.
* Added `databricks_user` resource.
* Added `databricks_user_instance_profile` resource.
* Added `databricks_group` data source.

Updated dependency versions:

* github.com/Azure/go-autorest/autorest v0.11.6
* github.com/Azure/go-autorest/autorest/adal v0.9.4
* github.com/Azure/go-autorest/autorest/azure/auth v0.5.2
* github.com/Azure/go-autorest/autorest/azure/cli v0.4.1
* gopkg.in/ini.v1 v1.61.0

**Deprecations**
* `databricks_scim_user` is no longer receiving fixes and will be removed in `0.3`, please rewrite using the `databricks_user` resource, which has more consistent semantics with `databricks_group` and works better with identity provider SCIM sync.
* `databricks_scim_group` is no longer receiving fixes and will be removed in `0.3`. Please rewrite using the `databricks_group` resource.
* `databricks_default_user_roles` is no longer receiving fixes and will be removed in `0.3`, please rewrite using `databricks_user` & `databricks_group` resources.

**Behavior changes**
* State changes to legacy `spark.databricks.delta.preview.enabled` config option are [now ignored](https://github.com/databricks/terraform-provider-databricks/pull/334) by `databricks_job` & `databricks_cluster`
* Libraries, which are installed on all clusters and are not part of cluster resource definition, won't be waited for INSTALLED status
* Fixed "[Secret scope ACL is MANAGE for all users by default](https://github.com/databricks/terraform-provider-databricks/pull/326)" ([issue 322](https://github.com/databricks/terraform-provider-databricks/issues/322)).  If you were relying on setting `MANAGE` permission to all users by default, you need to add `initial_manage_principal = "users"` to your `resource "databricks_secret_scope"` declaration. 

## 0.2.5

* Added support for [local disk encryption](https://github.com/databricks/terraform-provider-databricks/pull/313)
* Added more reliable [indication about Azure environment](https://github.com/databricks/terraform-provider-databricks/pull/312) and fixed azure auth issue for Terraform 0.13
* Updated [databricks_aws_crossaccount_policy](https://github.com/databricks/terraform-provider-databricks/pull/311) to latest rules
* Fixed missing importers for [databricks_scim_*](https://github.com/databricks/terraform-provider-databricks/pull/290) resources
* Updated [Terraform Plugin SDK](https://github.com/databricks/terraform-provider-databricks/pull/279) to latest version along with transitive dependencies.
* Added support disclaimers
* Increased code coverage to 65%

## 0.2.4

* Added [Azure CLI authentication](https://github.com/databricks/terraform-provider-databricks/blob/master/docs/index.md#authenticating-with-azure-cli) to bridge the gap of local development workflows and let more people use the provider.
* All authentication is completely [lazy-initialized](https://github.com/databricks/terraform-provider-databricks/pull/270), which makes it provider overall more stable.
* Significantly increased [unit test coverage](https://codecov.io/gh/databricks/terraform-provider-databricks), which runs before every merge of a pull request.
* Introduced constantly running integration test suite environments: azsp, azcli & awsmt
* Numerous stability improvements for clusters, mounts, libraries, notebooks, files, authentication and TLS connectivity.
* Added ability to mount storage without explicitly defining a cluster, though it will still launch auto-terminating `terraform-mount` cluster to perform the mount.
* `databricks_cluster` & `databricks_job` now share significant portion of configuration wiring code, therefore increasing the stability of codebase.
* Added support for Terraform 0.13 [local builds](https://github.com/databricks/terraform-provider-databricks/pull/281) for those who develop or cannot wait for next release.
* Added AWS IAM Policy [data helpers](https://github.com/databricks/terraform-provider-databricks/pull/255) to simplify new deployments.
* [Migrated all documentation](https://github.com/databricks/terraform-provider-databricks/pull/250) to Terraform Registry format, therefore having a single always-accurate place for end-user guides.
* Internally, codebase [has been split](https://github.com/databricks/terraform-provider-databricks/pull/224) into multiple packages, which should make further contributions simpler.

Updated dependency versions:

* github.com/Azure/go-autorest/autorest v0.11.4
* github.com/Azure/go-autorest/autorest/adal v0.9.2
* github.com/Azure/go-autorest/autorest/azure/auth v0.5.1
* github.com/aws/aws-sdk-go v1.34.13
* gopkg.in/ini.v1 v1.60.2

**Deprecations**
* `library_*` is no longer receiving fixes and will be removed in `0.3`, please rewrite cluster & job resources to use [`library` configuration block](https://github.com/databricks/terraform-provider-databricks/blob/master/docs/resources/cluster.md#library-configuration-block).
* `basic_auth` provider block is no longer receiving fixesand will be removed in `0.3`, please use `username` and `password` options
* `azure_auth` provider block is no longer receiving fixesand will be removed in `0.3`, please use `azure_*` options 

**Behavior changes**
* Previously, mounts code paths were different functions. This release unifies them to be a single testable codebase with different configuration options & re-use of the critical code paths. For maintainability reasons, there's no longer check performed on container & storage account names, but rather on high-level *mount source uri*.<|MERGE_RESOLUTION|>--- conflicted
+++ resolved
@@ -1,14 +1,11 @@
 # Version changelog
 
-<<<<<<< HEAD
-=======
 ## 1.48.3
 
 ### Internal Changes 
  * Bump Go SDK to `0.43.2` ([#3750](https://github.com/databricks/terraform-provider-databricks/pull/3750))
  * Added new `APIErrorBody` struct and update deps ([#3745](https://github.com/databricks/terraform-provider-databricks/pull/3745))
 
->>>>>>> 3f3ad23f
 ## 1.48.2
 
 ### New Features and Improvements
