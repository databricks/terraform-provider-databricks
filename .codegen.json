{
    "formatter": "make fmt",
<<<<<<< HEAD
    "changelog_config": ".codegen/changelog_config.yml",
=======
    "packages": {
        ".codegen/model.go.tmpl": "service/{{.Name}}_tf/model.go"
    },
>>>>>>> be7d694d
    "version": {
        "common/version.go": "version = \"$VERSION\""
    },
    "toolchain": {
        "required": [
            "go"
        ],
        "post_generate": [
            "make test"
        ]
    }
}<|MERGE_RESOLUTION|>--- conflicted
+++ resolved
@@ -1,12 +1,9 @@
 {
     "formatter": "make fmt",
-<<<<<<< HEAD
     "changelog_config": ".codegen/changelog_config.yml",
-=======
     "packages": {
         ".codegen/model.go.tmpl": "service/{{.Name}}_tf/model.go"
     },
->>>>>>> be7d694d
     "version": {
         "common/version.go": "version = \"$VERSION\""
     },
