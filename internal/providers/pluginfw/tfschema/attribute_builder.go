--- conflicted
+++ resolved
@@ -13,23 +13,6 @@
 
 	// SetOptional sets the attribute as optional in the schema. This does not affect whether the attribute is computed.
 	// It fails if the attribute is already optional.
-<<<<<<< HEAD
-	SetOptional() BaseSchemaBuilder
-
-	// SetRequired sets the attribute as required in the schema. This does not affect whether the attribute is computed.
-	// It fails if the attribute is already required.
-	SetRequired() BaseSchemaBuilder
-
-	// SetSensitive sets the attribute as sensitive in the schema. It fails if the attribute is already sensitive.
-	SetSensitive() BaseSchemaBuilder
-
-	// SetComputed sets the attribute as computed in the schema. It fails if the attribute is already computed.
-	SetComputed() BaseSchemaBuilder
-
-	// Sets the attribute as read-only in the schema, i.e. computed and neither optional or required. It fails if the
-	// attribute is already read-only.
-	SetReadOnly() BaseSchemaBuilder
-=======
 	SetOptional() AttributeBuilder
 
 	// SetRequired sets the attribute as required in the schema. This does not affect whether the attribute is computed.
@@ -45,7 +28,6 @@
 	// Sets the attribute as read-only in the schema, i.e. computed and neither optional or required. It fails if the
 	// attribute is already read-only.
 	SetReadOnly() AttributeBuilder
->>>>>>> 8e3117a7
 
 	BuildDataSourceAttribute() dataschema.Attribute
 	BuildResourceAttribute() schema.Attribute
