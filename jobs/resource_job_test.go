--- conflicted
+++ resolved
@@ -88,14 +88,11 @@
 							TimezoneID:           "America/Los_Angeles",
 							PauseStatus:          "PAUSED",
 						},
-<<<<<<< HEAD
 						Queue: &Queue{
 							Enabled: true,
-=======
-						Queue: &Queue{},
+            }
 						RunAs: &JobRunAs{
 							UserName: "user@mail.com",
->>>>>>> 037b53d9
 						},
 					},
 				},
