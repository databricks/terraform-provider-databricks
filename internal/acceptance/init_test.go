package acceptance

import (
	"context"
	"encoding/json"
	"fmt"
	"math/rand"
	"os"
	"path"
	"path/filepath"
	"regexp"
	"strconv"
	"strings"
	"testing"
	"time"

	"github.com/databricks/databricks-sdk-go"
	"github.com/databricks/databricks-sdk-go/client"
	"github.com/databricks/databricks-sdk-go/config"
	"github.com/databricks/databricks-sdk-go/logger"
	"github.com/databricks/terraform-provider-databricks/commands"
	"github.com/databricks/terraform-provider-databricks/common"
	"github.com/databricks/terraform-provider-databricks/provider"
	"github.com/databricks/terraform-provider-databricks/qa"
	"github.com/hashicorp/terraform-plugin-sdk/v2/helper/resource"
	"github.com/hashicorp/terraform-plugin-sdk/v2/helper/schema"
	"github.com/hashicorp/terraform-plugin-sdk/v2/terraform"
)

func init() {
	rand.Seed(time.Now().UnixMicro())
	databricks.WithProduct("tf-integration-tests", common.Version())
	if isInDebug() {
		// Terraform SDK v2 intercepts default logger
		// that Go SDK SimpleLogger is using, so we have
		// to re-implement one again.
		logger.DefaultLogger = stdErrLogger{}
	}
}

func workspaceLevel(t *testing.T, steps ...step) {
	loadDebugEnvIfRunsFromIDE(t, "workspace")
	t.Log(GetEnvOrSkipTest(t, "CLOUD_ENV"))
	if os.Getenv("DATABRICKS_ACCOUNT_ID") != "" {
		skipf(t)("Skipping workspace test on account level")
	}
	t.Parallel()
	run(t, steps)
}

func accountLevel(t *testing.T, steps ...step) {
	loadDebugEnvIfRunsFromIDE(t, "account")
	cfg := &config.Config{
		AccountID: GetEnvOrSkipTest(t, "DATABRICKS_ACCOUNT_ID"),
	}
	err := cfg.EnsureResolved()
	if err != nil {
		skipf(t)("error: %s", err)
	}
	if !cfg.IsAccountClient() {
		skipf(t)("Not in account env: %s/%s", cfg.AccountID, cfg.Host)
	}
	t.Log(GetEnvOrSkipTest(t, "CLOUD_ENV"))
	t.Parallel()
	run(t, steps)
}

func unityWorkspaceLevel(t *testing.T, steps ...step) {
	loadDebugEnvIfRunsFromIDE(t, "ucws")
	GetEnvOrSkipTest(t, "TEST_METASTORE_ID")
	if os.Getenv("DATABRICKS_ACCOUNT_ID") != "" {
		skipf(t)("Skipping workspace test on account level")
	}
	t.Parallel()
	run(t, steps)
}

func unityAccountLevel(t *testing.T, steps ...step) {
	loadDebugEnvIfRunsFromIDE(t, "ucacct")
	GetEnvOrSkipTest(t, "DATABRICKS_ACCOUNT_ID")
	GetEnvOrSkipTest(t, "TEST_METASTORE_ID")
	t.Parallel()
	run(t, steps)
}

// A step in a terraform acceptance test
type step struct {
	// Terraform HCL for resources to materialize in this test step.
	Template string
<<<<<<< HEAD
	Callback func(ctx context.Context, client *common.DatabricksClient, id string) error

	// This function is called after the template is applied. Useful for making assertions
	// or doing cleanup.
	Check func(*terraform.State) error

	// Setup function called before the template is materialized.
	PreConfig func()
=======
	Check    func(*terraform.State) error
>>>>>>> 0ba6039a

	Destroy                   bool
	ExpectNonEmptyPlan        bool
	ExpectError               *regexp.Regexp
	PlanOnly                  bool
	PreventDiskCleanup        bool
	PreventPostDestroyRefresh bool
	ImportState               bool
	ImportStateVerify         bool
}

func createUuid() string {
	b := make([]byte, 16)
	_, err := rand.Read(b)
	if err != nil {
		return "10000000-2000-3000-4000-500000000000"
	}
	return fmt.Sprintf("%x-%x-%x-%x-%x", b[0:4], b[4:6], b[6:8], b[8:10], b[10:])
}

// environmentTemplate asserts existence and fills in {env.VAR} & {var.RANDOM} placeholders in template.
// For writing a unit test to intercept the errors (t.Fatalf literally ends the test in failure)
func environmentTemplate(t *testing.T, template string, otherVars ...map[string]string) string {
	vars := map[string]string{
		"RANDOM":      qa.RandomName("t"),
		"RANDOM_UUID": createUuid(),
	}
	if len(otherVars) > 1 {
		skipf(t)("cannot have more than one custom variable map")
	}
	if len(otherVars) == 1 {
		for k, v := range otherVars[0] {
			vars[k] = v
		}
	}
	// pullAll otherVars
	missing := 0
	var varType, varName, value string
	r := regexp.MustCompile(`{(env|var).([^{}]*)}`)
	for _, variableMatch := range r.FindAllStringSubmatch(template, -1) {
		value = ""
		varType = variableMatch[1]
		varName = variableMatch[2]
		switch varType {
		case "env":
			value = os.Getenv(varName)
		case "var":
			value = vars[varName]
		}
		if value == "" {
			skipf(t)("Missing %s %s variable.", varType, varName)
			missing++
			continue
		}
		template = strings.ReplaceAll(template, `{`+varType+`.`+varName+`}`, value)
	}
	if missing > 0 {
		skipf(t)("please set %d variables and restart", missing)
	}
	return commands.TrimLeadingWhitespace(template)
}

// Test wrapper over terraform testing framework. Multiple steps share the same
// terraform state context.
func run(t *testing.T, steps []step) {
	cloudEnv := os.Getenv("CLOUD_ENV")
	if cloudEnv == "" {
		t.Skip("Acceptance tests skipped unless env 'CLOUD_ENV' is set")
	}
	provider := provider.DatabricksProvider()
	cwd, err := os.Getwd()
	if err != nil {
		t.Skip(err.Error())
	}
	awsAttrs := ""
	if cloudEnv == "aws" {
		awsAttrs = "aws_attributes {}"
	}
	vars := map[string]string{
		"CWD":            cwd,
		"STICKY_RANDOM":  qa.RandomName("s"),
		"AWS_ATTRIBUTES": awsAttrs,
	}
	ts := []resource.TestStep{}
	ctx := context.Background()

<<<<<<< HEAD
	resourceAndName := regexp.MustCompile(`resource\s+"([^"]*)"\s+"([^"]*)"`)
=======
	resourcesEverCreated := map[testResource]bool{}
>>>>>>> 0ba6039a
	stepConfig := ""
	for i, s := range steps {
		if s.Template != "" {
			stepConfig = environmentTemplate(t, s.Template, vars)
		}
		stepNum := i
		thisStep := s
		stepCheck := thisStep.Check
		stepPreConfig := s.PreConfig
		ts = append(ts, resource.TestStep{
			PreConfig: func() {
				if stepConfig == "" {
					return
				}
				logger.Infof(ctx, "Test %s (%s) step %d config is:\n%s",
					t.Name(), cloudEnv, stepNum,
					commands.TrimLeadingWhitespace(stepConfig))

				if stepPreConfig != nil {
					stepPreConfig()
				}
			},
			Config:                    stepConfig,
			Destroy:                   s.Destroy,
			ExpectNonEmptyPlan:        s.ExpectNonEmptyPlan,
			PlanOnly:                  s.PlanOnly,
			PreventDiskCleanup:        s.PreventDiskCleanup,
			PreventPostDestroyRefresh: s.PreventPostDestroyRefresh,
			ImportState:               s.ImportState,
			ImportStateVerify:         s.ImportStateVerify,
			Check: func(state *terraform.State) error {
				// get configured client from provider
				client := provider.Meta().(*common.DatabricksClient)

				// Default check for all runs. Asserts that the read operation succeeds.
				for n, is := range state.RootModule().Resources {
					p := strings.Split(n, ".")

					// Skip data resources.
					if p[0] == "data" {
						continue
					}
					r := provider.ResourcesMap[p[0]]
					dia := r.ReadContext(ctx, r.Data(is.Primary), client)
					if dia != nil {
						return fmt.Errorf("%v", dia)
					}
				}
<<<<<<< HEAD
				if stepCallback != nil {
					match := resourceAndName.FindStringSubmatch(stepConfig)
					rootModule := state.RootModule()
					res := rootModule.Resources[match[1]+"."+match[2]]
					id := res.Primary.ID
					return stepCallback(ctx, client, id)
				}

				// Run additional user defined checks on the state.
=======
>>>>>>> 0ba6039a
				if stepCheck != nil {
					return stepCheck(state)
				}
				return nil
			},
		})
	}
	resource.Test(t, resource.TestCase{
		IsUnitTest: true,
		ProviderFactories: map[string]func() (*schema.Provider, error){
			"databricks": func() (*schema.Provider, error) {
				return provider, nil
			},
		},
		Steps: ts,
		CheckDestroy: func(t *terraform.State) error {
			// TODO: generically check if all of ID's are removed.
			return nil
		},
	})
}

// resourceCheck calls back a function with client and resource id
func resourceCheck(name string,
	cb func(ctx context.Context, client *common.DatabricksClient, id string) error) resource.TestCheckFunc {
	return func(s *terraform.State) error {
		rs, ok := s.RootModule().Resources[name]
		if !ok {
			return fmt.Errorf("not found: %s", name)
		}
		client, err := client.New(&config.Config{})
		if err != nil {
			panic(err)
		}
		return cb(context.Background(), &common.DatabricksClient{
			DatabricksClient: client,
		}, rs.Primary.ID)
	}
}

// resourceCheckWithState calls back a function with client and resource instance state
func resourceCheckWithState(name string,
	cb func(ctx context.Context, client *common.DatabricksClient, state *terraform.InstanceState) error) resource.TestCheckFunc {
	return func(s *terraform.State) error {
		rs, ok := s.RootModule().Resources[name]
		if !ok {
			return fmt.Errorf("not found: %s", name)
		}
		client, err := client.New(&config.Config{})
		if err != nil {
			panic(err)
		}
		return cb(context.Background(), &common.DatabricksClient{
			DatabricksClient: client,
		}, rs.Primary)
	}
}

const fullCharset = "abcdefghijklmnopqrstuvwxyzABCDEFGHIJKLMNOPQRSTUVWXYZ0123456789"
const hexCharset = "0123456789abcdef"

// GetEnvOrSkipTest proceeds with test only with that env variable
func GetEnvOrSkipTest(t *testing.T, name string) string {
	value := os.Getenv(name)
	if value == "" {
		skipf(t)("Environment variable %s is missing", name)
	}
	return value
}

func GetEnvInt64OrSkipTest(t *testing.T, name string) int64 {
	v := GetEnvOrSkipTest(t, name)
	i, err := strconv.ParseInt(v, 10, 64)
	if err != nil {
		skipf(t)("`%s` is not int64: %s", v, err)
	}
	return i
}

// RandomEmail generates random email
func RandomEmail(prefix ...string) string {
	return fmt.Sprintf("%s@example.com", RandomName(
		append([]string{"sdk-go-"}, prefix...)...))
}

// RandomName gives random name with optional prefix. e.g. qa.RandomName("tf-")
func RandomName(prefix ...string) string {
	rand.Seed(time.Now().UnixNano())
	randLen := 12
	b := make([]byte, randLen)
	for i := range b {
		b[i] = fullCharset[rand.Intn(randLen)]
	}
	if len(prefix) > 0 {
		return fmt.Sprintf("%s%s", strings.Join(prefix, ""), b)
	}
	return string(b)
}

func RandomHex(prefix string, randLen int) string {
	rand.Seed(time.Now().UnixNano())

	b := make([]byte, randLen)
	for i := range b {
		b[i] = hexCharset[rand.Intn(randLen)%len(hexCharset)]
	}
	if len(prefix) > 0 {
		return fmt.Sprintf("%s%s", prefix, b)
	}
	return string(b)
}

func skipf(t *testing.T) func(format string, args ...any) {
	if isInDebug() {
		// VSCode "debug test" feature doesn't show dlv logs,
		// so that we fail here for maintainer productivity.
		return t.Fatalf
	}
	return t.Skipf
}

// detects if test is run from "debug test" feature in VSCode
func isInDebug() bool {
	ex, _ := os.Executable()
	return strings.HasPrefix(path.Base(ex), "__debug_bin")
}

// loads debug environment from ~/.databricks/debug-env.json
func loadDebugEnvIfRunsFromIDE(t *testing.T, key string) {
	if !isInDebug() {
		return
	}
	home, err := os.UserHomeDir()
	if err != nil {
		t.Fatalf("cannot find user home: %s", err)
	}
	raw, err := os.ReadFile(filepath.Join(home, ".databricks/debug-env.json"))
	if err != nil {
		t.Fatalf("cannot load ~/.databricks/debug-env.json: %s", err)
	}
	var conf map[string]map[string]string
	err = json.Unmarshal(raw, &conf)
	if err != nil {
		t.Fatalf("cannot parse ~/.databricks/debug-env.json: %s", err)
	}
	vars, ok := conf[key]
	if !ok {
		t.Fatalf("~/.databricks/debug-env.json#%s not configured", key)
	}
	for k, v := range vars {
		os.Setenv(k, v)
	}
}

type stdErrLogger struct {
	traceEnabled bool
}

func (l stdErrLogger) Enabled(_ context.Context, level logger.Level) bool {
	return true
}

func (l stdErrLogger) Tracef(_ context.Context, format string, v ...interface{}) {
	if l.traceEnabled {
		fmt.Fprintf(os.Stderr, "[TRACE] "+format+"\n", v...)
	}
}

func (l stdErrLogger) Debugf(_ context.Context, format string, v ...interface{}) {
	fmt.Fprintf(os.Stderr, "\n[DEBUG] "+format+"\n", v...)
}

func (l stdErrLogger) Infof(_ context.Context, format string, v ...interface{}) {
	fmt.Fprintf(os.Stderr, "\n[INFO] "+format+"\n", v...)
}

func (l stdErrLogger) Warnf(_ context.Context, format string, v ...interface{}) {
	fmt.Fprintf(os.Stderr, "\n[WARN] "+format+"\n", v...)
}

func (l stdErrLogger) Errorf(_ context.Context, format string, v ...interface{}) {
	fmt.Fprintf(os.Stderr, "[ERROR] "+format+"\n", v...)
}<|MERGE_RESOLUTION|>--- conflicted
+++ resolved
@@ -87,8 +87,6 @@
 type step struct {
 	// Terraform HCL for resources to materialize in this test step.
 	Template string
-<<<<<<< HEAD
-	Callback func(ctx context.Context, client *common.DatabricksClient, id string) error
 
 	// This function is called after the template is applied. Useful for making assertions
 	// or doing cleanup.
@@ -96,9 +94,6 @@
 
 	// Setup function called before the template is materialized.
 	PreConfig func()
-=======
-	Check    func(*terraform.State) error
->>>>>>> 0ba6039a
 
 	Destroy                   bool
 	ExpectNonEmptyPlan        bool
@@ -185,11 +180,6 @@
 	ts := []resource.TestStep{}
 	ctx := context.Background()
 
-<<<<<<< HEAD
-	resourceAndName := regexp.MustCompile(`resource\s+"([^"]*)"\s+"([^"]*)"`)
-=======
-	resourcesEverCreated := map[testResource]bool{}
->>>>>>> 0ba6039a
 	stepConfig := ""
 	for i, s := range steps {
 		if s.Template != "" {
@@ -238,18 +228,6 @@
 						return fmt.Errorf("%v", dia)
 					}
 				}
-<<<<<<< HEAD
-				if stepCallback != nil {
-					match := resourceAndName.FindStringSubmatch(stepConfig)
-					rootModule := state.RootModule()
-					res := rootModule.Resources[match[1]+"."+match[2]]
-					id := res.Primary.ID
-					return stepCallback(ctx, client, id)
-				}
-
-				// Run additional user defined checks on the state.
-=======
->>>>>>> 0ba6039a
 				if stepCheck != nil {
 					return stepCheck(state)
 				}
