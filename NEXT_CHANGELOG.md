--- conflicted
+++ resolved
@@ -8,11 +8,7 @@
 
 ### Bug Fixes
 
-<<<<<<< HEAD
  * Fix debug logging for attributes used to configure the provider ([#4728](https://github.com/databricks/terraform-provider-databricks/pull/4728)).
-=======
- * Don't fail delete when `databricks_system_schema` can be disabled only by Databricks [#4727](https://github.com/databricks/terraform-provider-databricks/pull/4727)
->>>>>>> d81aa42a
 
 ### Documentation
 
