provider "azurerm" {
  version = "~> 2.14"
  features {}
}

data "azurerm_client_config" "current" {
}

data "external" "me" {
  program = ["az", "account", "show", "--query", "user"]
}

module "this" {
  source = "../az-common"
  owner  = lookup(data.external.me.result, "name")
}

output "arm_client_id" {
  value = data.azurerm_client_config.current.client_id
}

output "arm_subscription_id" {
  value = data.azurerm_client_config.current.subscription_id
}

output "arm_tenant_id" {
  value = data.azurerm_client_config.current.tenant_id
}

output "cloud_env" {
  value = "azure"
}

output "test_node_type" {
  value = "Standard_D3_v2"
}

output "test_resource_group" {
  value = module.this.test_resource_group
}

output "azure_region" {
  value = module.this.azure_region
}

output "test_data_lake_store_name" {
  value = module.this.test_data_lake_store_name
}

<<<<<<< HEAD
output "test_storage_v2_account" {
  value = module.this.test_storage_v2_account
}

output "test_storage_v2_key" {
  value = module.this.test_storage_v2_key
=======
output "test_storage_account_key" {
  value     = module.this.test_storage_account_key
>>>>>>> b532da02
  sensitive = true
}

output "test_storage_v2_wasbs" {
  value = module.this.test_storage_v2_wasbs
  sensitive = true
}

output "databricks_azure_workspace_resource_id" {
  value = module.this.databricks_azure_workspace_resource_id
}

output "workspace_url" {
  // explicitly having this as different variable name,
  // so we test ensureWorkspaceInfo
  value = module.this.databricks_host
}<|MERGE_RESOLUTION|>--- conflicted
+++ resolved
@@ -47,17 +47,12 @@
   value = module.this.test_data_lake_store_name
 }
 
-<<<<<<< HEAD
 output "test_storage_v2_account" {
   value = module.this.test_storage_v2_account
 }
 
 output "test_storage_v2_key" {
   value = module.this.test_storage_v2_key
-=======
-output "test_storage_account_key" {
-  value     = module.this.test_storage_account_key
->>>>>>> b532da02
   sensitive = true
 }
 
