---
name: Provider Issue
about: Use this to identify a issue or a bug with the provider.
title: "[ISSUE] Provider bug"
labels: bug
---

Hi there,

Thank you for opening an issue. Please note that we try to keep the Databricks Provider issue tracker reserved for bug reports and feature requests. For general usage questions, please see: https://www.terraform.io/community.html.

### Terraform Version
Run `terraform -v` to show the version. If you are not running the latest version of Terraform, please upgrade because your issue may have already been fixed.

### Affected Resource(s)
Please list the resources as a list, for example:
- databricks_cluster
- databricks_job

If this issue appears to affect multiple resources, it may be an issue with Terraform's core, so please mention this.

<<<<<<< HEAD
### Environment variable names
To get relevant environment variable _names_ please copypaste the output of the following command:
`$ env | sort | grep -E 'DATABRICKS|AWS|AZURE|ARM|TEST' | awk -F= '{print $1}'`

### Terraform Configuration Files
=======
### Terraform Configuration Files & Environment Variable Names
>>>>>>> 4219e567
```hcl
# Copy-paste your Terraform configurations here - for large Terraform configs,
# please use a service like Dropbox and share a link to the ZIP file. For
# security, you can also encrypt the files using our GPG public key.
```

### Debug Output
Please add turn on logging, e.g. `TF_LOG=DEBUG terraform apply` and run command again, paste it to gist & provide the link to gist. If you're still willing to paste in log output, make sure you provide only relevant log lines with requests.

### Panic Output
If Terraform produced a panic, please provide a link to a GitHub Gist containing the output of the `crash.log`.

### Expected Behavior
What should have happened?

### Actual Behavior
What actually happened?

### Steps to Reproduce
Please list the steps required to reproduce the issue, for example:
1. `terraform apply`

### Important Factoids
Are there anything atypical about your accounts that we should know? <|MERGE_RESOLUTION|>--- conflicted
+++ resolved
@@ -19,15 +19,11 @@
 
 If this issue appears to affect multiple resources, it may be an issue with Terraform's core, so please mention this.
 
-<<<<<<< HEAD
 ### Environment variable names
 To get relevant environment variable _names_ please copypaste the output of the following command:
 `$ env | sort | grep -E 'DATABRICKS|AWS|AZURE|ARM|TEST' | awk -F= '{print $1}'`
 
 ### Terraform Configuration Files
-=======
-### Terraform Configuration Files & Environment Variable Names
->>>>>>> 4219e567
 ```hcl
 # Copy-paste your Terraform configurations here - for large Terraform configs,
 # please use a service like Dropbox and share a link to the ZIP file. For
