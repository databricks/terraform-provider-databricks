package scim

import (
	"context"
	"fmt"

	"github.com/databricks/terraform-provider-databricks/common"
	"github.com/hashicorp/terraform-plugin-sdk/v2/helper/schema"
)

type servicePrincipalData struct {
	ApplicationID  string `json:"application_id,omitempty" tf:"computed"`
	DisplayName    string `json:"display_name,omitempty" tf:"computed"`
	SpID           string `json:"sp_id,omitempty" tf:"computed"`
	ScimID         string `json:"scim_id,omitempty" tf:"computed"`
	ID             string `json:"id,omitempty" tf:"computed"`
	Home           string `json:"home,omitempty" tf:"computed"`
	Repos          string `json:"repos,omitempty" tf:"computed"`
	Active         bool   `json:"active,omitempty" tf:"computed"`
	ExternalID     string `json:"external_id,omitempty" tf:"computed"`
	AclPrincipalID string `json:"acl_principal_id,omitempty" tf:"computed"`
}

// DataSourceServicePrincipal returns information about the spn specified by the application_id, id, display_name, or scim_id
func DataSourceServicePrincipal() common.Resource {

	s := common.StructToSchema(servicePrincipalData{}, func(
		s map[string]*schema.Schema) map[string]*schema.Schema {
		s["application_id"].ExactlyOneOf = []string{"application_id", "display_name", "scim_id"}
		s["display_name"].ExactlyOneOf = []string{"application_id", "display_name", "scim_id"}
		s["scim_id"].ExactlyOneOf = []string{"application_id", "display_name", "scim_id"}
		return s
	})
	common.AddNamespaceInSchema(s)
	common.NamespaceCustomizeSchemaMap(s)

	return common.Resource{
		Schema: s,
		Read: func(ctx context.Context, d *schema.ResourceData, m *common.DatabricksClient) error {
<<<<<<< HEAD
			newClient, err := m.DatabricksClientForUnifiedProvider(ctx, d)
			if err != nil {
				return err
			}
			var response spnData
=======
			var response servicePrincipalData
>>>>>>> d3264a68
			var spList []User

			common.DataToStructPointer(d, s, &response)
			spnAPI := NewServicePrincipalsAPI(ctx, newClient)

			if response.ApplicationID != "" {
				spList, err = spnAPI.Filter(fmt.Sprintf(`applicationId eq "%s"`, response.ApplicationID), true)
			} else if response.ScimID != "" {
				spList, err = spnAPI.Filter(fmt.Sprintf(`id eq "%s"`, response.ScimID), true)
			} else if response.DisplayName != "" {
				spList, err = spnAPI.Filter(fmt.Sprintf(`displayName eq "%s"`, response.DisplayName), true)
			} else {
				return fmt.Errorf("please specify either application_id, display_name, or scim_id")
			}
			if err != nil {
				return err
			}

			if len(spList) == 0 {
				if response.ApplicationID != "" {
					return fmt.Errorf("cannot find SP with an application ID %s", response.ApplicationID)
				} else if response.ScimID != "" {
					return fmt.Errorf("cannot find SP with an ID %s", response.ScimID)
				} else {
					return fmt.Errorf("cannot find SP with name %s", response.DisplayName)
				}
			} else if len(spList) > 1 {
				return fmt.Errorf("there are %d Service Principals with name %s", len(spList), response.DisplayName)
			}

			sp := spList[0]
			response.DisplayName = sp.DisplayName
			response.ApplicationID = sp.ApplicationID
			response.Home = fmt.Sprintf("/Users/%s", sp.ApplicationID)
			response.Repos = fmt.Sprintf("/Repos/%s", sp.ApplicationID)
			response.AclPrincipalID = fmt.Sprintf("servicePrincipals/%s", sp.ApplicationID)
			response.ExternalID = sp.ExternalID
			response.Active = sp.Active
			response.ScimID = sp.ID
			response.SpID = sp.ID

			err = common.StructToData(response, s, d)
			d.SetId(sp.ID)
			return err
		},
	}
}<|MERGE_RESOLUTION|>--- conflicted
+++ resolved
@@ -37,15 +37,11 @@
 	return common.Resource{
 		Schema: s,
 		Read: func(ctx context.Context, d *schema.ResourceData, m *common.DatabricksClient) error {
-<<<<<<< HEAD
 			newClient, err := m.DatabricksClientForUnifiedProvider(ctx, d)
 			if err != nil {
 				return err
 			}
-			var response spnData
-=======
 			var response servicePrincipalData
->>>>>>> d3264a68
 			var spList []User
 
 			common.DataToStructPointer(d, s, &response)
