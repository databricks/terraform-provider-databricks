--- conflicted
+++ resolved
@@ -133,11 +133,7 @@
 * The creator of a job has `IS_OWNER` permission. Destroying `databricks_permissions` resource for a job would revert ownership to the creator.
 * A job must have exactly one owner. If resource is changed and no owner is specified, currently authenticated principal would become new owner of the job. Nothing would change, per se, if the job was created through Terraform.
 * A job cannot have a group as an owner.
-<<<<<<< HEAD
-* Jobs triggered through *Run Now* assume the permissions of the job owner and not the user, and service principal who issued Run Now. 
-=======
-* Jobs triggered through *Run Now* assume the permissions of the job owner and not the user who issued Run Now.
->>>>>>> 2fdfb7fa
+* Jobs triggered through *Run Now* assume the permissions of the job owner and not the user, and service principal who issued Run Now.
 * Read [main documentation](https://docs.databricks.com/security/access-control/jobs-acl.html) for additional detail.
 
 ```hcl
@@ -229,11 +225,7 @@
 
 ## Folder usage
 
-<<<<<<< HEAD
-Valid [permission levels](https://docs.databricks.com/security/access-control/workspace-acl.html#folder-permissions) for folders of [databricks_notebook](notebook.md) are: `CAN_READ`, `CAN_RUN`, `CAN_EDIT`, and `CAN_MANAGE`. Notebooks and experiments in a folder inherit all permissions settings of that folder. For example, a user (or service principal) that has `CAN_RUN` permission on a folder has `CAN_RUN` permission on the notebooks in that folder. 
-=======
-Valid [permission levels](https://docs.databricks.com/security/access-control/workspace-acl.html#folder-permissions) for folders of [databricks_notebook](notebook.md) are: `CAN_READ`, `CAN_RUN`, `CAN_EDIT`, and `CAN_MANAGE`. Notebooks and experiments in a folder inherit all permissions settings of that folder. For example, a user that has `CAN_RUN` permission on a folder has `CAN_RUN` permission on the notebooks in that folder.
->>>>>>> 2fdfb7fa
+Valid [permission levels](https://docs.databricks.com/security/access-control/workspace-acl.html#folder-permissions) for folders of [databricks_notebook](notebook.md) are: `CAN_READ`, `CAN_RUN`, `CAN_EDIT`, and `CAN_MANAGE`. Notebooks and experiments in a folder inherit all permissions settings of that folder. For example, a user (or service principal) that has `CAN_RUN` permission on a folder has `CAN_RUN` permission on the notebooks in that folder.
 
 * All users can list items in the folder without any permissions.
 * All users (or service principals) have `CAN_MANAGE` permission for items in the Workspace > Shared Icon Shared folder. You can grant `CAN_MANAGE` permission to notebooks and folders by moving them to the Shared Icon Shared folder.
@@ -281,7 +273,7 @@
 
 ## Passwords usage
 
-By default on AWS deployments, all admin users (or service principals) can sign in to Databricks using either SSO or their username and password, and all API users (or service principals) can authenticate to the Databricks REST APIs using their username and password. As an admin, you [can limit](https://docs.databricks.com/administration-guide/users-groups/single-sign-on/index.html#optional-configure-password-access-control) admin users’ and API users’ ability to authenticate with their username and password by configuring `CAN_USE` permissions using password access control.
+By default on AWS deployments, all admin users can sign in to Databricks using either SSO or their username and password, and all API users can authenticate to the Databricks REST APIs using their username and password. As an admin, you [can limit](https://docs.databricks.com/administration-guide/users-groups/single-sign-on/index.html#optional-configure-password-access-control) admin users’ and API users’ ability to authenticate with their username and password by configuring `CAN_USE` permissions using password access control.
 ign-On.
 
 ```hcl
@@ -333,7 +325,7 @@
 
 ## Secrets
 
-One can control access to [databricks_secret](secret.md) through `initial_manage_principal` argument on [databricks_secret_scope](secret_scope.md) or [databricks_secret_acl](secret_acl.md), so that users(or service principals) can `READ`, `WRITE` or `MANAGE` entries within secret scope.
+One can control access to [databricks_secret](secret.md) through `initial_manage_principal` argument on [databricks_secret_scope](secret_scope.md) or [databricks_secret_acl](secret_acl.md), so that users (or service principals) can `READ`, `WRITE` or `MANAGE` entries within secret scope.
 
 ## Tables, Views and Databases
 
