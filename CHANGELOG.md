# Version changelog

## 0.2.8

<<<<<<< HEAD
* Added Azure Key Vault support for Azure CLI authenticated users
=======
* Added support for pinning clusters (issue #113)
* Internal: API for retrieval of the cluster events
>>>>>>> 6be46918

## 0.2.7

* Small fixes

## 0.2.6

* Added support for [customer managed keys](https://github.com/databrickslabs/terraform-provider-databricks/pull/332) for Accounts API.
* Added `databricks_user` resource.
* Added `databricks_user_instance_profile` resource.
* Added `databricks_group` data source.

Updated dependency versions:

* github.com/Azure/go-autorest/autorest v0.11.6
* github.com/Azure/go-autorest/autorest/adal v0.9.4
* github.com/Azure/go-autorest/autorest/azure/auth v0.5.2
* github.com/Azure/go-autorest/autorest/azure/cli v0.4.1
* gopkg.in/ini.v1 v1.61.0

**Deprecations**
* `databricks_scim_user` is no longer receiving fixes and will be removed in `0.3`, please rewrite using the `databricks_user` resource, which has more consistent semantics with `databricks_group` and works better with identity provider SCIM sync.
* `databricks_scim_group` is no longer receiving fixes and will be removed in `0.3`. Please rewrite using the `databricks_group` resource.
* `databricks_default_user_roles` is no longer receiving fixes and will be removed in `0.3`, please rewrite using `databricks_user` & `databricks_group` resources.

**Behavior changes**
* State changes to legacy `spark.databricks.delta.preview.enabled` config option are [now ignored](https://github.com/databrickslabs/terraform-provider-databricks/pull/334) by `databricks_job` & `databricks_cluster`
* Libraries, which are installed on all clusters and are not part of cluster resource definition, won't be waited for INSTALLED status
* Fixed "[Secret scope ACL is MANAGE for all users by default](https://github.com/databrickslabs/terraform-provider-databricks/pull/326)" ([issue 322](https://github.com/databrickslabs/terraform-provider-databricks/issues/322)).  If you were relying on setting `MANAGE` permission to all users by default, you need to add `initial_manage_principal = "users"` to your `resource "databricks_secret_scope"` declaration. 

## 0.2.5

* Added support for [local disk encryption](https://github.com/databrickslabs/terraform-provider-databricks/pull/313)
* Added more reliable [indication about Azure environment](https://github.com/databrickslabs/terraform-provider-databricks/pull/312) and fixed azure auth issue for Terraform 0.13
* Updated [databricks_aws_crossaccount_policy](https://github.com/databrickslabs/terraform-provider-databricks/pull/311) to latest rules
* Fixed missing importers for [databricks_scim_*](https://github.com/databrickslabs/terraform-provider-databricks/pull/290) resources
* Updated [Terraform Plugin SDK](https://github.com/databrickslabs/terraform-provider-databricks/pull/279) to latest version along with transitive dependencies.
* Added support disclaimers
* Increased code coverage to 65%

## 0.2.4

* Added [Azure CLI authentication](https://github.com/databrickslabs/terraform-provider-databricks/blob/master/docs/index.md#authenticating-with-azure-cli) to bridge the gap of local development workflows and let more people use the provider.
* All authentication is completely [lazy-initialized](https://github.com/databrickslabs/terraform-provider-databricks/pull/270), which makes it provider overall more stable.
* Significantly increased [unit test coverage](https://codecov.io/gh/databrickslabs/terraform-provider-databricks), which runs before every merge of a pull request.
* Introduced constantly running integration test suite environments: azsp, azcli & awsmt
* Numerous stability improvements for clusters, mounts, libraries, notebooks, files, authentication and TLS connectivity.
* Added ability to mount storage without explicitly defining a cluster, though it will still launch auto-terminating `terraform-mount` cluster to perform the mount.
* `databricks_cluster` & `databricks_job` now share significant portion of configuration wiring code, therefore increasing the stability of codebase.
* Added support for Terraform 0.13 [local builds](https://github.com/databrickslabs/terraform-provider-databricks/pull/281) for those who develop or cannot wait for next release.
* Added AWS IAM Policy [data helpers](https://github.com/databrickslabs/terraform-provider-databricks/pull/255) to simplify new deployments.
* [Migrated all documentation](https://github.com/databrickslabs/terraform-provider-databricks/pull/250) to Terraform Registry format, therefore having a single always-accurate place for end-user guides.
* Internally, codebase [has been split](https://github.com/databrickslabs/terraform-provider-databricks/pull/224) into multiple packages, which should make further contributions simpler.

Updated dependency versions:

* github.com/Azure/go-autorest/autorest v0.11.4
* github.com/Azure/go-autorest/autorest/adal v0.9.2
* github.com/Azure/go-autorest/autorest/azure/auth v0.5.1
* github.com/aws/aws-sdk-go v1.34.13
* gopkg.in/ini.v1 v1.60.2

**Deprecations**
* `library_*` is no longer receiving fixes and will be removed in `0.3`, please rewrite cluster & job resources to use [`library` configuration block](https://github.com/databrickslabs/terraform-provider-databricks/blob/master/docs/resources/cluster.md#library-configuration-block).
* `basic_auth` provider block is no longer receiving fixesand will be removed in `0.3`, please use `username` and `password` options
* `azure_auth` provider block is no longer receiving fixesand will be removed in `0.3`, please use `azure_*` options 

**Behavior changes**
* Previously, mounts code paths were different functions. This release unifies them to be a single testable codebase with different configuration options & re-use of the critical code paths. For maintainability reasons, there's no longer check performed on container & storage account names, but rather on high-level *mount source uri*.<|MERGE_RESOLUTION|>--- conflicted
+++ resolved
@@ -2,12 +2,9 @@
 
 ## 0.2.8
 
-<<<<<<< HEAD
-* Added Azure Key Vault support for Azure CLI authenticated users
-=======
+* Added [Azure Key Vault support](https://github.com/databrickslabs/terraform-provider-databricks/pull/381) for databricks_secret_scope for Azure CLI authenticated users
 * Added support for pinning clusters (issue #113)
 * Internal: API for retrieval of the cluster events
->>>>>>> 6be46918
 
 ## 0.2.7
 
