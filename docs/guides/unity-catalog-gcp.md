--- conflicted
+++ resolved
@@ -269,11 +269,7 @@
 
 ## Configure Unity Catalog clusters
 
-<<<<<<< HEAD
-To ensure the integrity of ACLs, Unity Catalog data can be accessed only through compute resources configured with strong isolation guarantees and other security features. A Unity Catalog [databricks_cluster](../resources/cluster.md) has a ‘Security Mode’ set to either **User Isolation** or **Single User**.
-=======
 To ensure the integrity of ACLs, Unity Catalog data can be accessed only through compute resources configured with strong isolation guarantees and other security features. A Unity Catalog [databricks_cluster](../resources/cluster.md) has the access mode set to either **Shared** or **Single User**.
->>>>>>> afbaf075
 
 - **Shared** clusters can be shared by multiple users, but has certain [limitations](https://docs.databricks.com/en/compute/access-mode-limitations.html#shared-access-mode-limitations-on-unity-catalog)
 
