---
subcategory: "Compute"
---
# databricks_cluster resource

This resource allows you to manage [Databricks Clusters](https://docs.databricks.com/clusters/index.html).

-> **Note** In case of [`Cannot access cluster ####-######-####### that was terminated or unpinned more than 30 days ago`](https://github.com/databricks/terraform-provider-databricks/issues/1197#issuecomment-1069386670) errors, please upgrade to v0.5.5 or later. If for some reason you cannot upgrade the version of provider, then the other viable option to unblock the apply pipeline is [`terraform state rm path.to.databricks_cluster.resource`](https://www.terraform.io/cli/commands/state/rm) command.

```hcl
data "databricks_node_type" "smallest" {
  local_disk = true
}

data "databricks_spark_version" "latest_lts" {
  long_term_support = true
}

resource "databricks_cluster" "shared_autoscaling" {
  cluster_name            = "Shared Autoscaling"
  spark_version           = data.databricks_spark_version.latest_lts.id
  node_type_id            = data.databricks_node_type.smallest.id
  autotermination_minutes = 20
  autoscale {
    min_workers = 1
    max_workers = 50
  }
}
```

## Argument Reference

* `cluster_name` - (Optional) Cluster name, which doesn’t have to be unique. If not specified at creation, the cluster name will be an empty string.
* `spark_version` - (Required) [Runtime version](https://docs.databricks.com/runtime/index.html) of the cluster. Any supported [databricks_spark_version](../data-sources/spark_version.md) id.  We advise using [Cluster Policies](cluster_policy.md) to restrict the list of versions for simplicity while maintaining enough control.
* `runtime_engine` - (Optional) The type of runtime engine to use. If not specified, the runtime engine type is inferred based on the spark_version value. Allowed values include: `PHOTON`, `STANDARD`.
* `driver_node_type_id` - (Optional) The node type of the Spark driver. This field is optional; if unset, API will set the driver node type to the same value as `node_type_id` defined above.
* `node_type_id` - (Required - optional if `instance_pool_id` is given) Any supported [databricks_node_type](../data-sources/node_type.md) id. If `instance_pool_id` is specified, this field is not needed.
* `instance_pool_id` (Optional - required if `node_type_id` is not given) - To reduce cluster start time, you can attach a cluster to a [predefined pool of idle instances](instance_pool.md). When attached to a pool, a cluster allocates its driver and worker nodes from the pool. If the pool does not have sufficient idle resources to accommodate the cluster’s request, it expands by allocating new instances from the instance provider. When an attached cluster changes its state to `TERMINATED`, the instances it used are returned to the pool and reused by a different cluster.
* `driver_instance_pool_id` (Optional) - similar to `instance_pool_id`, but for driver node. If omitted, and `instance_pool_id` is specified, then the driver will be allocated from that pool.
* `policy_id` - (Optional) Identifier of [Cluster Policy](cluster_policy.md) to validate cluster and preset certain defaults. *The primary use for cluster policies is to allow users to create policy-scoped clusters via UI rather than sharing configuration for API-created clusters.* For example, when you specify `policy_id` of [external metastore](https://docs.databricks.com/administration-guide/clusters/policies.html#external-metastore-policy) policy, you still have to fill in relevant keys for `spark_conf`.
* `apply_policy_default_values` - (Optional) Whether to use policy default values for missing cluster attributes.
* `autotermination_minutes` - (Optional) Automatically terminate the cluster after being inactive for this time in minutes. If specified, the threshold must be between 10 and 10000 minutes. You can also set this value to 0 to explicitly disable automatic termination. Defaults to `60`.  *We highly recommend having this setting present for Interactive/BI clusters.*
* `enable_elastic_disk` - (Optional) If you don’t want to allocate a fixed number of EBS volumes at cluster creation time, use autoscaling local storage. With autoscaling local storage, Databricks monitors the amount of free disk space available on your cluster’s Spark workers. If a worker begins to run too low on disk, Databricks automatically attaches a new EBS volume to the worker before it runs out of disk space. EBS volumes are attached up to a limit of 5 TB of total disk space per instance (including the instance’s local storage). To scale down EBS usage, make sure you have `autotermination_minutes` and `autoscale` attributes set. More documentation available at [cluster configuration page](https://docs.databricks.com/clusters/configure.html#autoscaling-local-storage-1).
* `enable_local_disk_encryption` - (Optional) Some instance types you use to run clusters may have locally attached disks. Databricks may store shuffle data or temporary data on these locally attached disks. To ensure that all data at rest is encrypted for all storage types, including shuffle data stored temporarily on your cluster’s local disks, you can enable local disk encryption. When local disk encryption is enabled, Databricks generates an encryption key locally unique to each cluster node and uses it to encrypt all data stored on local disks. The scope of the key is local to each cluster node and is destroyed along with the cluster node itself. During its lifetime, the key resides in memory for encryption and decryption and is stored encrypted on the disk. *Your workloads may run more slowly because of the performance impact of reading and writing encrypted data to and from local volumes. This feature is not available for all Azure Databricks subscriptions. Contact your Microsoft or Databricks account representative to request access.*
* `data_security_mode` - (Optional) Select the security features of the cluster. Unity Catalog requires `SINGLE_USER` or `USER_ISOLATION` mode. `LEGACY_PASSTHROUGH` for passthrough cluster and `LEGACY_TABLE_ACL` for Table ACL cluster. Default to `NONE`, i.e. no security feature enabled.
* `single_user_name` - (Optional) The optional user name of the user to assign to an interactive cluster. This field is required when using standard AAD Passthrough for Azure Data Lake Storage (ADLS) with a single-user cluster (i.e., not high-concurrency clusters).
* `idempotency_token` - (Optional) An optional token to guarantee the idempotency of cluster creation requests. If an active cluster with the provided token already exists, the request will not create a new cluster, but it will return the existing running cluster's ID instead. If you specify the idempotency token, upon failure, you can retry until the request succeeds. Databricks platform guarantees to launch exactly one cluster with that idempotency token. This token should have at most 64 characters.
* `ssh_public_keys` - (Optional) SSH public key contents that will be added to each Spark node in this cluster. The corresponding private keys can be used to login with the user name ubuntu on port 2200. You can specify up to 10 keys.
* `spark_env_vars` - (Optional) Map with environment variable key-value pairs to fine-tune Spark clusters. Key-value pairs of the form (X,Y) are exported (i.e., X='Y') while launching the driver and workers.
* `custom_tags` - (Optional) Additional tags for cluster resources. Databricks will tag all cluster resources (e.g., AWS EC2 instances and EBS volumes) with these tags in addition to `default_tags`.
* `spark_conf` - (Optional) Map with key-value pairs to fine-tune Spark clusters, where you can provide custom [Spark configuration properties](https://spark.apache.org/docs/latest/configuration.html) in a cluster configuration.
* `is_pinned` - (Optional) boolean value specifying if the cluster is pinned (not pinned by default). You must be a Databricks administrator to use this.  The pinned clusters' maximum number is [limited to 70](https://docs.databricks.com/clusters/clusters-manage.html#pin-a-cluster), so `apply` may fail if you have more than that.

The following example demonstrates how to create an autoscaling cluster with [Delta Cache](https://docs.databricks.com/delta/optimizations/delta-cache.html) enabled:

```hcl
data "databricks_node_type" "smallest" {
  local_disk = true
}

data "databricks_spark_version" "latest_lts" {
  long_term_support = true
}

resource "databricks_cluster" "shared_autoscaling" {
  cluster_name            = "Shared Autoscaling"
  spark_version           = data.databricks_spark_version.latest_lts.id
  node_type_id            = data.databricks_node_type.smallest.id
  autotermination_minutes = 20
  autoscale {
    min_workers = 1
    max_workers = 50
  }
  spark_conf = {
    "spark.databricks.io.cache.enabled" : true,
    "spark.databricks.io.cache.maxDiskUsage" : "50g",
    "spark.databricks.io.cache.maxMetaDataCache" : "1g"
  }
}
```

## Fixed size or autoscaling cluster

When you [create a Databricks cluster](https://docs.databricks.com/clusters/configure.html#cluster-size-and-autoscaling), you can either provide a `num_workers` for the fixed-size cluster or provide `min_workers` and/or `max_workers` for the cluster within the `autoscale` group. When you give a fixed-sized cluster, Databricks ensures that your cluster has a specified number of workers. When you provide a range for the number of workers, Databricks chooses the appropriate number of workers required to run your job - also known as "autoscaling." With autoscaling, Databricks dynamically reallocates workers to account for the characteristics of your job. Certain parts of your pipeline may be more computationally demanding than others, and Databricks automatically adds additional workers during these phases of your job (and removes them when they’re no longer needed).

`autoscale` optional configuration block supports the following:

* `min_workers` - (Optional) The minimum number of workers to which the cluster can scale down when underutilized. It is also the initial number of workers the cluster will have after creation.
* `max_workers` - (Optional) The maximum number of workers to which the cluster can scale up when overloaded. max_workers must be strictly greater than min_workers.

When using a [Single Node cluster](https://docs.databricks.com/clusters/single-node.html), `num_workers` needs to be `0`. It can be set to `0` explicitly, or simply not specified, as it defaults to `0`.  When `num_workers` is `0`, provider checks for presence of the required Spark configurations:
<<<<<<< HEAD

* `spark.master` must has prefix `local`, like `local[*]`
=======
* `spark.master` must have prefix `local`, like `local[*]`
>>>>>>> ad27c4b1
* `spark.databricks.cluster.profile` must have value `singleNode`

and also `custom_tag` entry:

* `"ResourceClass" = "SingleNode"`

The following example demonstrates how to create an single node cluster:

```hcl
data "databricks_node_type" "smallest" {
  local_disk = true
}

data "databricks_spark_version" "latest_lts" {
  long_term_support = true
}

resource "databricks_cluster" "single_node" {
  cluster_name            = "Single Node"
  spark_version           = data.databricks_spark_version.latest_lts.id
  node_type_id            = data.databricks_node_type.smallest.id
  autotermination_minutes = 20

  spark_conf = {
    # Single-node
    "spark.databricks.cluster.profile" : "singleNode"
    "spark.master" : "local[*]"
  }

  custom_tags = {
    "ResourceClass" = "SingleNode"
  }
}
```

### High-Concurrency clusters

To create High-Concurrency cluster, following settings should be provided:

* `spark_conf` should have following items:
  * `spark.databricks.repl.allowedLanguages` set to a list of supported languages, for example: `python,sql`, or `python,sql,r`.  Scala is not supported!
  * `spark.databricks.cluster.profile` set to `serverless`
* `custom_tags` should have tag `ResourceClass` set to value `Serverless`

For example:

```hcl
resource "databricks_cluster" "cluster_with_table_access_control" {
  cluster_name            = "Shared High-Concurrency"
  spark_version           = data.databricks_spark_version.latest_lts.id
  node_type_id            = data.databricks_node_type.smallest.id
  autotermination_minutes = 20

  spark_conf = {
    "spark.databricks.repl.allowedLanguages": "python,sql",
    "spark.databricks.cluster.profile": "serverless"
  }

  custom_tags = {
    "ResourceClass" = "Serverless"
  }
}
```

### library Configuration Block

To install libraries, one must specify each library in a separate configuration block. Each different type of library has a slightly different syntax. It's possible to set only one type of library within one config block. Otherwise, the plan will fail with an error.

-> **Note** Please consider using [databricks_library](library.md) resource for a more flexible setup.

Installing JAR artifacts on a cluster. Location can be anything, that is DBFS or mounted object store (s3, adls, ...)

```hcl
library {
  jar = "dbfs:/FileStore/app-0.0.1.jar"
}
```

Installing Python EGG artifacts. Location can be anything, that is DBFS or mounted object store (s3, adls, ...)

```hcl
library {
  egg = "dbfs:/FileStore/foo.egg"
}
```

Installing Python Wheel artifacts. Location can be anything, that is DBFS or mounted object store (s3, adls, ...)

```hcl
library {
  whl = "dbfs:/FileStore/baz.whl"
}
```

Installing Python PyPI artifacts. You can optionally also specify the `repo` parameter for a custom PyPI mirror, which should be accessible without any authentication for the network that cluster runs in.

```hcl
library {
  pypi {
    package = "fbprophet==0.6"
    // repo can also be specified here
  }
}
```

Installing artifacts from Maven repository. You can also optionally specify a `repo` parameter for a custom Maven-style repository, that should be accessible without any authentication. Maven libraries are resolved in Databricks Control Plane, so repo should be accessible from it. It can even be properly configured [maven s3 wagon](https://github.com/seahen/maven-s3-wagon), [AWS CodeArtifact](https://aws.amazon.com/codeartifact/) or [Azure Artifacts](https://azure.microsoft.com/en-us/services/devops/artifacts/).

```hcl
library {
  maven {
    coordinates = "com.amazon.deequ:deequ:1.0.4"
    // exlusions block is optional
    exclusions = ["org.apache.avro:avro"]
  }
}
```

Installing artifacts from CRan. You can also optionally specify a `repo` parameter for a custom cran mirror.

```hcl
library {
  cran {
    package = "rkeops"
  }
}
```

## cluster_log_conf

Example of pushing all cluster logs to DBFS:

```hcl
cluster_log_conf {
  dbfs {
    destination = "dbfs:/cluster-logs"
  }
}
```

Example of pushing all cluster logs to S3:

```hcl
cluster_log_conf {
  s3 {
    destination = "s3://acmecorp-main/cluster-logs"
    region      = "us-east-1"
  }
}
```

There are a few more advanced attributes for S3 log delivery:

* `destination` - S3 destination, e.g., `s3://my-bucket/some-prefix` You must configure the cluster with an instance profile, and the instance profile must have write access to the destination. You cannot use AWS keys.
* `region` - (Optional) S3 region, e.g. `us-west-2`. Either `region` or `endpoint` must be set. If both are set, the endpoint is used.
* `endpoint` - (Optional) S3 endpoint, e.g. <https://s3-us-west-2.amazonaws.com>. Either `region` or `endpoint` needs to be set. If both are set, the endpoint is used.
* `enable_encryption` - (Optional) Enable server-side encryption, false by default.
* `encryption_type` - (Optional) The encryption type, it could be `sse-s3` or `sse-kms`. It is used only when encryption is enabled, and the default type is `sse-s3`.
* `kms_key` - (Optional) KMS key used if encryption is enabled and encryption type is set to `sse-kms`.
* `canned_acl` - (Optional) Set canned access control list, e.g. `bucket-owner-full-control`. If `canned_cal` is set, the cluster instance profile must have `s3:PutObjectAcl` permission on the destination bucket and prefix. The full list of possible canned ACLs can be found [here](https://docs.aws.amazon.com/AmazonS3/latest/dev/acl-overview.html#canned-acl). By default, only the object owner gets full control. If you are using a cross-account role for writing data, you may want to set `bucket-owner-full-control` to make bucket owners able to read the logs.

## init_scripts

To run a particular init script on all clusters within the same workspace, both automated/job and interactive/all-purpose cluster types, please consider the [databricks_global_init_script](global_init_script.md) resource.

It is possible to specify up to 10 different cluster-scoped init scripts per cluster.  Like the `cluster_log_conf` configuration block, init scripts support DBFS and cloud storage locations.

Example of taking init script from DBFS:

```hcl
init_scripts {
  dbfs {
    destination = "dbfs:/init-scripts/install-elk.sh"
  }
}
```

Example of taking init script from S3:

```hcl
init_scripts {
  s3 {
    destination = "s3://acmecorp-main/init-scripts/install-elk.sh"
    region      = "us-east-1"
  }
}
```

Similarly, for an init script stored in GCS:

```hcl
init_scripts {
  gcs {
    destination = "gs://init-scripts/install-elk.sh"
  }
}
```

 Clusters with [custom Docker containers](https://docs.databricks.com/clusters/custom-containers.html) also allow a local file location for init scripts as follows:

```hcl
init_scripts {
  file {
    destination = "file:/my/local/file.sh"
  }
}
```

## aws_attributes

`aws_attributes` optional configuration block contains attributes related to [clusters running on Amazon Web Services](https://docs.databricks.com/clusters/configure.html#aws-configurations).

Here is the example of shared autoscaling cluster with some of AWS options set:

```hcl
data "databricks_spark_version" "latest" {}
data "databricks_node_type" "smallest" {
  local_disk = true
}
resource "databricks_cluster" "this" {
  cluster_name            = "Shared Autoscaling"
  spark_version           = data.databricks_spark_version.latest.id
  node_type_id            = data.databricks_node_type.smallest.id
  autotermination_minutes = 20
  autoscale {
    min_workers = 1
    max_workers = 50
  }
  aws_attributes {
    availability           = "SPOT"
    zone_id                = "us-east-1"
    first_on_demand        = 1
    spot_bid_price_percent = 100
  }
}
```

The following options are available:

* `zone_id` - (Required) Identifier for the availability zone/datacenter in which the cluster resides. This string will be of a form like “us-west-2a”. The provided availability zone must be in the same region as the Databricks deployment. For example, “us-west-2a” is not a valid zone ID if the Databricks deployment resides in the “us-east-1” region.
* `availability` - (Optional) Availability type used for all subsequent nodes past the `first_on_demand` ones. Valid values are `SPOT`, `SPOT_WITH_FALLBACK` and `ON_DEMAND`. Note: If `first_on_demand` is zero, this availability type will be used for the entire cluster.
* `first_on_demand` - (Optional) The first `first_on_demand` nodes of the cluster will be placed on on-demand instances. If this value is greater than 0, the cluster driver node will be placed on an on-demand instance. If this value is greater than or equal to the current cluster size, all nodes will be placed on on-demand instances. If this value is less than the current cluster size, `first_on_demand` nodes will be placed on on-demand instances, and the remainder will be placed on availability instances. This value does not affect cluster size and cannot be mutated over the lifetime of a cluster.
* `spot_bid_price_percent` - (Optional) The max price for AWS spot instances, as a percentage of the corresponding instance type’s on-demand price. For example, if this field is set to 50, and the cluster needs a new `i3.xlarge` spot instance, then the max price is half of the price of on-demand `i3.xlarge` instances. Similarly, if this field is set to 200, the max price is twice the price of on-demand `i3.xlarge` instances. If not specified, the default value is `100`. When spot instances are requested for this cluster, only spot instances whose max price percentage matches this field will be considered. For safety, we enforce this field to be no more than `10000`.
* `instance_profile_arn` - (Optional) Nodes for this cluster will only be placed on AWS instances with this instance profile. Please see [databricks_instance_profile](instance_profile.md) resource documentation for extended examples on adding a valid instance profile using Terraform.
* `ebs_volume_type` - (Optional) The type of EBS volumes that will be launched with this cluster. Valid values are `GENERAL_PURPOSE_SSD` or `THROUGHPUT_OPTIMIZED_HDD`. Use this option only if you're not picking *Delta Optimized `i3.*`* node types.
* `ebs_volume_count` - (Optional) The number of volumes launched for each instance. You can choose up to 10 volumes. This feature is only enabled for supported node types. Legacy node types cannot specify custom EBS volumes. For node types with no instance store, at least one EBS volume needs to be specified; otherwise, cluster creation will fail. These EBS volumes will be mounted at /ebs0, /ebs1, and etc. Instance store volumes will be mounted at /local_disk0, /local_disk1, and etc. If EBS volumes are attached, Databricks will configure Spark to use only the EBS volumes for scratch storage because heterogeneously sized scratch devices can lead to inefficient disk utilization. If no EBS volumes are attached, Databricks will configure Spark to use instance store volumes. If EBS volumes are specified, then the Spark configuration spark.local.dir will be overridden.
* `ebs_volume_size` - (Optional) The size of each EBS volume (in GiB) launched for each instance. For general purpose SSD, this value must be within the range 100 - 4096. For throughput optimized HDD, this value must be within the range 500 - 4096. Custom EBS volumes cannot be specified for the legacy node types (memory-optimized and compute-optimized).

## azure_attributes

`azure_attributes` optional configuration block contains attributes related to [clusters running on Azure](https://docs.microsoft.com/en-us/azure/databricks/dev-tools/api/latest/clusters#--azureattributes).

Here is the example of shared autoscaling cluster with some of Azure options set:

```hcl
data "databricks_spark_version" "latest" {}
data "databricks_node_type" "smallest" {
  local_disk = true
}
resource "databricks_cluster" "this" {
  cluster_name            = "Shared Autoscaling"
  spark_version           = data.databricks_spark_version.latest.id
  node_type_id            = data.databricks_node_type.smallest.id
  autotermination_minutes = 20
  autoscale {
    min_workers = 1
    max_workers = 50
  }
  azure_attributes {
    availability       = "SPOT_WITH_FALLBACK_AZURE"
    first_on_demand    = 1
    spot_bid_max_price = 100
  }
}
```

The following options are [available](https://docs.microsoft.com/en-us/azure/databricks/dev-tools/api/latest/clusters#--azureattributes):

* `availability` - (Optional) Availability type used for all subsequent nodes past the `first_on_demand` ones. Valid values are `SPOT_AZURE`, `SPOT_WITH_FALLBACK_AZURE`, and `ON_DEMAND_AZURE`. Note: If `first_on_demand` is zero, this availability type will be used for the entire cluster.
* `first_on_demand` - (Optional) The first `first_on_demand` nodes of the cluster will be placed on on-demand instances. If this value is greater than 0, the cluster driver node will be placed on an on-demand instance. If this value is greater than or equal to the current cluster size, all nodes will be placed on on-demand instances. If this value is less than the current cluster size, `first_on_demand` nodes will be placed on on-demand instances, and the remainder will be placed on availability instances. This value does not affect cluster size and cannot be mutated over the lifetime of a cluster.
* `spot_bid_max_price` - (Optional) The max price for Azure spot instances.  Use `-1` to specify the lowest price.

## gcp_attributes

`gcp_attributes` optional configuration block contains attributes related to [clusters running on GCP](https://docs.gcp.databricks.com/dev-tools/api/latest/clusters.html#clustergcpattributes).

Here is the example of shared autoscaling cluster with some of GCP options set:

```hcl
resource "databricks_cluster" "this" {
  cluster_name            = "Shared Autoscaling"
  spark_version           = data.databricks_spark_version.latest.id
  node_type_id            = data.databricks_node_type.smallest.id
  autotermination_minutes = 20
  autoscale {
    min_workers = 1
    max_workers = 50
  }
  gcp_attributes {
    availability = "PREEMPTIBLE_WITH_FALLBACK_GCP"
    zone_id      = "AUTO"
  }
}
```

The following options are available:

* `use_preemptible_executors` - (Optional, bool) if we should use preemptible executors ([GCP documentation](https://cloud.google.com/compute/docs/instances/preemptible)). *Warning: this field is deprecated in favor of `availability`, and will be removed soon.*
* `google_service_account` - (Optional, string) Google Service Account email address that the cluster uses to authenticate with Google Identity. This field is used for authentication with the GCS and BigQuery data sources.
* `availability` - (Optional) Availability type used for all nodes. Valid values are `PREEMPTIBLE_GCP`, `PREEMPTIBLE_WITH_FALLBACK_GCP` and `ON_DEMAND_GCP`, default: `ON_DEMAND_GCP`.
* `boot_disk_size` (optional, int) Boot disk size in GB
* `zone_id` (optional)  Identifier for the availability zone in which the cluster resides. This can be one of the following:
  * `HA` (default): High availability, spread nodes across availability zones for a Databricks deployment region.
  * `AUTO`: Databricks picks an availability zone to schedule the cluster on.
  * name of a GCP availability zone: pick one of the available zones from the [list of available availability zones](https://cloud.google.com/compute/docs/regions-zones#available).

## docker_image

[Databricks Container Services](https://docs.databricks.com/clusters/custom-containers.html) lets you specify a Docker image when you create a cluster. You need to enable Container Services in *Admin Console /  Advanced* page in the user interface. By enabling this feature, you acknowledge and agree that your usage of this feature is subject to the [applicable additional terms](http://www.databricks.com/product-specific-terms).

`docker_image` configuration block has the following attributes:

* `url` - URL for the Docker image
* `basic_auth` - (Optional) `basic_auth.username` and `basic_auth.password` for Docker repository. Docker registry credentials are encrypted when they are stored in Databricks internal storage and when they are passed to a registry upon fetching Docker images at cluster launch. However, other authenticated and authorized API users of this workspace can access the username and password.

Example usage with [azurerm_container_registry](https://registry.terraform.io/providers/hashicorp/azurerm/latest/docs/resources/container_registry) and [docker_registry_image](https://registry.terraform.io/providers/kreuzwerker/docker/latest/docs/resources/registry_image), that you can adapt to your specific use-case:

```hcl
resource "docker_registry_image" "this" {
  name = "${azurerm_container_registry.this.login_server}/sample:latest"
  build {
    # ...
  }
}

resource "databricks_cluster" "this" {
  # ...
  docker_image {
    url = docker_registry_image.this.name
    basic_auth {
      username = azurerm_container_registry.this.admin_username
      password = azurerm_container_registry.this.admin_password
    }
  }
}
```

## Attribute Reference

In addition to all arguments above, the following attributes are exported:

* `id` - Canonical unique identifier for the cluster.
* `default_tags` - (map) Tags that are added by Databricks by default, regardless of any custom_tags that may have been added. These include: Vendor: Databricks, Creator: <username_of_creator>, ClusterName: <name_of_cluster>, ClusterId: <id_of_cluster>, Name: <Databricks internal use>
* `state` - (string) State of the cluster.

## Access Control

* [databricks_group](group.md#allow_cluster_create) and [databricks_user](user.md#allow_cluster_create) can control which groups or individual users can create clusters.
* [databricks_cluster_policy](cluster_policy.md) can control which kinds of clusters users can create.
* Users, who have access to Cluster Policy, but do not have an `allow_cluster_create` argument set would still be able to create clusters, but within the boundary of the policy.
* [databricks_permissions](permissions.md#Cluster-usage) can control which groups or individual users can *Manage*, *Restart* or *Attach to* individual clusters.
* `instance_profile_arn` *(AWS only)* can control which data a given cluster can access through cloud-native controls.

## Import

The resource cluster can be imported using cluster id.

```bash
terraform import databricks_cluster.this <cluster-id>
```

## Related Resources

The following resources are often used in the same context:

* [Dynamic Passthrough Clusters for a Group](../guides/passthrough-cluster-per-user.md) guide
* [End to end workspace management](../guides/workspace-management.md) guide
* [databricks_clusters](../data-sources/clusters.md) data to retrieve a list of [databricks_cluster](cluster.md) ids.
* [databricks_cluster_policy](cluster_policy.md) to create a [databricks_cluster](cluster.md) policy, which limits the ability to create clusters based on a set of rules.
* [databricks_current_user](../data-sources/current_user.md) data to retrieve information about [databricks_user](user.md) or [databricks_service_principal](service_principal.md), that is calling Databricks REST API.
* [databricks_global_init_script](global_init_script.md) to manage [global init scripts](https://docs.databricks.com/clusters/init-scripts.html#global-init-scripts), which are run on all [databricks_cluster](cluster.md#init_scripts) and [databricks_job](job.md#new_cluster).
* [databricks_instance_pool](instance_pool.md) to manage [instance pools](https://docs.databricks.com/clusters/instance-pools/index.html) to reduce [cluster](cluster.md) start and auto-scaling times by maintaining a set of idle, ready-to-use instances.
* [databricks_instance_profile](instance_profile.md) to manage AWS EC2 instance profiles that users can launch [databricks_cluster](cluster.md) and access data, like [databricks_mount](mount.md).
* [databricks_job](job.md) to manage [Databricks Jobs](https://docs.databricks.com/jobs.html) to run non-interactive code in a [databricks_cluster](cluster.md).
* [databricks_library](library.md) to install a [library](https://docs.databricks.com/libraries/index.html) on [databricks_cluster](cluster.md).
* [databricks_mount](mount.md) to [mount your cloud storage](https://docs.databricks.com/data/databricks-file-system.html#mount-object-storage-to-dbfs) on `dbfs:/mnt/name`.
* [databricks_node_type](../data-sources/node_type.md) data to get the smallest node type for [databricks_cluster](cluster.md) that fits search criteria, like amount of RAM or number of cores.
* [databricks_pipeline](pipeline.md) to deploy [Delta Live Tables](https://docs.databricks.com/data-engineering/delta-live-tables/index.html).
* [databricks_spark_version](../data-sources/spark_version.md) data to get [Databricks Runtime (DBR)](https://docs.databricks.com/runtime/dbr.html) version that could be used for `spark_version` parameter in [databricks_cluster](cluster.md) and other resources.
* [databricks_zones](../data-sources/zones.md) data to fetch all available AWS availability zones on your workspace on AWS.<|MERGE_RESOLUTION|>--- conflicted
+++ resolved
@@ -89,12 +89,8 @@
 * `max_workers` - (Optional) The maximum number of workers to which the cluster can scale up when overloaded. max_workers must be strictly greater than min_workers.
 
 When using a [Single Node cluster](https://docs.databricks.com/clusters/single-node.html), `num_workers` needs to be `0`. It can be set to `0` explicitly, or simply not specified, as it defaults to `0`.  When `num_workers` is `0`, provider checks for presence of the required Spark configurations:
-<<<<<<< HEAD
-
-* `spark.master` must has prefix `local`, like `local[*]`
-=======
+
 * `spark.master` must have prefix `local`, like `local[*]`
->>>>>>> ad27c4b1
 * `spark.databricks.cluster.profile` must have value `singleNode`
 
 and also `custom_tag` entry:
