package common

import (
	"context"
	"fmt"
	"log"
	"reflect"
	"regexp"
	"strings"

	"github.com/databricks/databricks-sdk-go"
	"github.com/databricks/databricks-sdk-go/apierr"
	"github.com/hashicorp/terraform-plugin-sdk/v2/diag"
	"github.com/hashicorp/terraform-plugin-sdk/v2/helper/schema"
)

// Resource aims to simplify things like error & deleted entities handling
type Resource struct {
	Create         func(ctx context.Context, d *schema.ResourceData, c DatabricksAPI) error
	Read           func(ctx context.Context, d *schema.ResourceData, c DatabricksAPI) error
	Update         func(ctx context.Context, d *schema.ResourceData, c DatabricksAPI) error
	Delete         func(ctx context.Context, d *schema.ResourceData, c DatabricksAPI) error
	CustomizeDiff  func(ctx context.Context, d *schema.ResourceDiff) error
	StateUpgraders []schema.StateUpgrader
	Schema         map[string]*schema.Schema
	SchemaVersion  int
	Timeouts       *schema.ResourceTimeout
}

func nicerError(ctx context.Context, err error, action string) error {
	name := ResourceName.GetOrUnknown(ctx)
	if name == "unknown" {
		return err
	}
	return fmt.Errorf("cannot %s %s: %w", action,
		strings.ReplaceAll(name, "_", " "), err)
}

func recoverable(cb func(
	ctx context.Context, d *schema.ResourceData, c DatabricksAPI) error) func(
	ctx context.Context, d *schema.ResourceData, c DatabricksAPI) error {
	return func(ctx context.Context, d *schema.ResourceData, c DatabricksAPI) (err error) {
		defer func() {
			// this is deliberate decision to convert a panic into error,
			// so that any unforeseen bug would we visible to end-user
			// as an error and not a provider crash, which is way less
			// of pleasant experience.
			if panic := recover(); panic != nil {
				err = fmt.Errorf("panic: %v", panic)
			}
		}()
		err = cb(ctx, d, c)
		return
	}
}

func (r Resource) saferCustomizeDiff() schema.CustomizeDiffFunc {
	if r.CustomizeDiff == nil {
		return nil
	}
	return func(ctx context.Context, rd *schema.ResourceDiff, _ any) (err error) {
		defer func() {
			// this is deliberate decision to convert a panic into error,
			// so that any unforeseen bug would we visible to end-user
			// as an error and not a provider crash, which is way less
			// of pleasant experience.
			if panic := recover(); panic != nil {
				err = nicerError(ctx, fmt.Errorf("panic: %v", panic),
					"customize diff for")
			}
		}()
		// we don't propagate instance of SDK client to the diff function, because
		// authentication is not deterministic at this stage with the recent Terraform
		// versions. Diff customization must be limited to hermetic checks only anyway.
		err = r.CustomizeDiff(ctx, rd)
		if err != nil {
			err = nicerError(ctx, err, "customize diff for")
		}
		return
	}
}

// ToResource converts to Terraform resource definition
func (r Resource) ToResource() *schema.Resource {
	var update func(ctx context.Context, d *schema.ResourceData,
		m any) diag.Diagnostics
	if r.Update != nil {
		update = func(ctx context.Context, d *schema.ResourceData,
			m any) diag.Diagnostics {
			c := m.(DatabricksAPI)
			if err := recoverable(r.Update)(ctx, d, c); err != nil {
				err = nicerError(ctx, err, "update")
				return diag.FromErr(err)
			}
			if err := recoverable(r.Read)(ctx, d, c); err != nil {
				err = nicerError(ctx, err, "read")
				return diag.FromErr(err)
			}
			return nil
		}
	} else {
		// set ForceNew to all attributes with CRD
		queue := []*schema.Resource{
			{Schema: r.Schema},
		}
		for {
			head := queue[0]
			queue = queue[1:]
			for _, v := range head.Schema {
				if v.Computed {
					continue
				}
				if nested, ok := v.Elem.(*schema.Resource); ok {
					queue = append(queue, nested)
				}
				v.ForceNew = true
			}
			if len(queue) == 0 {
				break
			}
		}
	}
	generateReadFunc := func(ignoreMissing bool) func(ctx context.Context, d *schema.ResourceData,
		m any) diag.Diagnostics {
		return func(ctx context.Context, d *schema.ResourceData,
			m any) diag.Diagnostics {
			err := recoverable(r.Read)(ctx, d, m.(DatabricksAPI))
			// TODO: https://github.com/databricks/terraform-provider-databricks/issues/2021
			if ignoreMissing && apierr.IsMissing(err) {
				log.Printf("[INFO] %s[id=%s] is removed on backend",
					ResourceName.GetOrUnknown(ctx), d.Id())
				d.SetId("")
				return nil
			}
			if err != nil {
				err = nicerError(ctx, err, "read")
				return diag.FromErr(err)
			}
			return nil
		}
	}
	return &schema.Resource{
		Schema:         r.Schema,
		SchemaVersion:  r.SchemaVersion,
		StateUpgraders: r.StateUpgraders,
		CustomizeDiff:  r.saferCustomizeDiff(),
		CreateContext: func(ctx context.Context, d *schema.ResourceData,
			m any) diag.Diagnostics {
			c := m.(DatabricksAPI)
			err := recoverable(r.Create)(ctx, d, c)
			if err != nil {
				err = nicerError(ctx, err, "create")
				return diag.FromErr(err)
			}
			if err = recoverable(r.Read)(ctx, d, c); err != nil {
				err = nicerError(ctx, err, "read")
				return diag.FromErr(err)
			}
			return nil
		},
		ReadContext:   generateReadFunc(true),
		UpdateContext: update,
		DeleteContext: func(ctx context.Context, d *schema.ResourceData,
			m any) diag.Diagnostics {
			err := recoverable(r.Delete)(ctx, d, m.(DatabricksAPI))
			if apierr.IsMissing(err) {
				// TODO: https://github.com/databricks/terraform-provider-databricks/issues/2021
				log.Printf("[INFO] %s[id=%s] is removed on backend",
					ResourceName.GetOrUnknown(ctx), d.Id())
				d.SetId("")
				return nil
			}
			if err != nil {
				err = nicerError(ctx, err, "delete")
				return diag.FromErr(err)
			}
			return nil
		},
		Importer: &schema.ResourceImporter{
			StateContext: func(ctx context.Context, d *schema.ResourceData,
				m any) (data []*schema.ResourceData, e error) {
				d.MarkNewResource()
				diags := generateReadFunc(false)(ctx, d, m)
				var err error
				if diags.HasError() {
					err = diags[0].Validate()
				}
				return []*schema.ResourceData{d}, err
			},
		},
		Timeouts: r.Timeouts,
	}
}

func MustCompileKeyRE(name string) *regexp.Regexp {
	regexFromName := strings.ReplaceAll(name, ".", "\\.")
	regexFromName = strings.ReplaceAll(regexFromName, ".0", ".\\d+")
	return regexp.MustCompile(regexFromName)
}

// Deprecated: migrate to WorkspaceData
func DataResource(sc any, read func(context.Context, any, DatabricksAPI) error) *schema.Resource {
	// TODO: migrate to go1.18 and get schema from second function argument?..
	s := StructToSchema(sc, func(m map[string]*schema.Schema) map[string]*schema.Schema {
		return m
	})
	return &schema.Resource{
		Schema: s,
		ReadContext: func(ctx context.Context, d *schema.ResourceData, m any) (diags diag.Diagnostics) {
			defer func() {
				// using recoverable() would cause more complex rewrapping of DataToStructPointer & StructToData
				if panic := recover(); panic != nil {
					diags = diag.Errorf("panic: %v", panic)
				}
			}()
			ptr := reflect.New(reflect.ValueOf(sc).Type())
			DataToReflectValue(d, &schema.Resource{Schema: s}, ptr.Elem())
			err := read(ctx, ptr.Interface(), m.(DatabricksAPI))
			if err != nil {
				err = nicerError(ctx, err, "read data")
				diags = diag.FromErr(err)
			}
			StructToData(ptr.Elem().Interface(), s, d)
			// check if the resource schema has the `id` attribute (marked with `json:"id"` in the provided structure).
			// and if yes, then use it as resource ID. If not, then use default value for resource ID (`_`)
			if _, ok := s["id"]; ok {
				d.SetId(d.Get("id").(string))
			} else {
				d.SetId("_")
			}
			return
		},
	}
}

// WorkspaceData is a generic way to define workspace data resources in Terraform provider.
//
// Example usage:
//
//	type catalogsData struct {
//		Ids []string `json:"ids,omitempty" tf:"computed,slice_set"`
//	}
//	return common.WorkspaceData(func(ctx context.Context, data *catalogsData, w *databricks.WorkspaceClient) error {
//		catalogs, err := w.Catalogs.ListAll(ctx)
//		...
//	})
func WorkspaceData[T any](read func(context.Context, *T, *databricks.WorkspaceClient) error) *schema.Resource {
<<<<<<< HEAD
	return genericDatabricksData(func(c DatabricksAPI) (*databricks.WorkspaceClient, error) {
		return c.WorkspaceClient()
	}, read)
=======
	return genericDatabricksData((*DatabricksClient).WorkspaceClient, func(ctx context.Context, s struct{}, t *T, wc *databricks.WorkspaceClient) error {
		return read(ctx, t, wc)
	}, false)
}

// WorkspaceDataWithParams defines a data source that can be used to read data from the workspace API.
// It differs from WorkspaceData in that it separates the definition of the computed fields (the resource type)
// from the definition of the user-supplied parameters.
//
// The first type parameter is the type of the resource. This can be a type directly from the SDK, or a custom
// type defined in the provider that embeds the SDK type.
//
// The second type parameter is the type representing parameters that a user may provide to the data source. These
// are the attributes that the user can specify in the data source configuration, but are not part of the resource
// type. If there are no extra attributes, this should be `struct{}`. If there are any fields with the same JSON
// name as fields in the resource type, these fields will override the values from the resource type.
//
// The single argument is a function that will be called to read the data from the workspace API, returning the
// value of the resource type. The function should return an error if the data cannot be read or the resource cannot
// be found.
//
// Example usage:
//
//	 type SqlWarehouse struct { ... }
//
//	 type SqlWarehouseDataParams struct {
//		     Id   string `json:"id" tf:"computed,optional"`
//		     Name string `json:"name" tf:"computed,optional"`
//	 }
//
//	 WorkspaceDataWithParams(
//	     func(ctx context.Context, data SqlWarehouseDataParams, w *databricks.WorkspaceClient) (*SqlWarehouse, error) {
//	         // User-provided attributes are present in the `data` parameter.
//	         // The resource should be returned.
//	         ...
//	     })
func WorkspaceDataWithParams[T, P any](read func(context.Context, P, *databricks.WorkspaceClient) (*T, error)) *schema.Resource {
	return genericDatabricksData((*DatabricksClient).WorkspaceClient, func(ctx context.Context, o P, s *T, w *databricks.WorkspaceClient) error {
		res, err := read(ctx, o, w)
		if err != nil {
			return err
		}
		*s = *res
		return nil
	}, true)
>>>>>>> 16c61e57
}

// AccountData is a generic way to define account data resources in Terraform provider.
//
// Example usage:
//
//	type metastoresData struct {
//		Ids map[string]string `json:"ids,omitempty" tf:"computed"`
//	}
//	return common.AccountData(func(ctx context.Context, d *metastoresData, acc *databricks.AccountClient) error {
//		metastores, err := acc.Metastores.List(ctx)
//		...
//	})
func AccountData[T any](read func(context.Context, *T, *databricks.AccountClient) error) *schema.Resource {
<<<<<<< HEAD
	return genericDatabricksData(func(c DatabricksAPI) (*databricks.AccountClient, error) {
		return c.AccountClient()
	}, read)
}

// genericDatabricksData is generic and common way to define both account and workspace data and calls their respective clients
func genericDatabricksData[T any, C any](getClient func(DatabricksAPI) (C, error), read func(context.Context, *T, C) error) *schema.Resource {
=======
	return genericDatabricksData((*DatabricksClient).AccountClient, func(ctx context.Context, s struct{}, t *T, ac *databricks.AccountClient) error {
		return read(ctx, t, ac)
	}, false)
}

// AccountDataWithParams defines a data source that can be used to read data from the workspace API.
// It differs from AccountData in that it allows extra attributes to be provided as a separate argument,
// so the original type used to define the resource can also be used to define the data source.
//
// The first type parameter is the type of the resource. This can be a type directly from the SDK, or a custom
// type defined in the provider that embeds the SDK type.
//
// The second type parameter is the type of the extra attributes that should be provided to the data source. These
// are the attributes that the user can specify in the data source configuration, but are not part of the resource
// type. If there are no extra attributes, this should be `struct{}`. If there are any fields with the same JSON
// name as fields in the resource type, these fields will override the values from the resource type.
//
// The single argument is a function that will be called to read the data from the workspace API, returning the
// requested resource. The function should return an error if the data cannot be read or the resource cannot be
// found.
//
// Example usage:
//
//	 type MwsWorkspace struct { ... }
//
//	 type MwsWorkspaceDataParams struct {
//		     Id   string `json:"id" tf:"computed,optional"`
//		     Name string `json:"name" tf:"computed,optional"`
//	 }
//
//	 AccountDataWithParams(
//	     func(ctx context.Context, data MwsWorkspaceDataParams, a *databricks.AccountClient) (*MwsWorkspace, error) {
//	         // User-provided attributes are present in the `data` parameter.
//	         // The resource should be populated in the `workspace` parameter.
//	         ...
//		  })
func AccountDataWithParams[T, P any](read func(context.Context, P, *databricks.AccountClient) (*T, error)) *schema.Resource {
	return genericDatabricksData((*DatabricksClient).AccountClient, func(ctx context.Context, o P, s *T, a *databricks.AccountClient) error {
		res, err := read(ctx, o, a)
		if err != nil {
			return err
		}
		*s = *res
		return nil
	}, true)
}

// genericDatabricksData is generic and common way to define both account and workspace data and calls their respective clients.
//
// If hasOther is true, all of the fields of SdkType will be marked as computed in the final schema, and the fields
// from OtherFields will be overlaid on top of the schema generated by SdkType. Otherwise, the schema generated by
// SdkType will be used directly.
func genericDatabricksData[T, P, C any](
	getClient func(*DatabricksClient) (C, error),
	read func(context.Context, P, *T, C) error,
	hasOther bool) *schema.Resource {
>>>>>>> 16c61e57
	var dummy T
	var other P
	otherFields := StructToSchema(other, NoCustomize)
	s := StructToSchema(dummy, func(m map[string]*schema.Schema) map[string]*schema.Schema {
		// For WorkspaceData and AccountData, a single data type is used to represent all of the fields of
		// the resource, so its configuration is correct. For the *WithParams methods, the SdkType parameter
		// is copied directly from the resource definition, which means that all fields from that type are
		// computed and optional, and the fields from OtherFields are overlaid on top of the schema generated
		// by SdkType.
		if hasOther {
			for k := range m {
				m[k].Computed = true
				m[k].Required = false
				m[k].Optional = true
			}
			for k, v := range otherFields {
				m[k] = v
			}
		}
		// `id` attribute must be marked as computed, otherwise it's not set!
		if v, ok := m["id"]; ok {
			v.Computed = true
			v.Required = false
		}
		return m
	})
	return &schema.Resource{
		Schema: s,
		ReadContext: func(ctx context.Context, d *schema.ResourceData, m any) (diags diag.Diagnostics) {
			defer func() {
				// using recoverable() would cause more complex rewrapping of DataToStructPointer & StructToData
				if panic := recover(); panic != nil {
					diags = diag.Errorf("panic: %v", panic)
				}
			}()
<<<<<<< HEAD
			ptr := reflect.New(reflect.ValueOf(dummy).Type())
			DataToReflectValue(d, &schema.Resource{Schema: s}, ptr.Elem())
			client := m.(DatabricksAPI)
=======
			var dummy T
			var other P
			DataToStructPointer(d, s, &other)
			DataToStructPointer(d, s, &dummy)
			client := m.(*DatabricksClient)
>>>>>>> 16c61e57
			c, err := getClient(client)
			if err != nil {
				err = nicerError(ctx, err, "get client")
				return diag.FromErr(err)
			}
			err = read(ctx, other, &dummy, c)
			if err != nil {
				err = nicerError(ctx, err, "read data")
				diags = diag.FromErr(err)
			}
			StructToData(&dummy, s, d)
			// check if the resource schema has the `id` attribute (marked with `json:"id"` in the provided structure).
			// and if yes, then use it as resource ID. If not, then use default value for resource ID (`_`)
			if _, ok := s["id"]; ok {
				d.SetId(d.Get("id").(string))
			} else {
				d.SetId("_")
			}
			return
		},
	}
}

func EqualFoldDiffSuppress(k, old, new string, d *schema.ResourceData) bool {
	if strings.EqualFold(old, new) {
		log.Printf("[INFO] Suppressing diff on %s", k)
		return true
	}
	return false
}

func NoCustomize(m map[string]*schema.Schema) map[string]*schema.Schema {
	return m
}

var NoAuth string = "default auth: cannot configure default credentials, " +
	"please check https://docs.databricks.com/en/dev-tools/auth.html#databricks-client-unified-authentication " +
	"to configure credentials for your preferred authentication method"<|MERGE_RESOLUTION|>--- conflicted
+++ resolved
@@ -245,11 +245,6 @@
 //		...
 //	})
 func WorkspaceData[T any](read func(context.Context, *T, *databricks.WorkspaceClient) error) *schema.Resource {
-<<<<<<< HEAD
-	return genericDatabricksData(func(c DatabricksAPI) (*databricks.WorkspaceClient, error) {
-		return c.WorkspaceClient()
-	}, read)
-=======
 	return genericDatabricksData((*DatabricksClient).WorkspaceClient, func(ctx context.Context, s struct{}, t *T, wc *databricks.WorkspaceClient) error {
 		return read(ctx, t, wc)
 	}, false)
@@ -295,7 +290,6 @@
 		*s = *res
 		return nil
 	}, true)
->>>>>>> 16c61e57
 }
 
 // AccountData is a generic way to define account data resources in Terraform provider.
@@ -310,15 +304,6 @@
 //		...
 //	})
 func AccountData[T any](read func(context.Context, *T, *databricks.AccountClient) error) *schema.Resource {
-<<<<<<< HEAD
-	return genericDatabricksData(func(c DatabricksAPI) (*databricks.AccountClient, error) {
-		return c.AccountClient()
-	}, read)
-}
-
-// genericDatabricksData is generic and common way to define both account and workspace data and calls their respective clients
-func genericDatabricksData[T any, C any](getClient func(DatabricksAPI) (C, error), read func(context.Context, *T, C) error) *schema.Resource {
-=======
 	return genericDatabricksData((*DatabricksClient).AccountClient, func(ctx context.Context, s struct{}, t *T, ac *databricks.AccountClient) error {
 		return read(ctx, t, ac)
 	}, false)
@@ -375,7 +360,6 @@
 	getClient func(*DatabricksClient) (C, error),
 	read func(context.Context, P, *T, C) error,
 	hasOther bool) *schema.Resource {
->>>>>>> 16c61e57
 	var dummy T
 	var other P
 	otherFields := StructToSchema(other, NoCustomize)
@@ -411,17 +395,11 @@
 					diags = diag.Errorf("panic: %v", panic)
 				}
 			}()
-<<<<<<< HEAD
-			ptr := reflect.New(reflect.ValueOf(dummy).Type())
-			DataToReflectValue(d, &schema.Resource{Schema: s}, ptr.Elem())
-			client := m.(DatabricksAPI)
-=======
 			var dummy T
 			var other P
 			DataToStructPointer(d, s, &other)
 			DataToStructPointer(d, s, &dummy)
 			client := m.(*DatabricksClient)
->>>>>>> 16c61e57
 			c, err := getClient(client)
 			if err != nil {
 				err = nicerError(ctx, err, "get client")
