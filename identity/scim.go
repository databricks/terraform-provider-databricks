--- conflicted
+++ resolved
@@ -172,47 +172,7 @@
 	return false
 }
 
-<<<<<<< HEAD
-// ScimServicePrincipal is a struct that contains all the information about a SCIM service principal
-type ScimServicePrincipal struct {
-	ID            string                 `json:"id,omitempty"`
-	ApplicationId string                 `json:"applicationId,omitempty"`
-	DisplayName   string                 `json:"displayName,omitempty"`
-	Active        bool                   `json:"active,omitempty"`
-	Schemas       []URN                  `json:"schemas,omitempty"`
-	Groups        []GroupsListItem       `json:"groups,omitempty"`
-	Name          map[string]string      `json:"name,omitempty"`
-	Entitlements  []EntitlementsListItem `json:"entitlements,omitempty"`
-}
-
-// UserList contains a list of Users fetched from a list api call from SCIM api
-type UserList struct {
-	TotalResults int32      `json:"totalResults,omitempty"`
-	StartIndex   int32      `json:"startIndex,omitempty"`
-	ItemsPerPage int32      `json:"itemsPerPage,omitempty"`
-	Schemas      []URN      `json:"schemas,omitempty"`
-	Resources    []ScimUser `json:"resources,omitempty"`
-}
-
-// ServicePrincipalList contains a list of ServicePrincipals fetched from a list api call from SCIM api
-type ServicePrincipalList struct {
-	TotalResults int32                  `json:"totalResults,omitempty"`
-	StartIndex   int32                  `json:"startIndex,omitempty"`
-	ItemsPerPage int32                  `json:"itemsPerPage,omitempty"`
-	Schemas      []URN                  `json:"schemas,omitempty"`
-	Resources    []ScimServicePrincipal `json:"resources,omitempty"`
-}
-
-// UserPatchRequest is a struct that contains all the information for a PATCH request to the SCIM users api
-type UserPatchRequest struct {
-	Schemas    []URN                 `json:"schemas,omitempty"`
-	Operations []UserPatchOperations `json:"Operations,omitempty"`
-}
-
-type PatchOperation struct {
-=======
 type patchOperation struct {
->>>>>>> 9685caf9
 	Op    string      `json:"op,omitempty"`
 	Path  string      `json:"path,omitempty"`
 	Value interface{} `json:"value,omitempty"`
