package permissions

import (
	"context"
	"errors"
	"fmt"
	"path"
	"strings"

	"github.com/databricks/databricks-sdk-go/apierr"
	"github.com/databricks/databricks-sdk-go/service/iam"
	"github.com/databricks/terraform-provider-databricks/common"
	"github.com/databricks/terraform-provider-databricks/permissions/entity"

	"github.com/hashicorp/terraform-plugin-sdk/v2/helper/schema"
)

// NewPermissionsAPI creates PermissionsAPI instance from provider meta
func NewPermissionsAPI(ctx context.Context, m any) PermissionsAPI {
	return PermissionsAPI{
		client:  m.(*common.DatabricksClient),
		context: ctx,
	}
}

// PermissionsAPI exposes general permission related methods
type PermissionsAPI struct {
	client  *common.DatabricksClient
	context context.Context
}

// safePutWithOwner is a workaround for the limitation where warehouse without owners cannot have IS_OWNER set
func (a PermissionsAPI) safePutWithOwner(objectID string, objectACL []iam.AccessControlRequest, mapping resourcePermissions, ownerOpt string) error {
	w, err := a.client.WorkspaceClient()
	if err != nil {
		return err
	}
	idParts := strings.Split(objectID, "/")
	id := idParts[len(idParts)-1]
	withOwner := mapping.addOwnerPermissionIfNeeded(objectACL, ownerOpt)
	_, err = w.Permissions.Set(a.context, iam.SetObjectPermissions{
		RequestObjectId:   id,
		RequestObjectType: mapping.requestObjectType,
		AccessControlList: withOwner,
	})
	if err != nil {
		if strings.Contains(err.Error(), "with no existing owner must provide a new owner") {
			_, err = w.Permissions.Set(a.context, iam.SetObjectPermissions{
				RequestObjectId:   id,
				RequestObjectType: mapping.requestObjectType,
				AccessControlList: objectACL,
			})
		}
		return err
	}
	return nil
}

func (a PermissionsAPI) getCurrentUser() (string, error) {
	w, err := a.client.WorkspaceClient()
	if err != nil {
		return "", err
	}
	me, err := w.CurrentUser.Me(a.context)
	if err != nil {
		return "", err
	}
	return me.UserName, nil
}

// Update updates object permissions. Technically, it's using method named SetOrDelete, but here we do more
func (a PermissionsAPI) Update(objectID string, entity entity.PermissionsEntity, mapping resourcePermissions) error {
	currentUser, err := a.getCurrentUser()
	if err != nil {
		return err
	}
	// this logic was moved from CustomizeDiff because of undeterministic auth behavior
	// in the corner-case scenarios.
	// see https://github.com/databricks/terraform-provider-databricks/issues/2052
	err = mapping.validate(a.context, entity, currentUser)
	if err != nil {
		return err
	}
	prepared, err := mapping.prepareForUpdate(objectID, entity, currentUser)
	if err != nil {
		return err
	}
	return a.safePutWithOwner(objectID, prepared.AccessControlList, mapping, currentUser)
}

// Delete gracefully removes permissions of non-admin users. After this operation, the object is managed
// by the current user and admin group. If the resource has IS_OWNER permissions, they are reset to the
// object creator, if it can be determined.
func (a PermissionsAPI) Delete(objectID string, mapping resourcePermissions) error {
	if mapping.objectType == "pipelines" {
		// There is a bug which causes the code below send IS_OWNER with run_as identity
		// Which is of course wrong thing to do.
		// For non-admin users this results in the error: https://community.databricks.com/t5/data-engineering/dab-dlt-destroy-fails-due-to-ownership-permissions-mismatch/td-p/132101
		// For admin users situation is worse but there is no error, it silently changes owner to wrong identity.
		return nil
	}
	objectACL, err := a.readRaw(objectID, mapping)
	if err != nil {
		return err
	}
	accl, err := mapping.prepareForDelete(objectACL, a.getCurrentUser)
	if err != nil {
		return err
	}
	w, err := a.client.WorkspaceClient()
	if err != nil {
		return err
	}
	resourceStatus, err := mapping.getObjectStatus(a.context, w, objectID)
	if err != nil {
		return err
	}
	// Do not bother resetting permissions for deleted resources
	if !resourceStatus.exists {
		return nil
	}
	return a.safePutWithOwner(objectID, accl, mapping, resourceStatus.creator)
}

func (a PermissionsAPI) readRaw(objectID string, mapping resourcePermissions) (*iam.ObjectPermissions, error) {
	w, err := a.client.WorkspaceClient()
	if err != nil {
		return nil, err
	}
	idParts := strings.Split(objectID, "/")
	id := idParts[len(idParts)-1]

	// TODO: This a temporary measure to implement retry on 504 until this is
	// supported natively in the Go SDK.
	permissions, err := common.RetryOn504(a.context, func(ctx context.Context) (*iam.ObjectPermissions, error) {
		return w.Permissions.Get(a.context, iam.GetPermissionRequest{
			RequestObjectId:   id,
			RequestObjectType: mapping.requestObjectType,
		})
	})

	var apiErr *apierr.APIError
	// https://github.com/databricks/terraform-provider-databricks/issues/1227
	// platform propagates INVALID_STATE error for auto-purged clusters in
	// the permissions api. this adds "a logical fix" also here, not to introduce
	// cross-package dependency on "clusters".
	if errors.As(err, &apiErr) && strings.Contains(apiErr.Message, "Cannot access cluster") && apiErr.StatusCode == 400 {
		apiErr.StatusCode = 404
		apiErr.ErrorCode = "RESOURCE_DOES_NOT_EXIST"
		err = apiErr
	}
	if err != nil {
		return nil, err
	}
	return permissions, nil
}

// Read gets all relevant permissions for the object, including inherited ones
func (a PermissionsAPI) Read(objectID string, mapping resourcePermissions, existing entity.PermissionsEntity, me string) (entity.PermissionsEntity, error) {
	permissions, err := a.readRaw(objectID, mapping)
	if err != nil {
		return entity.PermissionsEntity{}, err
	}
	return mapping.prepareResponse(objectID, permissions, existing, me)
}

// ResourcePermissions definition
type PermissionsEntity struct {
	entity.PermissionsEntity
	common.Namespace
}

func ResourcePermissions() common.Resource {
	s := common.StructToSchema(PermissionsEntity{}, func(s map[string]*schema.Schema) map[string]*schema.Schema {
		for _, mapping := range allResourcePermissions() {
			s[mapping.field] = &schema.Schema{
				ForceNew: true,
				Type:     schema.TypeString,
				Optional: true,
			}
			for _, m := range allResourcePermissions() {
				if m.field == mapping.field {
					continue
				}
				s[mapping.field].ConflictsWith = append(s[mapping.field].ConflictsWith, m.field)
			}
		}
		s["access_control"].MinItems = 1
<<<<<<< HEAD
		common.NamespaceCustomizeSchemaMap(s)
=======

		// Use a custom hash function that only considers non-empty fields.
		// This prevents spurious diffs when comparing {group_name: "X", permission_level: "Y"}
		// with {group_name: "X", permission_level: "Y", service_principal_name: "", user_name: ""}
		acSchema := s["access_control"].Elem.(*schema.Resource).Schema
		s["access_control"].Set = func(v interface{}) int {
			m, ok := v.(map[string]interface{})
			if !ok {
				return 0
			}
			// Build a normalized map with only non-empty string fields for hashing
			normalized := make(map[string]interface{})
			for key, val := range m {
				if _, exists := acSchema[key]; !exists {
					continue // Skip fields not in schema
				}
				if strVal, ok := val.(string); ok {
					if strVal != "" {
						normalized[key] = strVal
					}
				}
			}
			// Use HashResource with a schema that only includes the fields we care about
			hashSchema := &schema.Resource{Schema: acSchema}
			return schema.HashResource(hashSchema)(normalized)
		}
>>>>>>> d3c5f73e
		return s
	})
	return common.Resource{
		Schema: s,
		CustomizeDiff: func(ctx context.Context, diff *schema.ResourceDiff) error {
			if err := common.NamespaceCustomizeDiff(diff); err != nil {
				return err
			}
			mapping, _, err := getResourcePermissionsFromState(diff)
			if err != nil {
				// This preserves current behavior but is likely only exercised in tests where
				// the original config is not specified.
				return nil
			}
			planned := entity.PermissionsEntity{}
			common.DiffToStructPointer(diff, s, &planned)
			// Plan time validation for object permission levels
			for _, accessControl := range planned.AccessControlList {
				permissionLevel := accessControl.PermissionLevel
				// No diff in permission level, so don't need to check.
				if permissionLevel == "" {
					continue
				}
				// TODO: only warn on unknown permission levels, as new levels may be released that the TF provider
				// is not aware of.
				if _, ok := mapping.allowedPermissionLevels[string(permissionLevel)]; !ok {
					return fmt.Errorf(`permission_level %s is not supported with %s objects; allowed levels: %s`,
						permissionLevel, mapping.field, strings.Join(mapping.getAllowedPermissionLevels(true), ", "))
				}
			}
			return nil
		},
		Read: func(ctx context.Context, d *schema.ResourceData, c *common.DatabricksClient) error {
			a := NewPermissionsAPI(ctx, c)
			mapping, err := getResourcePermissionsFromId(d.Id())
			if err != nil {
				return err
			}
			var existing entity.PermissionsEntity
			common.DataToStructPointer(d, s, &existing)
			me, err := a.getCurrentUser()
			if err != nil {
				return err
			}
			id := d.Id()
			entity, err := a.Read(id, mapping, existing, me)
			if err != nil {
				return err
			}
			if len(entity.AccessControlList) == 0 {
				// empty "modifiable" access control list is the same as resource absence
				d.SetId("")
				return nil
			}
			entity.ObjectType = mapping.objectType
			pathVariant := d.Get(mapping.getPathVariant())
			if pathVariant == nil || pathVariant.(string) == "" {
				identifier := path.Base(id)
				if err = d.Set(mapping.field, identifier); err != nil {
					return err
				}
			}
			return common.StructToData(entity, s, d)
		},
		Create: func(ctx context.Context, d *schema.ResourceData, c *common.DatabricksClient) error {
			var entity entity.PermissionsEntity
			common.DataToStructPointer(d, s, &entity)
			w, err := common.WorkspaceClientUnifiedProvider(ctx, d, c)
			if err != nil {
				return err
			}
			mapping, configuredValue, err := getResourcePermissionsFromState(d)
			if err != nil {
				return err
			}
			objectID, err := mapping.getID(ctx, w, configuredValue)
			if err != nil {
				return err
			}
			err = NewPermissionsAPI(ctx, c).Update(objectID, entity, mapping)
			if err != nil {
				return err
			}
			d.SetId(objectID)
			return nil
		},
		Update: func(ctx context.Context, d *schema.ResourceData, c *common.DatabricksClient) error {
			var entity entity.PermissionsEntity
			common.DataToStructPointer(d, s, &entity)
			mapping, err := getResourcePermissionsFromId(d.Id())
			if err != nil {
				return err
			}
			return NewPermissionsAPI(ctx, c).Update(d.Id(), entity, mapping)
		},
		Delete: func(ctx context.Context, d *schema.ResourceData, c *common.DatabricksClient) error {
			mapping, err := getResourcePermissionsFromId(d.Id())
			if err != nil {
				return err
			}
			return NewPermissionsAPI(ctx, c).Delete(d.Id(), mapping)
		},
	}
}<|MERGE_RESOLUTION|>--- conflicted
+++ resolved
@@ -186,9 +186,6 @@
 			}
 		}
 		s["access_control"].MinItems = 1
-<<<<<<< HEAD
-		common.NamespaceCustomizeSchemaMap(s)
-=======
 
 		// Use a custom hash function that only considers non-empty fields.
 		// This prevents spurious diffs when comparing {group_name: "X", permission_level: "Y"}
@@ -215,7 +212,7 @@
 			hashSchema := &schema.Resource{Schema: acSchema}
 			return schema.HashResource(hashSchema)(normalized)
 		}
->>>>>>> d3c5f73e
+		common.NamespaceCustomizeSchemaMap(s)
 		return s
 	})
 	return common.Resource{
