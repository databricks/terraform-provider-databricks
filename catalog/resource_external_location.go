--- conflicted
+++ resolved
@@ -49,7 +49,7 @@
 		func(m map[string]*schema.Schema) map[string]*schema.Schema {
 			return m
 		})
-	update := updateFunctionFactory("external-location", []string{"owner", "name", "comment", "url", "credential_name"})
+	update := updateFunctionFactory("external-location", []string{"owner", "name", "comment", "url", "credential_name", "skip_validation"})
 	return common.Resource{
 		Schema: s,
 		Create: func(ctx context.Context, d *schema.ResourceData, c *common.DatabricksClient) error {
@@ -69,22 +69,7 @@
 			}
 			return common.StructToData(el, s, d)
 		},
-<<<<<<< HEAD
 		Update: update,
-=======
-		Update: func(ctx context.Context, d *schema.ResourceData, c *common.DatabricksClient) error {
-			var el ExternalLocationInfo
-			common.DataToStructPointer(d, s, &el)
-			return NewExternalLocationsAPI(ctx, c).update(d.Id(), ExternalLocationInfo{
-				Name:           d.Id(),
-				URL:            el.URL,
-				CredentialName: el.CredentialName,
-				SkipValidation: el.SkipValidation,
-				Comment:        el.Comment,
-				Owner:          el.Owner,
-			})
-		},
->>>>>>> 2b3f764e
 		Delete: func(ctx context.Context, d *schema.ResourceData, c *common.DatabricksClient) error {
 			return NewExternalLocationsAPI(ctx, c).delete(d.Id())
 		},
