package catalog

import (
	"context"
	"fmt"
	"log"
	"reflect"
	"strings"
	"time"

	"github.com/databricks/databricks-sdk-go/apierr"
	"github.com/databricks/databricks-sdk-go/service/compute"
	"github.com/databricks/databricks-sdk-go/service/sql"
	"github.com/databricks/terraform-provider-databricks/clusters"
	"github.com/databricks/terraform-provider-databricks/common"

	"github.com/hashicorp/terraform-plugin-sdk/v2/helper/schema"
)

type SqlColumnInfo struct {
	Name     string `json:"name"`
	Type     string `json:"type_text" tf:"alias:type"`
	Comment  string `json:"comment,omitempty"`
	Nullable bool   `json:"nullable,omitempty" tf:"default:true"`
}

type SqlTableInfo struct {
	Name                  string            `json:"name"`
	CatalogName           string            `json:"catalog_name" tf:"force_new"`
	SchemaName            string            `json:"schema_name" tf:"force_new"`
	TableType             string            `json:"table_type" tf:"force_new"`
	DataSourceFormat      string            `json:"data_source_format,omitempty" tf:"force_new"`
	ColumnInfos           []SqlColumnInfo   `json:"columns,omitempty" tf:"alias:column,computed,force_new"`
	StorageLocation       string            `json:"storage_location,omitempty" tf:"suppress_diff"`
	StorageCredentialName string            `json:"storage_credential_name,omitempty" tf:"force_new"`
	ViewDefinition        string            `json:"view_definition,omitempty"`
	Comment               string            `json:"comment,omitempty"`
	Properties            map[string]string `json:"properties,omitempty" tf:"computed"`
	ClusterID             string            `json:"cluster_id,omitempty" tf:"computed"`
	WarehouseID           string            `json:"warehouse_id,omitempty" tf:"computed"`

	exec    common.CommandExecutor
	sqlExec *sql.StatementExecutionAPI
}

type SqlTablesAPI struct {
	client  *common.DatabricksClient
	context context.Context
}

func NewSqlTablesAPI(ctx context.Context, m any) SqlTablesAPI {
	return SqlTablesAPI{m.(*common.DatabricksClient), context.WithValue(ctx, common.Api, common.API_2_1)}
}

func (a SqlTablesAPI) getTable(name string) (ti SqlTableInfo, err error) {
	err = a.client.Get(a.context, "/unity-catalog/tables/"+name, nil, &ti)
	return
}

func (ti *SqlTableInfo) FullName() string {
	return fmt.Sprintf("%s.%s.%s", ti.CatalogName, ti.SchemaName, ti.Name)
}

// These properties are added automatically
// If we do not customize the diff using these then terraform will constantly try to remove them
// `properties` is essentially a "partially" computed field
// This needs to be replaced with something a bit more robust in the future
func sqlTableIsManagedProperty(key string) bool {
	managedProps := map[string]bool{
		"delta.lastCommitTimestamp":                                true,
		"delta.lastUpdateVersion":                                  true,
		"delta.minReaderVersion":                                   true,
		"delta.minWriterVersion":                                   true,
		"view.catalogAndNamespace.numParts":                        true,
		"view.catalogAndNamespace.part.0":                          true,
		"view.catalogAndNamespace.part.1":                          true,
		"view.query.out.col.0":                                     true,
		"view.query.out.numCols":                                   true,
		"view.referredTempFunctionsNames":                          true,
		"view.referredTempViewNames":                               true,
		"view.sqlConfig.spark.sql.hive.convertCTAS":                true,
		"view.sqlConfig.spark.sql.legacy.createHiveTableByDefault": true,
		"view.sqlConfig.spark.sql.parquet.compression.codec":       true,
		"view.sqlConfig.spark.sql.session.timeZone":                true,
		"view.sqlConfig.spark.sql.sources.commitProtocolClass":     true,
		"view.sqlConfig.spark.sql.sources.default":                 true,
		"view.sqlConfig.spark.sql.streaming.stopTimeout":           true,
	}
	return managedProps[key]
}

func (ti *SqlTableInfo) initCluster(ctx context.Context, d *schema.ResourceData, c *common.DatabricksClient) (err error) {
	defaultClusterName := "terraform-sql-table"
	clustersAPI := clusters.NewClustersAPI(ctx, c)

	if ci, ok := d.GetOk("cluster_id"); ok {
		ti.ClusterID = ci.(string)
	} else if wi, ok := d.GetOk("warehouse_id"); ok {
		ti.WarehouseID = wi.(string)
	} else {
		ti.ClusterID, err = ti.getOrCreateCluster(defaultClusterName, clustersAPI)
		if err != nil {
			return
		}
	}
	if ti.WarehouseID == "" {
		_, err = clustersAPI.StartAndGetInfo(ti.ClusterID)
		if apierr.IsMissing(err) {
			// cluster that was previously in a tfstate was deleted
			ti.ClusterID, err = ti.getOrCreateCluster(defaultClusterName, clustersAPI)
			if err != nil {
				return
			}
			_, err = clustersAPI.StartAndGetInfo(ti.ClusterID)
		}
		if err != nil {
			return
		}
	}
	ti.exec = c.CommandExecutor(ctx)
	w, err := c.WorkspaceClient()
	if err != nil {
		return err
	}
	ti.sqlExec = w.StatementExecution
	return nil
}

func (ti *SqlTableInfo) getOrCreateCluster(clusterName string, clustersAPI clusters.ClustersAPI) (string, error) {
	sparkVersion := clustersAPI.LatestSparkVersionOrDefault(clusters.SparkVersionRequest{
		Latest: true,
	})
	nodeType := clustersAPI.GetSmallestNodeType(compute.NodeTypeRequest{LocalDisk: true})
	aclCluster, err := clustersAPI.GetOrCreateRunningCluster(
		clusterName, clusters.Cluster{
			ClusterName:            clusterName,
			SparkVersion:           sparkVersion,
			NodeTypeID:             nodeType,
			AutoterminationMinutes: 10,
			DataSecurityMode:       "SINGLE_USER",
			SparkConf: map[string]string{
				"spark.databricks.cluster.profile": "singleNode",
				"spark.master":                     "local[*]",
			},
			CustomTags: map[string]string{
				"ResourceClass": "SingleNode",
			},
		})
	if err != nil {
		return "", err
	}
	return aclCluster.ClusterID, nil
}

func (ti *SqlTableInfo) serializeColumnInfo(col SqlColumnInfo) string {
	notNull := ""
	if !col.Nullable {
		notNull = " NOT NULL"
	}

	comment := ""
	if col.Comment != "" {
		comment = fmt.Sprintf(" COMMENT %s", col.Comment)
	}
	return fmt.Sprintf("%s %s%s%s", col.Name, col.Type, notNull, comment) // id INT NOT NULL COMMENT something
}

func (ti *SqlTableInfo) serializeColumnInfos() string {
	columnFragments := make([]string, len(ti.ColumnInfos))
	for i, col := range ti.ColumnInfos {
		columnFragments[i] = ti.serializeColumnInfo(col)
	}
	return strings.Join(columnFragments[:], ", ") // id INT NOT NULL, name STRING, age INT
}

func (ti *SqlTableInfo) serializeProperties() string {
	propsMap := make([]string, 0, len(ti.Properties))
	for key, value := range ti.Properties {
		if !sqlTableIsManagedProperty(key) {
			propsMap = append(propsMap, fmt.Sprintf("'%s'='%s'", key, value))
		}
	}
	return strings.Join(propsMap[:], ", ") // 'foo'='bar', 'this'='that'
}

func (ti *SqlTableInfo) buildLocationStatement() string {
	statements := make([]string, 0, 10)
	statements = append(statements, fmt.Sprintf("LOCATION '%s'", ti.StorageLocation)) // LOCATION '/mnt/csv_files'

	if ti.StorageCredentialName != "" {
		statements = append(statements, fmt.Sprintf(" WITH (CREDENTIAL `%s`)", ti.StorageCredentialName))
	}
	return strings.Join(statements, "")
}

func (ti *SqlTableInfo) getTableTypeString() string {
	if ti.TableType == "VIEW" {
		return "VIEW"
	}
	return "TABLE"
}

func (ti *SqlTableInfo) buildTableCreateStatement() string {
	statements := make([]string, 0, 10)

	isView := ti.TableType == "VIEW"

	externalFragment := ""
	if ti.TableType == "EXTERNAL" {
		externalFragment = "EXTERNAL "
	}

	createType := ti.getTableTypeString()

	statements = append(statements, fmt.Sprintf("CREATE %s%s %s", externalFragment, createType, ti.FullName()))

	if len(ti.ColumnInfos) > 0 {
		statements = append(statements, fmt.Sprintf(" (%s)", ti.serializeColumnInfos()))
	}

	if !isView {
		if ti.DataSourceFormat != "" {
			statements = append(statements, fmt.Sprintf("\nUSING %s", ti.DataSourceFormat)) // USING CSV
		}
	}

	if ti.Comment != "" {
		statements = append(statements, fmt.Sprintf("\nCOMMENT '%s'", ti.Comment)) // COMMENT 'this is a comment'
	}

	if len(ti.Properties) > 0 {
		statements = append(statements, fmt.Sprintf("\nTBLPROPERTIES (%s)", ti.serializeProperties())) // TBLPROPERTIES ('foo'='bar')
	}

	if !isView {
		if ti.StorageLocation != "" {
			statements = append(statements, "\n"+ti.buildLocationStatement())
		}
	} else {
		statements = append(statements, fmt.Sprintf("\nAS %s", ti.ViewDefinition))
	}

	statements = append(statements, ";")

	return strings.Join(statements, "")
}

func (ti *SqlTableInfo) diff(oldti *SqlTableInfo) ([]string, error) {
	statements := make([]string, 0)
	typestring := ti.getTableTypeString()

	if ti.TableType == "VIEW" {
		// View only attributes
		if ti.ViewDefinition != oldti.ViewDefinition {
			statements = append(statements, fmt.Sprintf("ALTER VIEW %s AS %s", ti.FullName(), ti.ViewDefinition))
		}
	} else {
		// Table only attributes
		if ti.StorageLocation != oldti.StorageLocation {
			statements = append(statements, fmt.Sprintf("ALTER TABLE %s SET %s", ti.FullName(), ti.buildLocationStatement()))
		}
	}

	// Attributes common to both views and tables
	if ti.Comment != oldti.Comment {
		statements = append(statements, fmt.Sprintf("COMMENT ON %s %s IS '%s'", typestring, ti.FullName(), ti.Comment))
	}

	if !reflect.DeepEqual(ti.Properties, oldti.Properties) {
		// First handle removal of properties
		removeProps := make([]string, 0)
		for key := range oldti.Properties {
			if _, ok := ti.Properties[key]; !ok {
				removeProps = append(removeProps, key)
			}
		}
		if len(removeProps) > 0 {
			statements = append(statements, fmt.Sprintf("ALTER %s %s UNSET TBLPROPERTIES IF EXISTS (%s)", typestring, ti.FullName(), strings.Join(removeProps, ",")))
		}
		// Next handle property changes and additions
		statements = append(statements, fmt.Sprintf("ALTER %s %s SET TBLPROPERTIES (%s)", typestring, ti.FullName(), ti.serializeProperties()))
	}

	return statements, nil
}

func (ti *SqlTableInfo) updateTable(oldti *SqlTableInfo) error {
	statements, err := ti.diff(oldti)
	if err != nil {
		return err
	}
	for _, statement := range statements {
		err = ti.applySql(statement)
		if err != nil {
			return err
		}
	}
	return nil
}

func (ti *SqlTableInfo) createTable() error {
	return ti.applySql(ti.buildTableCreateStatement())
}

func (ti *SqlTableInfo) deleteTable() error {
	return ti.applySql(fmt.Sprintf("DROP %s %s", ti.getTableTypeString(), ti.FullName()))
}

func (ti *SqlTableInfo) applySql(sqlQuery string) error {
	log.Printf("[INFO] Executing Sql: %s", sqlQuery)
	if ti.WarehouseID != "" {
		execCtx, cancel := context.WithTimeout(context.Background(), time.Second*10)
		defer cancel()
		sqlRes, err := ti.sqlExec.ExecuteStatement(execCtx, sql.ExecuteStatementRequest{
			Statement:   sqlQuery,
			WaitTimeout: "10s",
			WarehouseId: ti.WarehouseID,
		})
		if err != nil {
			return err
		}
		if sqlRes.Status.State != "SUCCEEDED" {
			return fmt.Errorf("statement failed to execute: %s", sqlRes.Status.State)
		}
		return nil
	}

	r := ti.exec.Execute(ti.ClusterID, "sql", sqlQuery)
	if !r.Failed() {
		return nil
	}
	return fmt.Errorf("cannot execute %s: %s", sqlQuery, r.Error())
}

func ResourceSqlTable() *schema.Resource {
	tableSchema := common.StructToSchema(SqlTableInfo{},
		func(s map[string]*schema.Schema) map[string]*schema.Schema {
			s["data_source_format"].DiffSuppressFunc = func(k, old, new string, d *schema.ResourceData) bool {
				if new == "" {
					return true
				}
				return strings.EqualFold(strings.ToLower(old), strings.ToLower(new))
			}
<<<<<<< HEAD
			s["cluster_id"].ConflictsWith = []string{"warehouse_id"}
			s["warehouse_id"].ConflictsWith = []string{"cluster_id"}
			s["storage_location"].DiffSuppressFunc = ucDirectoryPathSuppressDiff
=======
			s["storage_location"].DiffSuppressFunc = ucDirectoryPathSlashAndEmptySuppressDiff
>>>>>>> 2a6de537
			return s
		})
	return common.Resource{
		Schema: tableSchema,
		CustomizeDiff: func(ctx context.Context, d *schema.ResourceDiff) error {
			if d.HasChange("properties") {
				old, new := d.GetChange("properties")
				oldProps := old.(map[string]any)
				newProps := new.(map[string]any)
				for key := range oldProps {
					if _, ok := newProps[key]; !ok {
						if sqlTableIsManagedProperty(key) {
							newProps[key] = oldProps[key]
						}
					}
				}
				d.SetNew("properties", newProps)
			}
			// No support yet for changing the COMMENT on a VIEW
			// Once added this can be removed
			if d.HasChange("comment") && d.Get("table_type") == "VIEW" {
				d.ForceNew("comment")
			}
			return nil
		},
		Create: func(ctx context.Context, d *schema.ResourceData, c *common.DatabricksClient) error {
			var ti = new(SqlTableInfo)
			common.DataToStructPointer(d, tableSchema, ti)
			if err := ti.initCluster(ctx, d, c); err != nil {
				return err
			}
			if err := ti.createTable(); err != nil {
				return err
			}
			d.SetId(ti.FullName())
			return nil
		},
		Read: func(ctx context.Context, d *schema.ResourceData, c *common.DatabricksClient) error {
			ti, err := NewSqlTablesAPI(ctx, c).getTable(d.Id())
			if err != nil {
				return err
			}
			return common.StructToData(ti, tableSchema, d)
		},
		Update: func(ctx context.Context, d *schema.ResourceData, c *common.DatabricksClient) error {
			var newti = new(SqlTableInfo)
			common.DataToStructPointer(d, tableSchema, newti)
			if err := newti.initCluster(ctx, d, c); err != nil {
				return err
			}
			oldti, err := NewSqlTablesAPI(ctx, c).getTable(d.Id())
			if err != nil {
				return err
			}
			return newti.updateTable(&oldti)
		},
		Delete: func(ctx context.Context, d *schema.ResourceData, c *common.DatabricksClient) error {
			var ti = new(SqlTableInfo)
			common.DataToStructPointer(d, tableSchema, ti)
			if err := ti.initCluster(ctx, d, c); err != nil {
				return err
			}
			return ti.deleteTable()
		},
	}.ToResource()
}<|MERGE_RESOLUTION|>--- conflicted
+++ resolved
@@ -341,13 +341,9 @@
 				}
 				return strings.EqualFold(strings.ToLower(old), strings.ToLower(new))
 			}
-<<<<<<< HEAD
 			s["cluster_id"].ConflictsWith = []string{"warehouse_id"}
 			s["warehouse_id"].ConflictsWith = []string{"cluster_id"}
-			s["storage_location"].DiffSuppressFunc = ucDirectoryPathSuppressDiff
-=======
 			s["storage_location"].DiffSuppressFunc = ucDirectoryPathSlashAndEmptySuppressDiff
->>>>>>> 2a6de537
 			return s
 		})
 	return common.Resource{
