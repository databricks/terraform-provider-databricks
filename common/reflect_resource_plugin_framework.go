--- conflicted
+++ resolved
@@ -312,13 +312,8 @@
 		if kind == reflect.Ptr {
 			elem := typeField.Type.Elem()
 			sv := reflect.New(elem).Elem()
-<<<<<<< HEAD
 			nestedScm := pluginFrameworkResourceTypeToSchema(sv)
-			scm[fieldName] = schema.SingleNestedAttribute{Attributes: nestedScm, Optional: true}
-=======
-			nestedScm := pluginFrameworkTypeToSchema(sv)
 			scm[fieldName] = schema.SingleNestedAttribute{Attributes: nestedScm, Optional: isOptional, Required: !isOptional}
->>>>>>> 76b0745c
 		} else if kind == reflect.Slice {
 			elem := typeField.Type.Elem()
 			if elem.Kind() == reflect.Ptr {
@@ -338,13 +333,8 @@
 				scm[fieldName] = schema.ListAttribute{ElementType: types.StringType, Optional: isOptional, Required: !isOptional}
 			default:
 				// Nested struct
-<<<<<<< HEAD
 				nestedScm := pluginFrameworkResourceTypeToSchema(reflect.New(elem).Elem())
-				scm[fieldName] = schema.ListNestedAttribute{NestedObject: schema.NestedAttributeObject{Attributes: nestedScm}, Optional: true}
-=======
-				nestedScm := pluginFrameworkTypeToSchema(reflect.New(elem).Elem())
 				scm[fieldName] = schema.ListNestedAttribute{NestedObject: schema.NestedAttributeObject{Attributes: nestedScm}, Optional: isOptional, Required: !isOptional}
->>>>>>> 76b0745c
 			}
 		} else if kind == reflect.Map {
 			elem := typeField.Type.Elem()
@@ -365,13 +355,8 @@
 				scm[fieldName] = schema.MapAttribute{ElementType: types.StringType, Optional: isOptional, Required: !isOptional}
 			default:
 				// Nested struct
-<<<<<<< HEAD
 				nestedScm := pluginFrameworkResourceTypeToSchema(reflect.New(elem).Elem())
-				scm[fieldName] = schema.MapNestedAttribute{NestedObject: schema.NestedAttributeObject{Attributes: nestedScm}, Optional: true}
-=======
-				nestedScm := pluginFrameworkTypeToSchema(reflect.New(elem).Elem())
 				scm[fieldName] = schema.MapNestedAttribute{NestedObject: schema.NestedAttributeObject{Attributes: nestedScm}, Optional: isOptional, Required: !isOptional}
->>>>>>> 76b0745c
 			}
 		} else if kind == reflect.Struct {
 			switch field.v.Interface().(type) {
@@ -391,13 +376,8 @@
 				// If it is a real stuct instead of a tfsdk type, recursively resolve it.
 				elem := typeField.Type
 				sv := reflect.New(elem)
-<<<<<<< HEAD
 				nestedScm := pluginFrameworkResourceTypeToSchema(sv)
-				scm[fieldName] = schema.SingleNestedAttribute{Attributes: nestedScm, Optional: true}
-=======
-				nestedScm := pluginFrameworkTypeToSchema(sv)
 				scm[fieldName] = schema.SingleNestedAttribute{Attributes: nestedScm, Optional: isOptional, Required: !isOptional}
->>>>>>> 76b0745c
 			}
 		} else {
 			panic(fmt.Errorf("unknown type for field: %s", typeField.Name))
@@ -406,16 +386,12 @@
 	return scm
 }
 
-<<<<<<< HEAD
-func PluginFrameworkResourceStructToSchema(v any) schema.Schema {
-=======
 func fieldIsOptional(field reflect.StructField) bool {
 	tagValue := field.Tag.Get("tf")
 	return strings.Contains(tagValue, "optional")
 }
 
-func pluginFrameworkStructToSchema(v any) schema.Schema {
->>>>>>> 76b0745c
+func PluginFrameworkResourceStructToSchema(v any) schema.Schema {
 	return schema.Schema{
 		Attributes: PluginFrameworkResourceStructToSchemaMap(v),
 	}
