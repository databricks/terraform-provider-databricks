package catalog

import (
	"context"

	"github.com/databricks/databricks-sdk-go"
	"github.com/databricks/databricks-sdk-go/service/catalog"
	"github.com/databricks/terraform-provider-databricks/catalog/bindings"
	"github.com/databricks/terraform-provider-databricks/common"
	"github.com/hashicorp/terraform-plugin-sdk/v2/helper/schema"
)

type StorageCredentialInfo struct {
	Name                        string                                       `json:"name" tf:"force_new"`
	Owner                       string                                       `json:"owner,omitempty" tf:"computed"`
	Comment                     string                                       `json:"comment,omitempty"`
	Aws                         *catalog.AwsIamRoleResponse                  `json:"aws_iam_role,omitempty" tf:"group:access"`
	Azure                       *catalog.AzureServicePrincipal               `json:"azure_service_principal,omitempty" tf:"group:access"`
	AzMI                        *catalog.AzureManagedIdentityResponse        `json:"azure_managed_identity,omitempty" tf:"group:access"`
	GcpSAKey                    *GcpServiceAccountKey                        `json:"gcp_service_account_key,omitempty" tf:"group:access"`
	DatabricksGcpServiceAccount *catalog.DatabricksGcpServiceAccountResponse `json:"databricks_gcp_service_account,omitempty" tf:"computed"`
	CloudflareApiToken          *catalog.CloudflareApiToken                  `json:"cloudflare_api_token,omitempty" tf:"group:access"`
	MetastoreID                 string                                       `json:"metastore_id,omitempty" tf:"computed"`
	ReadOnly                    bool                                         `json:"read_only,omitempty"`
	SkipValidation              bool                                         `json:"skip_validation,omitempty"`
	IsolationMode               string                                       `json:"isolation_mode,omitempty" tf:"computed"`
}

func removeGcpSaField(originalSchema map[string]*schema.Schema) map[string]*schema.Schema {
	//common.DataToStructPointer(d, s, &create) will error out because of DatabricksGcpServiceAccount any
	tmpSchema := make(map[string]*schema.Schema)
	for k, v := range originalSchema {
		tmpSchema[k] = v
	}
	delete(tmpSchema, "databricks_gcp_service_account")
	return tmpSchema
}

var storageCredentialSchema = common.StructToSchema(StorageCredentialInfo{},
	func(m map[string]*schema.Schema) map[string]*schema.Schema {
		m["storage_credential_id"] = &schema.Schema{
			Type:     schema.TypeString,
			Computed: true,
		}
		return adjustDataAccessSchema(m)
	})

func ResourceStorageCredential() common.Resource {
	return common.Resource{
		Schema: storageCredentialSchema,
		Create: func(ctx context.Context, d *schema.ResourceData, c *common.DatabricksClient) error {
			metastoreId := d.Get("metastore_id").(string)
			tmpSchema := removeGcpSaField(storageCredentialSchema)

			var create catalog.CreateStorageCredential
			var update catalog.UpdateStorageCredential
			common.DataToStructPointer(d, tmpSchema, &create)
			common.DataToStructPointer(d, tmpSchema, &update)
			update.Name = d.Get("name").(string)

			//manually add empty struct back for databricks_gcp_service_account
			if _, ok := d.GetOk("databricks_gcp_service_account"); ok {
				create.DatabricksGcpServiceAccount = &catalog.DatabricksGcpServiceAccountRequest{}
			}

			return c.AccountOrWorkspaceRequest(func(acc *databricks.AccountClient) error {
				storageCredential, err := acc.StorageCredentials.Create(ctx,
					catalog.AccountsCreateStorageCredential{
						MetastoreId:    metastoreId,
						CredentialInfo: &create,
					})
				if err != nil {
					return err
				}
				d.SetId(storageCredential.CredentialInfo.Name)

				// Update owner or isolation mode if it is provided
				if !updateRequired(d, []string{"owner", "isolation_mode"}) {
					return nil
				}

				update.Name = d.Id()
				_, err = acc.StorageCredentials.Update(ctx, catalog.AccountsUpdateStorageCredential{
					CredentialInfo:        &update,
					MetastoreId:           metastoreId,
					StorageCredentialName: storageCredential.CredentialInfo.Name,
				})
				if err != nil {
					return err
				}
				return nil
			}, func(w *databricks.WorkspaceClient) error {
				err := validateMetastoreId(ctx, w, d.Get("metastore_id").(string))
				if err != nil {
					return err
				}
				storageCredential, err := w.StorageCredentials.Create(ctx, create)
				if err != nil {
					return err
				}
				d.SetId(storageCredential.Name)

				// Update owner or isolation mode if it is provided
				if !updateRequired(d, []string{"owner", "isolation_mode"}) {
					return nil
				}

				update.Name = d.Id()
				_, err = w.StorageCredentials.Update(ctx, update)
				if err != nil {
					return err
				}
				// Bind the current workspace if the storage credential is isolated, otherwise the read will fail
<<<<<<< HEAD
				return bindings.AddCurrentWorkspaceBindings(ctx, d, w, storageCredential.Name, "storage-credential")
=======
				return bindings.AddCurrentWorkspaceBindings(ctx, d, w, storageCredential.Name, catalog.UpdateBindingsSecurableTypeStorageCredential)
>>>>>>> 81be5916
			})
		},
		Read: func(ctx context.Context, d *schema.ResourceData, c *common.DatabricksClient) error {
			return c.AccountOrWorkspaceRequest(func(acc *databricks.AccountClient) error {
				storageCredential, err := acc.StorageCredentials.Get(ctx, catalog.GetAccountStorageCredentialRequest{
					MetastoreId:           d.Get("metastore_id").(string),
					StorageCredentialName: d.Id(),
				})
				if err != nil {
					return err
				}
				// azure client secret, & r2 secret access key are sensitive, so we need to preserve them
				var scOrig catalog.CreateStorageCredential
				common.DataToStructPointer(d, storageCredentialSchema, &scOrig)
				if scOrig.AzureServicePrincipal != nil {
					if scOrig.AzureServicePrincipal.ClientSecret != "" {
						storageCredential.CredentialInfo.AzureServicePrincipal.ClientSecret = scOrig.AzureServicePrincipal.ClientSecret
					}
				}
				if scOrig.CloudflareApiToken != nil {
					if scOrig.CloudflareApiToken.SecretAccessKey != "" {
						storageCredential.CredentialInfo.CloudflareApiToken.SecretAccessKey = scOrig.CloudflareApiToken.SecretAccessKey
					}
				}
				err = common.StructToData(storageCredential.CredentialInfo, storageCredentialSchema, d)
				if err != nil {
					return err
				}
				d.Set("storage_credential_id", storageCredential.CredentialInfo.Id)
				return nil
			}, func(w *databricks.WorkspaceClient) error {
				storageCredential, err := w.StorageCredentials.GetByName(ctx, d.Id())
				if err != nil {
					return err
				}
				// azure client secret, & r2 secret access key are sensitive, so we need to preserve them
				var scOrig catalog.CreateStorageCredential
				common.DataToStructPointer(d, storageCredentialSchema, &scOrig)
				if scOrig.AzureServicePrincipal != nil {
					if scOrig.AzureServicePrincipal.ClientSecret != "" {
						storageCredential.AzureServicePrincipal.ClientSecret = scOrig.AzureServicePrincipal.ClientSecret
					}
				}
				if scOrig.CloudflareApiToken != nil {
					if scOrig.CloudflareApiToken.SecretAccessKey != "" {
						storageCredential.CloudflareApiToken.SecretAccessKey = scOrig.CloudflareApiToken.SecretAccessKey
					}
				}
				err = common.StructToData(storageCredential, storageCredentialSchema, d)
				if err != nil {
					return err
				}
				d.Set("storage_credential_id", storageCredential.Id)
				return nil
			})
		},
		Update: func(ctx context.Context, d *schema.ResourceData, c *common.DatabricksClient) error {
			var update catalog.UpdateStorageCredential
			force := d.Get("force_update").(bool)
			common.DataToStructPointer(d, storageCredentialSchema, &update)
			update.Name = d.Id()
			update.Force = force
			if _, ok := d.GetOk("azure_managed_identity"); ok {
				update.AzureManagedIdentity.CredentialId = ""
			}
			return c.AccountOrWorkspaceRequest(func(acc *databricks.AccountClient) error {
				if d.HasChange("owner") {
					_, err := acc.StorageCredentials.Update(ctx, catalog.AccountsUpdateStorageCredential{
						CredentialInfo: &catalog.UpdateStorageCredential{
							Name:  update.Name,
							Owner: update.Owner,
						},
						MetastoreId:           d.Get("metastore_id").(string),
						StorageCredentialName: d.Id(),
					})
					if err != nil {
						return err
					}
				}

				if !d.HasChangeExcept("owner") {
					return nil
				}

				update.Owner = ""
				_, err := acc.StorageCredentials.Update(ctx, catalog.AccountsUpdateStorageCredential{
					CredentialInfo:        &update,
					MetastoreId:           d.Get("metastore_id").(string),
					StorageCredentialName: d.Id(),
				})
				if err != nil {
					if d.HasChange("owner") {
						// Rollback
						old, new := d.GetChange("owner")
						_, rollbackErr := acc.StorageCredentials.Update(ctx, catalog.AccountsUpdateStorageCredential{
							CredentialInfo: &catalog.UpdateStorageCredential{
								Name:  update.Name,
								Owner: old.(string),
							},
							MetastoreId:           d.Get("metastore_id").(string),
							StorageCredentialName: d.Id(),
						})
						if rollbackErr != nil {
							return common.OwnerRollbackError(err, rollbackErr, old.(string), new.(string))
						}
					}
					return err
				}
				return nil
			}, func(w *databricks.WorkspaceClient) error {
				err := validateMetastoreId(ctx, w, d.Get("metastore_id").(string))
				if err != nil {
					return err
				}
				if d.HasChange("owner") {
					_, err := w.StorageCredentials.Update(ctx, catalog.UpdateStorageCredential{
						Name:  update.Name,
						Owner: update.Owner,
					})
					if err != nil {
						return err
					}
				}

				if !d.HasChangeExcept("owner") {
					return nil
				}

				update.Owner = ""
				_, err = w.StorageCredentials.Update(ctx, update)
				if err != nil {
					if d.HasChange("owner") {
						// Rollback
						old, new := d.GetChange("owner")
						_, rollbackErr := w.StorageCredentials.Update(ctx, catalog.UpdateStorageCredential{
							Name:  update.Name,
							Owner: old.(string),
						})
						if rollbackErr != nil {
							return common.OwnerRollbackError(err, rollbackErr, old.(string), new.(string))
						}
					}
					return err
				}
				// Bind the current workspace if the storage credential is isolated, otherwise the read will fail
<<<<<<< HEAD
				return bindings.AddCurrentWorkspaceBindings(ctx, d, w, update.Name, "storage-credential")
=======
				return bindings.AddCurrentWorkspaceBindings(ctx, d, w, update.Name, catalog.UpdateBindingsSecurableTypeStorageCredential)
>>>>>>> 81be5916
			})
		},
		Delete: func(ctx context.Context, d *schema.ResourceData, c *common.DatabricksClient) error {
			force := d.Get("force_destroy").(bool)
			return c.AccountOrWorkspaceRequest(func(acc *databricks.AccountClient) error {
				return acc.StorageCredentials.Delete(ctx, catalog.DeleteAccountStorageCredentialRequest{
					Force:                 force,
					StorageCredentialName: d.Id(),
					MetastoreId:           d.Get("metastore_id").(string),
				})
			}, func(w *databricks.WorkspaceClient) error {
				err := validateMetastoreId(ctx, w, d.Get("metastore_id").(string))
				if err != nil {
					return err
				}
				return w.StorageCredentials.Delete(ctx, catalog.DeleteStorageCredentialRequest{
					Force: force,
					Name:  d.Id(),
				})
			})
		},
	}
}<|MERGE_RESOLUTION|>--- conflicted
+++ resolved
@@ -111,11 +111,7 @@
 					return err
 				}
 				// Bind the current workspace if the storage credential is isolated, otherwise the read will fail
-<<<<<<< HEAD
-				return bindings.AddCurrentWorkspaceBindings(ctx, d, w, storageCredential.Name, "storage-credential")
-=======
 				return bindings.AddCurrentWorkspaceBindings(ctx, d, w, storageCredential.Name, catalog.UpdateBindingsSecurableTypeStorageCredential)
->>>>>>> 81be5916
 			})
 		},
 		Read: func(ctx context.Context, d *schema.ResourceData, c *common.DatabricksClient) error {
@@ -261,11 +257,7 @@
 					return err
 				}
 				// Bind the current workspace if the storage credential is isolated, otherwise the read will fail
-<<<<<<< HEAD
-				return bindings.AddCurrentWorkspaceBindings(ctx, d, w, update.Name, "storage-credential")
-=======
 				return bindings.AddCurrentWorkspaceBindings(ctx, d, w, update.Name, catalog.UpdateBindingsSecurableTypeStorageCredential)
->>>>>>> 81be5916
 			})
 		},
 		Delete: func(ctx context.Context, d *schema.ResourceData, c *common.DatabricksClient) error {
