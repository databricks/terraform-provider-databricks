package provider

import (
	"context"
	"errors"
	"fmt"
	"log"
	"net/http"
	"net/http/httptest"
	"os"
	"path/filepath"
	"testing"
	"time"

	"github.com/databricks/terraform-provider-databricks/common"
	"github.com/stretchr/testify/assert"
	"github.com/stretchr/testify/require"
)

func TestConfig_NoParams(t *testing.T) {
	if f, err := os.Stat("~/.databrickscfg"); err == nil && !f.IsDir() {
		// the provider should fail to configure if no configuration options are available,
		// either through environment or config file. However, many developers have a
		// ~/.databrickscfg file, so we skip this test if that file exists.
		t.Skip("Skipping no-params auth test because ~/.databrickscfg exists")
	}
	providerFixture{
		assertError: common.NoAuth,
	}.apply(t)
}

func TestConfig_HostEnv(t *testing.T) {
	providerFixture{
		env: map[string]string{
			"DATABRICKS_HOST": "x",
		},
		assertError: common.NoAuth,
	}.apply(t)
}

func TestConfig_TokenEnv(t *testing.T) {
	providerFixture{
		env: map[string]string{
			"DATABRICKS_TOKEN": "x",
		},
		assertError: common.NoAuth + ". Config: token=***. Env: DATABRICKS_TOKEN",
	}.apply(t)
}

func TestConfig_HostTokenEnv(t *testing.T) {
	providerFixture{
		env: map[string]string{
			"DATABRICKS_HOST":  "x",
			"DATABRICKS_TOKEN": "x",
		},
		assertAuth: "pat",
		assertHost: "https://x",
	}.apply(t)
}

func TestConfig_HostParamTokenEnv(t *testing.T) {
	providerFixture{
		host: "https://x",
		env: map[string]string{
			"DATABRICKS_TOKEN": "x",
		},
		assertAuth: "pat",
		assertHost: "https://x",
	}.apply(t)
}

func TestConfig_UserPasswordEnv(t *testing.T) {
	providerFixture{
		env: map[string]string{
			"DATABRICKS_USERNAME": "x",
			"DATABRICKS_PASSWORD": "x",
		},
		assertError: common.NoAuth +
			". Config: username=x, password=***. Env: DATABRICKS_USERNAME, DATABRICKS_PASSWORD",
		assertHost: "https://x",
	}.apply(t)
}

func TestConfig_BasicAuth(t *testing.T) {
	providerFixture{
		env: map[string]string{
			"DATABRICKS_HOST":     "x",
			"DATABRICKS_USERNAME": "x",
			"DATABRICKS_PASSWORD": "x",
		},
		assertAuth: "basic",
		assertHost: "https://x",
	}.apply(t)
}

func TestConfig_AttributePrecedence(t *testing.T) {
	providerFixture{
		host: "y",
		env: map[string]string{
			"DATABRICKS_HOST":     "x",
			"DATABRICKS_USERNAME": "x",
			"DATABRICKS_PASSWORD": "x",
		},
		assertAuth: "basic",
		assertHost: "https://y",
	}.apply(t)
}

func TestConfig_BasicAuth_Mix(t *testing.T) {
	providerFixture{
		host:     "y",
		username: "x",
		env: map[string]string{
			"DATABRICKS_PASSWORD": "x",
		},
		assertAuth: "basic",
		assertHost: "https://y",
	}.apply(t)
}

func TestConfig_BasicAuth_Attrs(t *testing.T) {
	providerFixture{
		host:       "y",
		username:   "x",
		password:   "x",
		assertAuth: "basic",
		assertHost: "https://y",
	}.apply(t)
}

func TestConfig_AzurePAT(t *testing.T) {
	providerFixture{
		// Azure hostnames can support host+token auth, as usual
		host:        "https://adb-xxx.y.azuredatabricks.net/",
		token:       "y",
		assertAzure: true,
		assertHost:  "https://adb-xxx.y.azuredatabricks.net",
		assertAuth:  "pat",
	}.apply(t)
}

func TestConfig_ConflictingEnvs(t *testing.T) {
	providerFixture{
		env: map[string]string{
			"DATABRICKS_HOST":     "x",
			"DATABRICKS_TOKEN":    "x",
			"DATABRICKS_USERNAME": "x",
			"DATABRICKS_PASSWORD": "x",
		},
		assertError: "validate: more than one authorization method configured: basic and pat. " +
			"Config: host=x, token=***, username=x, password=***. " +
			"Env: DATABRICKS_HOST, DATABRICKS_TOKEN, DATABRICKS_USERNAME, DATABRICKS_PASSWORD",
	}.apply(t)
}

func TestConfig_ConflictingEnvs_AuthType(t *testing.T) {
	providerFixture{
		env: map[string]string{
			"DATABRICKS_HOST":     "x",
			"DATABRICKS_TOKEN":    "x",
			"DATABRICKS_USERNAME": "x",
			"DATABRICKS_PASSWORD": "x",
		},
		authType:   "basic",
		assertAuth: "basic",
		assertHost: "https://x",
	}.apply(t)
}

func TestConfig_ConfigFile(t *testing.T) {
	providerFixture{
		env: map[string]string{
			"DATABRICKS_CONFIG_FILE": "x",
		},
		assertError: common.NoAuth,
	}.apply(t)
}

func TestConfig_PatFromDatabricksCfg(t *testing.T) {
	providerFixture{
		// loading with DEFAULT profile in databrickscfs
		env: map[string]string{
			"HOME": "../common/testdata",
		},
		assertHost: "https://dbc-XXXXXXXX-YYYY.cloud.databricks.com",
		assertAuth: "pat",
	}.apply(t)
}

func TestConfig_PatFromDatabricksCfg_NohostProfile(t *testing.T) {
	providerFixture{
		// loading with nohost profile in databrickscfs
		env: map[string]string{
			"HOME":                      "../common/testdata",
			"DATABRICKS_CONFIG_PROFILE": "nohost",
		},
		assertError: common.NoAuth +
			". Config: token=***, profile=nohost. Env: DATABRICKS_CONFIG_PROFILE",
	}.apply(t)
}

func TestConfig_ConfigProfileAndToken(t *testing.T) {
	providerFixture{
		env: map[string]string{
			"DATABRICKS_TOKEN":          "x",
			"DATABRICKS_CONFIG_PROFILE": "nohost",
			"HOME":                      "../common/testdata",
		},
		assertError: common.NoAuth +
			". Config: token=***, profile=nohost. Env: DATABRICKS_TOKEN, DATABRICKS_CONFIG_PROFILE",
	}.apply(t)
}

func TestConfig_ConfigProfileAndPassword(t *testing.T) {
	providerFixture{
		env: map[string]string{
			"DATABRICKS_USERNAME":       "x",
			"DATABRICKS_CONFIG_PROFILE": "nohost",
			"HOME":                      "../common/testdata",
		},
		assertError: "validate: more than one authorization method configured: basic and pat. " +
			"Config: token=***, username=x, profile=nohost. Env: DATABRICKS_USERNAME, DATABRICKS_CONFIG_PROFILE",
	}.apply(t)
}

var azResourceID = "/subscriptions/a/resourceGroups/b/providers/Microsoft.Databricks/workspaces/c"

func TestConfig_AzureCliHost(t *testing.T) {
	p, _ := filepath.Abs("../common/testdata")
	providerFixture{
		// this test will skip ensureWorkspaceUrl
		host:            "x",
		azureResourceID: azResourceID,
		env: map[string]string{
			// // these may fail on windows. use docker container for testing.
			"PATH": p,
			"HOME": p,
		},
		assertAzure:   true,
		assertHost:    "https://x",
		assertAuth:    "azure-cli",
		azureTenantID: "tenant-id",
	}.apply(t)
}

func TestConfig_AzureCliHost_Fail(t *testing.T) {
	p, _ := filepath.Abs("../common/testdata")
	providerFixture{
		azureResourceID: azResourceID,
		env: map[string]string{
			// these may fail on windows. use docker container for testing.
			"PATH": p,
			"HOME": p,
			"FAIL": "yes",
		},
		assertError: "default auth: azure-cli: cannot get account info",
	}.apply(t)
}

func TestConfig_AzureCliHost_AzNotInstalled(t *testing.T) {
	providerFixture{
		// `az` not installed, which is expected for deployers on other clouds...
		azureResourceID: azResourceID,
		env: map[string]string{
			"PATH": "whatever",
			"HOME": "../common/testdata",
		},
		assertError: common.NoAuth,
	}.apply(t)
}

func TestConfig_AzureCliHost_PatConflict(t *testing.T) {
	p, _ := filepath.Abs("../common/testdata")
	providerFixture{
		azureResourceID: azResourceID,
		token:           "x",
		env: map[string]string{
			// these may fail on windows. use docker container for testing.
			"PATH": p,
			"HOME": p,
		},
		assertError: "validate: more than one authorization method configured: azure and pat.",
	}.apply(t)
}

func TestConfig_AzureCliHostAndResourceID(t *testing.T) {
	p, _ := filepath.Abs("../common/testdata")
	providerFixture{
		// omit request to management endpoint to get workspace properties
		azureResourceID: azResourceID,
		host:            "x",
		env: map[string]string{
			// these may fail on windows. use docker container for testing.
			"PATH": p,
			"HOME": p,
		},
		assertAzure:   true,
		azureTenantID: "tenant-id",
		assertHost:    "https://x",
		assertAuth:    "azure-cli",
	}.apply(t)
}

func TestConfig_AzureAndPasswordConflict(t *testing.T) {
	p, _ := filepath.Abs("../common/testdata")
	providerFixture{
		host:            "x",
		azureResourceID: azResourceID,
		env: map[string]string{
			// these may fail on windows. use docker container for testing.
			"PATH":                p,
			"HOME":                p,
			"DATABRICKS_USERNAME": "x",
		},
		assertError: "validate: more than one authorization method configured: azure and basic.",
	}.apply(t)
}

func TestConfig_CorruptConfig(t *testing.T) {
	providerFixture{
		env: map[string]string{
			"HOME": "../common/testdata/corrupt",
		},
		assertError: common.NoAuth,
	}.apply(t)
}

func shortLivedOAuthHandler(w http.ResponseWriter, r *http.Request) {
	if r.RequestURI == "/oidc/.well-known/oauth-authorization-server" {
		w.Header().Set("Content-Type", "application/json")
		fmt.Fprintf(w, `{"authorization_endpoint": "http://%s/authorize", "token_endpoint": "http://%s/token"}`, r.Host, r.Host)
		return
	} else if r.RequestURI == "/token" {
		w.Header().Set("Content-Type", "application/json")
		fmt.Fprint(w, `{"access_token": "x", "token_type": "Bearer", "expires_in": 3}`)
		return
	} else if r.RequestURI == "/api/2.1/clusters/get?cluster_id=123" {
		w.Header().Set("Content-Type", "application/json")
		fmt.Fprint(w, `{"cluster_id": "123"}`)
		return
	}
	w.WriteHeader(http.StatusNotFound)
}

// Start a local webserver to serve tokens. Configure the CLI to fetch a token from this endpoint.
// Then, using a context with a short timeout, call an API. Wait for 2x the timeout, then call
// the API again with a new context with a short timeout. The second call should succeed without
// the context being cancelled.
func TestConfig_OAuthFetchesToken(t *testing.T) {
	// Create a test server
	ts := httptest.NewServer(http.HandlerFunc(shortLivedOAuthHandler))
	defer ts.Close()

	testFixture := providerFixture{
		env: map[string]string{
			"DATABRICKS_HOST":          ts.URL,
			"DATABRICKS_CLIENT_ID":     "x",
			"DATABRICKS_CLIENT_SECRET": "y",
		},
		assertAuth: "oauth-m2m",
		assertHost: ts.URL,
	}

	client := testFixture.applyWithSDKv2(t)
	testOAuthFetchesToken(t, client)

	client = testFixture.applyWithPluginFramework(t)
	testOAuthFetchesToken(t, client)

}

func testOAuthFetchesToken(t *testing.T, c *common.DatabricksClient) {
	ws, err := c.WorkspaceClient()
	require.NoError(t, err)
	bgCtx := context.Background()
	{
		ctx, cancel := context.WithCancel(bgCtx)
		_, err = ws.Clusters.GetByClusterId(ctx, "123")
		require.NoError(t, err)
		cancel()
	}
	log.Printf("[INFO] sleeping for 5 seconds to allow token to expire")
	time.Sleep(5 * time.Second)
	{
		_, err = ws.Clusters.GetByClusterId(bgCtx, "123")
		require.NoError(t, err)
	}
}

<<<<<<< HEAD
=======
func configureProviderAndReturnClient(t *testing.T, tt providerFixture) (*common.DatabricksClient, error) {
	for k, v := range tt.env {
		t.Setenv(k, v)
	}
	p := DatabricksProvider()
	ctx := context.Background()
	diags := p.Configure(ctx, terraform.NewResourceConfigRaw(tt.rawConfig()))
	if len(diags) > 0 {
		issues := []string{}
		for _, d := range diags {
			issues = append(issues, d.Summary)
		}
		return nil, errors.New(strings.Join(issues, ", "))
	}
	client := p.Meta().(*common.DatabricksClient)
	r, err := http.NewRequest("GET", "", nil)
	if err != nil {
		return nil, err
	}
	err = client.Config.Authenticate(r)
	if err != nil {
		return nil, err
	}
	return client, nil
}

>>>>>>> 7950e923
type parseUserAgentTestCase struct {
	name string
	env  string
	err  error
	out  []userAgentExtra
}

func Test_ParseUserAgentExtra(t *testing.T) {
	testCases := []parseUserAgentTestCase{
		{
			name: "single product",
			env:  "databricks-cli/0.1.2",
			err:  nil,
			out: []userAgentExtra{
				{"databricks-cli", "0.1.2"},
			},
		},
		{
			name: "multiple products",
			env:  "databricks-cli/0.1.2 custom-thing/0.0.1",
			err:  nil,
			out: []userAgentExtra{
				{"databricks-cli", "0.1.2"},
				{"custom-thing", "0.0.1"},
			},
		},
		{
			name: "multiple products with many separators",
			env:  "\ta/0.0.1\tb/0.0.2 \t c/0.0.3",
			err:  nil,
			out: []userAgentExtra{
				{"a", "0.0.1"},
				{"b", "0.0.2"},
				{"c", "0.0.3"},
			},
		},
		{
			name: "empty string",
			env:  "",
			err:  nil,
			out:  []userAgentExtra{},
		},
		{
			name: "product with comment",
			env:  "a/0.0.1 (my comment)",
			err:  fmt.Errorf("product string must follow RFC 9110: (my"),
			out:  nil,
		},
		{
			name: "no version",
			env:  "cli",
			err:  fmt.Errorf("product string must include version: cli"),
			out:  nil,
		},
		{
			name: "invalid format",
			env:  "no/no/no",
			err:  fmt.Errorf("product string must follow RFC 9110: no/no/no"),
			out:  nil,
		},
	}

	for _, tc := range testCases {
		t.Run(tc.name, func(t *testing.T) {
			out, err := parseUserAgentExtra(tc.env)

			assert.Equal(t, tc.err, err)
			assert.Equal(t, tc.out, out)
		})
	}
}<|MERGE_RESOLUTION|>--- conflicted
+++ resolved
@@ -387,35 +387,6 @@
 	}
 }
 
-<<<<<<< HEAD
-=======
-func configureProviderAndReturnClient(t *testing.T, tt providerFixture) (*common.DatabricksClient, error) {
-	for k, v := range tt.env {
-		t.Setenv(k, v)
-	}
-	p := DatabricksProvider()
-	ctx := context.Background()
-	diags := p.Configure(ctx, terraform.NewResourceConfigRaw(tt.rawConfig()))
-	if len(diags) > 0 {
-		issues := []string{}
-		for _, d := range diags {
-			issues = append(issues, d.Summary)
-		}
-		return nil, errors.New(strings.Join(issues, ", "))
-	}
-	client := p.Meta().(*common.DatabricksClient)
-	r, err := http.NewRequest("GET", "", nil)
-	if err != nil {
-		return nil, err
-	}
-	err = client.Config.Authenticate(r)
-	if err != nil {
-		return nil, err
-	}
-	return client, nil
-}
-
->>>>>>> 7950e923
 type parseUserAgentTestCase struct {
 	name string
 	env  string
