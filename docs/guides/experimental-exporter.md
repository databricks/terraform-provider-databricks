--- conflicted
+++ resolved
@@ -243,11 +243,8 @@
 | Resource | Supported | Incremental | Workspace | Account |
 | --- | --- | --- | --- | --- |
 | [databricks_access_control_rule_set](../resources/access_control_rule_set.md) | Yes | No | No | Yes |
-<<<<<<< HEAD
 | [databricks_account_federation_policy](../resources/account_federation_policy.md) | Yes | No | No | Yes |
-=======
 | [databricks_account_setting_v2](../resources/account_setting_v2.md) | Yes | No | No | Yes |
->>>>>>> 4f0697ae
 | [databricks_alert](../resources/alert.md) | Yes | Yes | Yes | No |
 | [databricks_alert_v2](../resources/alert_v2.md) | Yes | Yes | Yes | No |
 | [databricks_app](../resources/app.md) | Yes | No | Yes | No |
