# databricks_permissions Resource

This resource allows you to generically manage permissions for other resources in Databricks workspace. It would guarantee, that only *admins*, *authenticated principal* and those declared within `access_control` blocks would have specified access. It is not possible to remove management rights from *admins* group.

## Cluster usage

It's possible to separate [cluster access control](https://docs.databricks.com/security/access-control/cluster-acl.html) to three different permission levels: `CAN_ATTACH_TO`, `CAN_RESTART` and `CAN_MANAGE`:

```hcl
resource "databricks_group" "auto" {
    display_name = "Automation"
}

resource "databricks_group" "eng" {
    display_name = "Engineering"
}

resource "databricks_group" "ds" {
    display_name = "Data Science"
}

resource "databricks_cluster" "shared_autoscaling" {
    cluster_name            = "Shared Autoscaling"
    spark_version           = "6.6.x-scala2.11"
    node_type_id            = "Standard_DS3_v2"
    autotermination_minutes = 60
    autoscale {
        min_workers = 1
        max_workers = 10
    }
}

resource "databricks_permissions" "cluster_usage" {
    cluster_id = databricks_cluster.shared_autoscaling.cluster_id

    access_control {
        group_name = databricks_group.auto.display_name
        permission_level = "CAN_ATTACH_TO"
    }

    access_control {
        group_name = databricks_group.eng.display_name
        permission_level = "CAN_RESTART"
    }

    access_control {
        group_name = databricks_group.ds.display_name
        permission_level = "CAN_MANAGE"
    }
}
```

## Cluster Policy usage

Cluster policies allow creation of [clusters](cluster.md), that match [given policy](https://docs.databricks.com/administration-guide/clusters/policies.html). It's possible to assign `CAN_USE` permission to users, service principals, and groups:

```hcl
resource "databricks_group" "ds" {
    display_name = "Data Science"
}

resource "databricks_group" "eng" {
    display_name = "Engineering"
}

resource "databricks_cluster_policy" "something_simple" {
    name = "Some simple policy"
    definition = jsonencode({
        "spark_conf.spark.hadoop.javax.jdo.option.ConnectionURL": {
            "type": "forbidden"
        },
        "spark_conf.spark.secondkey": {
            "type": "forbidden"
        }
    })
}

resource "databricks_permissions" "policy_usage" {
    cluster_policy_id = databricks_cluster_policy.something_simple.id

    access_control {
        group_name = databricks_group.ds.display_name
        permission_level = "CAN_USE"
    }

    access_control {
        group_name = databricks_group.eng.display_name
        permission_level = "CAN_USE"
    }
}
```

## Instance Pool usage

[Instance Pools](instance_pool.md) access control [allows to](https://docs.databricks.com/security/access-control/pool-acl.html) assign `CAN_ATTACH_TO` and `CAN_MANAGE` permissions to users, service principals, and groups. It's also possible to grant creation of Instance Pools to individual [groups](group.md#allow_instance_pool_create) and [users](user.md#allow_instance_pool_create), [service principals](service_principal.md#allow_instance_pool_create).

```hcl
resource "databricks_group" "auto" {
    display_name = "Automation"
}

resource "databricks_group" "eng" {
    display_name = "Engineering"
}

resource "databricks_instance_pool" "this" {
    instance_pool_name = "Reserved Instances"
    idle_instance_autotermination_minutes = 60
    node_type_id = "i3.xlarge"
    min_idle_instances = 0
    max_capacity = 10
}

resource "databricks_permissions" "pool_usage" {
    instance_pool_id = databricks_instance_pool.this.id

    access_control {
        group_name = databricks_group.auto.display_name
        permission_level = "CAN_ATTACH_TO"
    }

    access_control {
        group_name = databricks_group.eng.display_name
        permission_level = "CAN_MANAGE"
    }
}
```

## Job usage

There are four assignable [permission levels](https://docs.databricks.com/security/access-control/jobs-acl.html#job-permissions) for [databricks_job](job.md): `CAN_VIEW`, `CAN_MANAGE_RUN`, `IS_OWNER`, and `CAN_MANAGE`. Admins are granted the `CAN_MANAGE` permission by default, and they can assign that permission to non-admin users, and service principals.

* The creator of a job has `IS_OWNER` permission. Destroying `databricks_permissions` resource for a job would revert ownership to the creator.
* A job must have exactly one owner. If resource is changed and no owner is specified, currently authenticated principal would become new owner of the job. Nothing would change, per se, if the job was created through Terraform.
* A job cannot have a group as an owner.
<<<<<<< HEAD
* Jobs triggered through *Run Now* assume the permissions of the job owner and not the user, and service principal who issued Run Now. 
=======
* Jobs triggered through *Run Now* assume the permissions of the job owner and not the user, and service principal who issued Run Now.
>>>>>>> 9589cccd
* Read [main documentation](https://docs.databricks.com/security/access-control/jobs-acl.html) for additional detail.

```hcl
resource "databricks_group" "auto" {
    display_name = "Automation"
}

resource "databricks_group" "eng" {
    display_name = "Engineering"
}

resource "databricks_job" "this" {
    name = "Featurization"
    max_concurrent_runs = 1
    email_notifications {}

    new_cluster  {
        num_workers   = 300
        spark_version = "6.6.x-scala2.11"
        node_type_id  = "Standard_DS3_v2"
    }
    
    notebook_task {
        notebook_path = "/Production/MakeFeatures"
    }
}

resource "databricks_permissions" "job_usage" {
    job_id = databricks_job.this.id

    access_control {
        group_name = "users"
        permission_level = "CAN_VIEW"
    }

    access_control {
        group_name = databricks_group.auto.display_name
        permission_level = "CAN_MANAGE_RUN"
    }

    access_control {
        group_name = databricks_group.eng.display_name
        permission_level = "CAN_MANAGE"
    }
}
```

## Notebook usage

Valid [permission levels](https://docs.databricks.com/security/access-control/workspace-acl.html#notebook-permissions) for [databricks_notebook](notebook.md) are: `CAN_READ`, `CAN_RUN`, `CAN_EDIT`, and `CAN_MANAGE`.

```hcl
resource "databricks_group" "auto" {
    display_name = "Automation"
}

resource "databricks_group" "eng" {
    display_name = "Engineering"
}

resource "databricks_notebook" "this" {
    content = base64encode("# Welcome to your Python notebook")
    path = "/Production/ETL/Features"
    overwrite = true
    mkdirs = true
    language = "PYTHON"
    format = "SOURCE"
}

resource "databricks_permissions" "notebook_usage" {
    notebook_path = databricks_notebook.this.path

    access_control {
        group_name = "users"
        permission_level = "CAN_READ"
    }

    access_control {
        group_name = databricks_group.auto.display_name
        permission_level = "CAN_RUN"
    }

    access_control {
        group_name = databricks_group.eng.display_name
        permission_level = "CAN_EDIT"
    }
}
```

## Folder usage

<<<<<<< HEAD
Valid [permission levels](https://docs.databricks.com/security/access-control/workspace-acl.html#folder-permissions) for folders of [databricks_notebook](notebook.md) are: `CAN_READ`, `CAN_RUN`, `CAN_EDIT`, and `CAN_MANAGE`. Notebooks and experiments in a folder inherit all permissions settings of that folder. For example, a user (or service principal) that has `CAN_RUN` permission on a folder has `CAN_RUN` permission on the notebooks in that folder. 
=======
Valid [permission levels](https://docs.databricks.com/security/access-control/workspace-acl.html#folder-permissions) for folders of [databricks_notebook](notebook.md) are: `CAN_READ`, `CAN_RUN`, `CAN_EDIT`, and `CAN_MANAGE`. Notebooks and experiments in a folder inherit all permissions settings of that folder. For example, a user (or service principal) that has `CAN_RUN` permission on a folder has `CAN_RUN` permission on the notebooks in that folder.
>>>>>>> 9589cccd

* All users can list items in the folder without any permissions.
* All users (or service principals) have `CAN_MANAGE` permission for items in the Workspace > Shared Icon Shared folder. You can grant `CAN_MANAGE` permission to notebooks and folders by moving them to the Shared Icon Shared folder.
* All users (or service principals) have `CAN_MANAGE` permission for objects the user creates.
* User home directory - The user (or service principal) has `CAN_MANAGE` permission. All other users (or service principals) can list their directories.

```hcl
resource "databricks_group" "auto" {
    display_name = "Automation"
}

resource "databricks_group" "eng" {
    display_name = "Engineering"
}

resource "databricks_notebook" "this" {
    content = base64encode("# Welcome to your Python notebook")
    path = "/Production/ETL/Features"
    overwrite = true
    mkdirs = true
    language = "PYTHON"
    format = "SOURCE"
}

resource "databricks_permissions" "folder_usage" {
    directory_path = "/Production/ETL"
    depends_on = [databricks_notebook.this]

    access_control {
        group_name = "users"
        permission_level = "CAN_READ"
    }

    access_control {
        group_name = databricks_group.auto.display_name
        permission_level = "CAN_RUN"
    }

    access_control {
        group_name = databricks_group.eng.display_name
        permission_level = "CAN_EDIT"
    }
}
```

## Passwords usage

By default on AWS deployments, all admin users (or service principals) can sign in to Databricks using either SSO or their username and password, and all API users (or service principals) can authenticate to the Databricks REST APIs using their username and password. As an admin, you [can limit](https://docs.databricks.com/administration-guide/users-groups/single-sign-on/index.html#optional-configure-password-access-control) admin users’ and API users’ ability to authenticate with their username and password by configuring `CAN_USE` permissions using password access control.
ign-On.

```hcl
resource "databricks_group" "guests" {
    display_name = "Guest Users"
}

resource "databricks_permissions" "password_usage" {
    authorization = "passwords"

    access_control {
        group_name = databricks_group.guests.display_name
        permission_level = "CAN_USE"
    }
}
```

## Token usage

Only [possible permission](https://docs.databricks.com/administration-guide/access-control/tokens.html) to assign to non-admin group is `CAN_USE`, where *admins* `CAN_MANAGE` all tokens:

```hcl
resource "databricks_group" "auto" {
    display_name = "Automation"
}

resource "databricks_group" "eng" {
    display_name = "Engineering"
}

resource "databricks_permissions" "token_usage" {
    authorization = "tokens"

    access_control {
        group_name = databricks_group.auto.display_name
        permission_level = "CAN_USE"
    }

    access_control {
        group_name = databricks_group.eng.display_name
        permission_level = "CAN_USE"
    }
}
```

## Instance Profiles

[Instance Profiles](instance_profile.md) are not managed by General Permissions API and therefore [databricks_group_instance_profile](group_instance_profile.md) and [databricks_user_instance_profile](user_instance_profile.md) should be used to allow usage of specific AWS EC2 IAM roles to users or groups.

## Secrets

<<<<<<< HEAD
One can control access to [databricks_secret](secret.md) through `initial_manage_principal` argument on [databricks_secret_scope](secret_scope.md) or [databricks_secret_acl](secret_acl.md), so that users(or service principals) can `READ`, `WRITE` or `MANAGE` entries within secret scope.
=======
One can control access to [databricks_secret](secret.md) through `initial_manage_principal` argument on [databricks_secret_scope](secret_scope.md) or [databricks_secret_acl](secret_acl.md), so that users (or service principals) can `READ`, `WRITE` or `MANAGE` entries within secret scope.
>>>>>>> 9589cccd

## Tables, Views and Databases

General Permissions API does not apply to access control for tables and permissions have to be managed separately. Though, terraform integration is coming in the future versions.

## Argument Reference

Exactly one of the following attributes is required:

* `cluster_id` - [cluster](cluster.md) id
* `job_id` - [job](job.md) id
* `directory_id` - [directory](notebook.md) id
* `directory_path` - path of directory
* `notebook_id` - ID of [notebook](notebook.md) within workspace
* `notebook_path` - path of notebook
* `cluster_policy_id` - [cluster policy](cluster_policy.md) id
* `instance_pool_id` - [instance pool](instance_pool.md) id
* `authorization` - either [`tokens`](https://docs.databricks.com/administration-guide/access-control/tokens.html) or [`passwords`](https://docs.databricks.com/administration-guide/users-groups/single-sign-on/index.html#configure-password-permission).

One or more `access_control` blocks are required to actually set the permission levels:

```hcl
access_control {
    group_name = databricks_scim_group.datascience.display_name
    permission_level = "CAN_USE"
}
```

Attributes are:

* `permission_level` - (Required) permission level according to specific resource. See examples above for the reference.
* `user_name` - (Optional) name of the [user](user.md), which should be used if group name is not used
* `group_name` - (Optional) name of the [group](group.md), which should be used if the user name is not used. We recommend setting permissions on groups.

## Attribute Reference

In addition to all arguments above, the following attributes are exported:

* `id` - Canonical unique identifier for the permissions.
* `object_type` - type of permissions.

## Import

The resource permissions can be imported using the object id

```bash
$ terraform import databricks_permissions.this /<object type>/<object id>
```<|MERGE_RESOLUTION|>--- conflicted
+++ resolved
@@ -133,11 +133,7 @@
 * The creator of a job has `IS_OWNER` permission. Destroying `databricks_permissions` resource for a job would revert ownership to the creator.
 * A job must have exactly one owner. If resource is changed and no owner is specified, currently authenticated principal would become new owner of the job. Nothing would change, per se, if the job was created through Terraform.
 * A job cannot have a group as an owner.
-<<<<<<< HEAD
-* Jobs triggered through *Run Now* assume the permissions of the job owner and not the user, and service principal who issued Run Now. 
-=======
 * Jobs triggered through *Run Now* assume the permissions of the job owner and not the user, and service principal who issued Run Now.
->>>>>>> 9589cccd
 * Read [main documentation](https://docs.databricks.com/security/access-control/jobs-acl.html) for additional detail.
 
 ```hcl
@@ -229,11 +225,7 @@
 
 ## Folder usage
 
-<<<<<<< HEAD
-Valid [permission levels](https://docs.databricks.com/security/access-control/workspace-acl.html#folder-permissions) for folders of [databricks_notebook](notebook.md) are: `CAN_READ`, `CAN_RUN`, `CAN_EDIT`, and `CAN_MANAGE`. Notebooks and experiments in a folder inherit all permissions settings of that folder. For example, a user (or service principal) that has `CAN_RUN` permission on a folder has `CAN_RUN` permission on the notebooks in that folder. 
-=======
 Valid [permission levels](https://docs.databricks.com/security/access-control/workspace-acl.html#folder-permissions) for folders of [databricks_notebook](notebook.md) are: `CAN_READ`, `CAN_RUN`, `CAN_EDIT`, and `CAN_MANAGE`. Notebooks and experiments in a folder inherit all permissions settings of that folder. For example, a user (or service principal) that has `CAN_RUN` permission on a folder has `CAN_RUN` permission on the notebooks in that folder.
->>>>>>> 9589cccd
 
 * All users can list items in the folder without any permissions.
 * All users (or service principals) have `CAN_MANAGE` permission for items in the Workspace > Shared Icon Shared folder. You can grant `CAN_MANAGE` permission to notebooks and folders by moving them to the Shared Icon Shared folder.
@@ -333,11 +325,7 @@
 
 ## Secrets
 
-<<<<<<< HEAD
-One can control access to [databricks_secret](secret.md) through `initial_manage_principal` argument on [databricks_secret_scope](secret_scope.md) or [databricks_secret_acl](secret_acl.md), so that users(or service principals) can `READ`, `WRITE` or `MANAGE` entries within secret scope.
-=======
 One can control access to [databricks_secret](secret.md) through `initial_manage_principal` argument on [databricks_secret_scope](secret_scope.md) or [databricks_secret_acl](secret_acl.md), so that users (or service principals) can `READ`, `WRITE` or `MANAGE` entries within secret scope.
->>>>>>> 9589cccd
 
 ## Tables, Views and Databases
 
