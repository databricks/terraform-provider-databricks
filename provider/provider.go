--- conflicted
+++ resolved
@@ -50,154 +50,6 @@
 
 // DatabricksProvider returns the entire terraform provider object
 func DatabricksProvider() *schema.Provider {
-<<<<<<< HEAD
-	// must be in alphabetical order
-	dataSources := map[string]common.DatabricksTerraformResource{
-		"databricks_aws_crossaccount_policy": {Resource: aws.DataAwsCrossaccountPolicy()},
-		"databricks_aws_assume_role_policy":  {Resource: aws.DataAwsAssumeRolePolicy()},
-		"databricks_aws_bucket_policy":       {Resource: aws.DataAwsBucketPolicy()},
-		"databricks_cluster":                 {Resource: clusters.DataSourceCluster(), IsWorkspaceLevel: true},
-		"databricks_clusters":                {Resource: clusters.DataSourceClusters(), IsWorkspaceLevel: true},
-		"databricks_cluster_policy":          {Resource: policies.DataSourceClusterPolicy(), IsWorkspaceLevel: true},
-		"databricks_catalogs":                {Resource: catalog.DataSourceCatalogs(), IsWorkspaceLevel: true},
-		"databricks_current_config":          {Resource: mws.DataSourceCurrentConfiguration(), IsWorkspaceLevel: true},
-		"databricks_current_metastore":       {Resource: catalog.DataSourceCurrentMetastore(), IsWorkspaceLevel: true},
-		"databricks_current_user":            {Resource: scim.DataSourceCurrentUser(), IsWorkspaceLevel: true},
-		"databricks_dbfs_file":               {Resource: storage.DataSourceDbfsFile(), IsWorkspaceLevel: true},
-		"databricks_dbfs_file_paths":         {Resource: storage.DataSourceDbfsFilePaths(), IsWorkspaceLevel: true},
-		"databricks_directory":               {Resource: workspace.DataSourceDirectory(), IsWorkspaceLevel: true},
-		"databricks_group":                   {Resource: scim.DataSourceGroup(), IsWorkspaceLevel: true},
-		"databricks_instance_pool":           {Resource: pools.DataSourceInstancePool(), IsWorkspaceLevel: true},
-		"databricks_instance_profiles":       {Resource: aws.DataSourceInstanceProfiles(), IsWorkspaceLevel: true},
-		"databricks_jobs":                    {Resource: jobs.DataSourceJobs(), IsWorkspaceLevel: true},
-		"databricks_job":                     {Resource: jobs.DataSourceJob(), IsWorkspaceLevel: true},
-		"databricks_metastore":               {Resource: catalog.DataSourceMetastore(), IsWorkspaceLevel: true},
-		"databricks_metastores":              {Resource: catalog.DataSourceMetastores(), IsWorkspaceLevel: true},
-		"databricks_mlflow_model":            {Resource: mlflow.DataSourceModel(), IsWorkspaceLevel: true},
-		"databricks_mws_credentials":         {Resource: mws.DataSourceMwsCredentials()},
-		"databricks_mws_workspaces":          {Resource: mws.DataSourceMwsWorkspaces()},
-		"databricks_node_type":               {Resource: clusters.DataSourceNodeType(), IsWorkspaceLevel: true},
-		"databricks_notebook":                {Resource: workspace.DataSourceNotebook(), IsWorkspaceLevel: true},
-		"databricks_notebook_paths":          {Resource: workspace.DataSourceNotebookPaths(), IsWorkspaceLevel: true},
-		"databricks_pipelines":               {Resource: pipelines.DataSourcePipelines(), IsWorkspaceLevel: true},
-		"databricks_schemas":                 {Resource: catalog.DataSourceSchemas(), IsWorkspaceLevel: true},
-		"databricks_service_principal":       {Resource: scim.DataSourceServicePrincipal(), IsWorkspaceLevel: true},
-		"databricks_service_principals":      {Resource: scim.DataSourceServicePrincipals(), IsWorkspaceLevel: true},
-		"databricks_share":                   {Resource: catalog.DataSourceShare(), IsWorkspaceLevel: true},
-		"databricks_shares":                  {Resource: catalog.DataSourceShares(), IsWorkspaceLevel: true},
-		"databricks_spark_version":           {Resource: clusters.DataSourceSparkVersion(), IsWorkspaceLevel: true},
-		"databricks_sql_warehouse":           {Resource: sql.DataSourceWarehouse(), IsWorkspaceLevel: true},
-		"databricks_sql_warehouses":          {Resource: sql.DataSourceWarehouses(), IsWorkspaceLevel: true},
-		"databricks_tables":                  {Resource: catalog.DataSourceTables(), IsWorkspaceLevel: true},
-		"databricks_views":                   {Resource: catalog.DataSourceViews(), IsWorkspaceLevel: true},
-		"databricks_user":                    {Resource: scim.DataSourceUser(), IsWorkspaceLevel: true},
-		"databricks_zones":                   {Resource: clusters.DataSourceClusterZones(), IsWorkspaceLevel: true},
-	}
-	// must be in alphabetical order
-	resources := map[string]common.DatabricksTerraformResource{
-		"databricks_access_control_rule_set":     {Resource: permissions.ResourceAccessControlRuleSet(), IsWorkspaceLevel: true},
-		"databricks_artifact_allowlist":          {Resource: catalog.ResourceArtifactAllowlist(), IsWorkspaceLevel: true},
-		"databricks_aws_s3_mount":                {Resource: storage.ResourceAWSS3Mount(), IsWorkspaceLevel: true},
-		"databricks_azure_adls_gen1_mount":       {Resource: storage.ResourceAzureAdlsGen1Mount(), IsWorkspaceLevel: true},
-		"databricks_azure_adls_gen2_mount":       {Resource: storage.ResourceAzureAdlsGen2Mount(), IsWorkspaceLevel: true},
-		"databricks_azure_blob_mount":            {Resource: storage.ResourceAzureBlobMount(), IsWorkspaceLevel: true},
-		"databricks_catalog":                     {Resource: catalog.ResourceCatalog(), IsWorkspaceLevel: true},
-		"databricks_catalog_workspace_binding":   {Resource: catalog.ResourceCatalogWorkspaceBinding(), IsWorkspaceLevel: true},
-		"databricks_connection":                  {Resource: catalog.ResourceConnection(), IsWorkspaceLevel: true},
-		"databricks_cluster":                     {Resource: clusters.ResourceCluster(), IsWorkspaceLevel: true},
-		"databricks_cluster_policy":              {Resource: policies.ResourceClusterPolicy(), IsWorkspaceLevel: true},
-		"databricks_dbfs_file":                   {Resource: storage.ResourceDbfsFile(), IsWorkspaceLevel: true},
-		"databricks_directory":                   {Resource: workspace.ResourceDirectory(), IsWorkspaceLevel: true},
-		"databricks_entitlements":                {Resource: scim.ResourceEntitlements(), IsWorkspaceLevel: true},
-		"databricks_external_location":           {Resource: catalog.ResourceExternalLocation(), IsWorkspaceLevel: true},
-		"databricks_git_credential":              {Resource: repos.ResourceGitCredential(), IsWorkspaceLevel: true},
-		"databricks_global_init_script":          {Resource: workspace.ResourceGlobalInitScript(), IsWorkspaceLevel: true},
-		"databricks_grant":                       {Resource: catalog.ResourceGrant(), IsWorkspaceLevel: true},
-		"databricks_grants":                      {Resource: catalog.ResourceGrants(), IsWorkspaceLevel: true},
-		"databricks_group":                       {Resource: scim.ResourceGroup(), IsWorkspaceLevel: true},
-		"databricks_group_instance_profile":      {Resource: aws.ResourceGroupInstanceProfile(), IsWorkspaceLevel: true},
-		"databricks_group_member":                {Resource: scim.ResourceGroupMember(), IsWorkspaceLevel: true},
-		"databricks_group_role":                  {Resource: scim.ResourceGroupRole(), IsWorkspaceLevel: true},
-		"databricks_instance_pool":               {Resource: pools.ResourceInstancePool(), IsWorkspaceLevel: true},
-		"databricks_instance_profile":            {Resource: aws.ResourceInstanceProfile(), IsWorkspaceLevel: true},
-		"databricks_ip_access_list":              {Resource: access.ResourceIPAccessList(), IsWorkspaceLevel: true},
-		"databricks_job":                         {Resource: jobs.ResourceJob(), IsWorkspaceLevel: true},
-		"databricks_library":                     {Resource: clusters.ResourceLibrary(), IsWorkspaceLevel: true},
-		"databricks_metastore":                   {Resource: catalog.ResourceMetastore(), IsWorkspaceLevel: true},
-		"databricks_metastore_assignment":        {Resource: catalog.ResourceMetastoreAssignment(), IsWorkspaceLevel: true},
-		"databricks_metastore_data_access":       {Resource: catalog.ResourceMetastoreDataAccess(), IsWorkspaceLevel: true},
-		"databricks_mlflow_experiment":           {Resource: mlflow.ResourceMlflowExperiment(), IsWorkspaceLevel: true},
-		"databricks_mlflow_model":                {Resource: mlflow.ResourceMlflowModel(), IsWorkspaceLevel: true},
-		"databricks_mlflow_webhook":              {Resource: mlflow.ResourceMlflowWebhook(), IsWorkspaceLevel: true},
-		"databricks_model_serving":               {Resource: serving.ResourceModelServing(), IsWorkspaceLevel: true},
-		"databricks_mount":                       {Resource: storage.ResourceMount(), IsWorkspaceLevel: true},
-		"databricks_mws_customer_managed_keys":   {Resource: mws.ResourceMwsCustomerManagedKeys()},
-		"databricks_mws_credentials":             {Resource: mws.ResourceMwsCredentials()},
-		"databricks_mws_log_delivery":            {Resource: mws.ResourceMwsLogDelivery()},
-		"databricks_mws_networks":                {Resource: mws.ResourceMwsNetworks()},
-		"databricks_mws_permission_assignment":   {Resource: mws.ResourceMwsPermissionAssignment()},
-		"databricks_mws_private_access_settings": {Resource: mws.ResourceMwsPrivateAccessSettings()},
-		"databricks_mws_storage_configurations":  {Resource: mws.ResourceMwsStorageConfigurations()},
-		"databricks_mws_vpc_endpoint":            {Resource: mws.ResourceMwsVpcEndpoint()},
-		"databricks_mws_workspaces":              {Resource: mws.ResourceMwsWorkspaces()},
-		"databricks_notebook":                    {Resource: workspace.ResourceNotebook(), IsWorkspaceLevel: true},
-		"databricks_obo_token":                   {Resource: tokens.ResourceOboToken(), IsWorkspaceLevel: true},
-		"databricks_permission_assignment":       {Resource: access.ResourcePermissionAssignment(), IsWorkspaceLevel: true},
-		"databricks_permissions":                 {Resource: permissions.ResourcePermissions(), IsWorkspaceLevel: true},
-		"databricks_pipeline":                    {Resource: pipelines.ResourcePipeline(), IsWorkspaceLevel: true},
-		"databricks_provider":                    {Resource: catalog.ResourceProvider(), IsWorkspaceLevel: true},
-		"databricks_recipient":                   {Resource: sharing.ResourceRecipient(), IsWorkspaceLevel: true},
-		"databricks_registered_model":            {Resource: catalog.ResourceRegisteredModel(), IsWorkspaceLevel: true},
-		"databricks_repo":                        {Resource: repos.ResourceRepo(), IsWorkspaceLevel: true},
-		"databricks_schema":                      {Resource: catalog.ResourceSchema(), IsWorkspaceLevel: true},
-		"databricks_secret":                      {Resource: secrets.ResourceSecret(), IsWorkspaceLevel: true},
-		"databricks_secret_scope":                {Resource: secrets.ResourceSecretScope(), IsWorkspaceLevel: true},
-		"databricks_secret_acl":                  {Resource: secrets.ResourceSecretACL(), IsWorkspaceLevel: true},
-		"databricks_service_principal":           {Resource: scim.ResourceServicePrincipal(), IsWorkspaceLevel: true},
-		"databricks_service_principal_role":      {Resource: aws.ResourceServicePrincipalRole(), IsWorkspaceLevel: true},
-		"databricks_service_principal_secret":    {Resource: tokens.ResourceServicePrincipalSecret(), IsWorkspaceLevel: true},
-		"databricks_share":                       {Resource: catalog.ResourceShare(), IsWorkspaceLevel: true},
-		"databricks_sql_dashboard":               {Resource: sql.ResourceSqlDashboard(), IsWorkspaceLevel: true},
-		"databricks_sql_endpoint":                {Resource: sql.ResourceSqlEndpoint(), IsWorkspaceLevel: true},
-		"databricks_sql_global_config":           {Resource: sql.ResourceSqlGlobalConfig(), IsWorkspaceLevel: true},
-		"databricks_sql_permissions":             {Resource: access.ResourceSqlPermissions(), IsWorkspaceLevel: true},
-		"databricks_sql_query":                   {Resource: sql.ResourceSqlQuery(), IsWorkspaceLevel: true},
-		"databricks_sql_alert":                   {Resource: sql.ResourceSqlAlert(), IsWorkspaceLevel: true},
-		"databricks_sql_table":                   {Resource: catalog.ResourceSqlTable(), IsWorkspaceLevel: true},
-		"databricks_sql_visualization":           {Resource: sql.ResourceSqlVisualization(), IsWorkspaceLevel: true},
-		"databricks_sql_widget":                  {Resource: sql.ResourceSqlWidget(), IsWorkspaceLevel: true},
-		"databricks_storage_credential":          {Resource: catalog.ResourceStorageCredential(), IsWorkspaceLevel: true},
-		"databricks_system_schema":               {Resource: catalog.ResourceSystemSchema(), IsWorkspaceLevel: true},
-		"databricks_table":                       {Resource: catalog.ResourceTable(), IsWorkspaceLevel: true},
-		"databricks_token":                       {Resource: tokens.ResourceToken(), IsWorkspaceLevel: true},
-		"databricks_user":                        {Resource: scim.ResourceUser(), IsWorkspaceLevel: true},
-		"databricks_user_instance_profile":       {Resource: aws.ResourceUserInstanceProfile(), IsWorkspaceLevel: true},
-		"databricks_user_role":                   {Resource: aws.ResourceUserRole(), IsWorkspaceLevel: true},
-		"databricks_volume":                      {Resource: catalog.ResourceVolume(), IsWorkspaceLevel: true},
-		"databricks_workspace_conf":              {Resource: workspace.ResourceWorkspaceConf(), IsWorkspaceLevel: true},
-		"databricks_workspace_file":              {Resource: workspace.ResourceWorkspaceFile(), IsWorkspaceLevel: true},
-	}
-	for name, resource := range settings.AllSettingsResources() {
-		resources[fmt.Sprintf("databricks_%s_setting", name)] = resource
-	}
-
-	p := &schema.Provider{
-		DataSourcesMap: map[string]*schema.Resource{},
-		ResourcesMap:   map[string]*schema.Resource{},
-		Schema:         providerSchema(),
-	}
-	for name, resource := range dataSources {
-		p.DataSourcesMap[name] = resource.Resource
-		if resource.IsWorkspaceLevel {
-			common.AddWorkspaceIdField(resource.Resource.Schema)
-		}
-	}
-	for name, resource := range resources {
-		p.ResourcesMap[name] = resource.Resource
-		if resource.IsWorkspaceLevel {
-			common.AddWorkspaceIdField(resource.Resource.Schema)
-		}
-=======
 	p := &schema.Provider{
 		DataSourcesMap: map[string]*schema.Resource{ // must be in alphabetical order
 			"databricks_aws_crossaccount_policy": aws.DataAwsCrossaccountPolicy().ToResource(),
@@ -327,7 +179,6 @@
 	}
 	for name, resource := range settings.AllSettingsResources() {
 		p.ResourcesMap[fmt.Sprintf("databricks_%s_setting", name)] = resource.ToResource()
->>>>>>> 3a1360b8
 	}
 	p.ConfigureContextFunc = func(ctx context.Context, d *schema.ResourceData) (any, diag.Diagnostics) {
 		if p.TerraformVersion != "" {
