--- conflicted
+++ resolved
@@ -79,11 +79,7 @@
 }
 
 func TestAwsAccJobResource_NoInstancePool(t *testing.T) {
-<<<<<<< HEAD
-	if cloudEnv, ok := os.LookupEnv("CLOUD_ENV"); !ok || cloudEnv != "AWS" {
-=======
 	if _, ok := os.LookupEnv("CLOUD_ENV"); !ok {
->>>>>>> efda2797
 		t.Skip("Acceptance tests skipped unless env 'CLOUD_ENV' is set")
 	}
 	randomStr := acctest.RandStringFromCharSet(5, acctest.CharSetAlphaNum)
