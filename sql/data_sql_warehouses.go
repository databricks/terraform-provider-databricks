--- conflicted
+++ resolved
@@ -16,15 +16,8 @@
 		WarehouseNameContains string   `json:"warehouse_name_contains,omitempty"`
 		Ids                   []string `json:"ids,omitempty" tf:"computed,slice_set"`
 	}
-<<<<<<< HEAD
-	return common.DataResource(warehousesData{}, func(ctx context.Context, e interface{}, c common.DatabricksAPI) error {
-		data := e.(*warehousesData)
-		a := NewSQLEndpointsAPI(ctx, c)
-		list, err := a.List()
-=======
 	return common.WorkspaceData(func(ctx context.Context, data *warehousesData, w *databricks.WorkspaceClient) error {
 		list, err := w.Warehouses.ListAll(ctx, sql.ListWarehousesRequest{})
->>>>>>> 16c61e57
 		if err != nil {
 			return err
 		}
