package jobs

import (
	"context"
	"errors"
	"fmt"
	"github.com/databricks/databricks-sdk-go/service/jobs"
	"log"
	"sort"
	"strconv"
	"strings"
	"time"

	"github.com/hashicorp/terraform-plugin-sdk/v2/helper/resource"
	"github.com/hashicorp/terraform-plugin-sdk/v2/helper/schema"
	"github.com/hashicorp/terraform-plugin-sdk/v2/helper/validation"

	"github.com/databricks/databricks-sdk-go/apierr"
	"github.com/databricks/databricks-sdk-go/service/compute"
	"github.com/databricks/terraform-provider-databricks/clusters"
	"github.com/databricks/terraform-provider-databricks/common"
	"github.com/databricks/terraform-provider-databricks/libraries"
	"github.com/databricks/terraform-provider-databricks/repos"
)

// NotebookTask contains the information for notebook jobs
type NotebookTask struct {
	NotebookPath   string            `json:"notebook_path"`
	Source         string            `json:"source,omitempty" tf:"suppress_diff"`
	BaseParameters map[string]string `json:"base_parameters,omitempty"`
}

// SparkPythonTask contains the information for python jobs
type SparkPythonTask struct {
	PythonFile string   `json:"python_file"`
	Source     string   `json:"source,omitempty" tf:"suppress_diff"`
	Parameters []string `json:"parameters,omitempty"`
}

// SparkJarTask contains the information for jar jobs
type SparkJarTask struct {
	JarURI        string   `json:"jar_uri,omitempty"`
	MainClassName string   `json:"main_class_name,omitempty"`
	Parameters    []string `json:"parameters,omitempty"`
}

// SparkSubmitTask contains the information for spark submit jobs
type SparkSubmitTask struct {
	Parameters []string `json:"parameters,omitempty"`
}

// PythonWheelTask contains the information for python wheel jobs
type PythonWheelTask struct {
	EntryPoint      string            `json:"entry_point,omitempty"`
	PackageName     string            `json:"package_name,omitempty"`
	Parameters      []string          `json:"parameters,omitempty"`
	NamedParameters map[string]string `json:"named_parameters,omitempty"`
}

// PipelineTask contains the information for pipeline jobs
type PipelineTask struct {
	PipelineID string `json:"pipeline_id"`
}

type SqlQueryTask struct {
	QueryID string `json:"query_id"`
}

type SqlSubscription struct {
	UserName      string `json:"user_name,omitempty"`
	DestinationID string `json:"destination_id,omitempty"`
}

type SqlDashboardTask struct {
	DashboardID        string            `json:"dashboard_id"`
	Subscriptions      []SqlSubscription `json:"subscriptions,omitempty"`
	CustomSubject      string            `json:"custom_subject,omitempty"`
	PauseSubscriptions bool              `json:"pause_subscriptions,omitempty"`
}

type SqlAlertTask struct {
	AlertID            string            `json:"alert_id"`
	Subscriptions      []SqlSubscription `json:"subscriptions"`
	PauseSubscriptions bool              `json:"pause_subscriptions,omitempty"`
}

type SqlFileTask struct {
	Path string `json:"path"`
}

// SqlTask contains information about DBSQL task
// TODO: add validation & conflictsWith
type SqlTask struct {
	Query       *SqlQueryTask     `json:"query,omitempty"`
	Dashboard   *SqlDashboardTask `json:"dashboard,omitempty"`
	Alert       *SqlAlertTask     `json:"alert,omitempty"`
	File        *SqlFileTask      `json:"file,omitempty"`
	WarehouseID string            `json:"warehouse_id,omitempty"`
	Parameters  map[string]string `json:"parameters,omitempty"`
}

// DbtTask contains information about DBT task
// TODO: add validation for non-empty commands
type DbtTask struct {
	Commands          []string `json:"commands"`
	ProfilesDirectory string   `json:"profiles_directory,omitempty"`
	ProjectDirectory  string   `json:"project_directory,omitempty"`
	Schema            string   `json:"schema,omitempty" tf:"default:default"`
	Catalog           string   `json:"catalog,omitempty"`
	WarehouseId       string   `json:"warehouse_id,omitempty"`
}

// RunJobTask contains information about RunJobTask
type RunJobTask struct {
	JobID         string `json:"job_id"`
	JobParameters string `json:"job_parameters,omitempty"`
}

// EmailNotifications contains the information for email notifications after job or task run start or completion
type EmailNotifications struct {
	OnStart               []string `json:"on_start,omitempty"`
	OnSuccess             []string `json:"on_success,omitempty"`
	OnFailure             []string `json:"on_failure,omitempty"`
	NoAlertForSkippedRuns bool     `json:"no_alert_for_skipped_runs,omitempty"`
	AlertOnLastAttempt    bool     `json:"alert_on_last_attempt,omitempty"`
}

// WebhookNotifications contains the information for webhook notifications sent after job start or completion.
type WebhookNotifications struct {
	OnStart   []Webhook `json:"on_start,omitempty"`
	OnSuccess []Webhook `json:"on_success,omitempty"`
	OnFailure []Webhook `json:"on_failure,omitempty"`
}

// NotificationSettings control the notification settings for a job
type NotificationSettings struct {
	NoAlertForSkippedRuns  bool `json:"no_alert_for_skipped_runs,omitempty"`
	NoAlertForCanceledRuns bool `json:"no_alert_for_canceled_runs,omitempty"`
}

func (wn *WebhookNotifications) Sort() {
	if wn == nil {
		return
	}

	notifs := [][]Webhook{wn.OnStart, wn.OnFailure, wn.OnSuccess}
	for _, ns := range notifs {
		sort.Slice(ns, func(i, j int) bool {
			return ns[i].ID < ns[j].ID
		})
	}
}

// Webhook contains a reference by id to one of the centrally configured webhooks.
type Webhook struct {
	ID string `json:"id"`
}

// CronSchedule contains the information for the quartz cron expression
type CronSchedule struct {
	QuartzCronExpression string `json:"quartz_cron_expression"`
	TimezoneID           string `json:"timezone_id"`
	PauseStatus          string `json:"pause_status,omitempty" tf:"computed"`
}

// BEGIN Jobs + Repo integration preview
type GitSource struct {
	Url      string `json:"git_url" tf:"alias:url"`
	Provider string `json:"git_provider,omitempty" tf:"alias:provider"`
	Branch   string `json:"git_branch,omitempty" tf:"alias:branch"`
	Tag      string `json:"git_tag,omitempty" tf:"alias:tag"`
	Commit   string `json:"git_commit,omitempty" tf:"alias:commit"`
}

// End Jobs + Repo integration preview

type JobTaskSettings struct {
	TaskKey     string                `json:"task_key,omitempty"`
	Description string                `json:"description,omitempty"`
	DependsOn   []jobs.TaskDependency `json:"depends_on,omitempty"`

	// BEGIN Jobs + RunIf preview
	RunIf string `json:"run_if,omitempty" tf:"suppress_diff"`
	// END Jobs + RunIf preview

<<<<<<< HEAD
	ExistingClusterID      string              `json:"existing_cluster_id,omitempty" tf:"group:cluster_type"`
	NewCluster             *clusters.Cluster   `json:"new_cluster,omitempty" tf:"group:cluster_type"`
	JobClusterKey          string              `json:"job_cluster_key,omitempty" tf:"group:cluster_type"`
	Libraries              []libraries.Library `json:"libraries,omitempty" tf:"slice_set,alias:library"`
	NotebookTask           *NotebookTask       `json:"notebook_task,omitempty" tf:"group:task_type"`
	SparkJarTask           *SparkJarTask       `json:"spark_jar_task,omitempty" tf:"group:task_type"`
	SparkPythonTask        *SparkPythonTask    `json:"spark_python_task,omitempty" tf:"group:task_type"`
	SparkSubmitTask        *SparkSubmitTask    `json:"spark_submit_task,omitempty" tf:"group:task_type"`
	PipelineTask           *PipelineTask       `json:"pipeline_task,omitempty" tf:"group:task_type"`
	PythonWheelTask        *PythonWheelTask    `json:"python_wheel_task,omitempty" tf:"group:task_type"`
	SqlTask                *SqlTask            `json:"sql_task,omitempty" tf:"group:task_type"`
	DbtTask                *DbtTask            `json:"dbt_task,omitempty" tf:"group:task_type"`
	RunJobTask             *RunJobTask         `json:"run_job_task,omitempty" tf:"group:task_type`
=======
	ExistingClusterID string              `json:"existing_cluster_id,omitempty" tf:"group:cluster_type"`
	NewCluster        *clusters.Cluster   `json:"new_cluster,omitempty" tf:"group:cluster_type"`
	JobClusterKey     string              `json:"job_cluster_key,omitempty" tf:"group:cluster_type"`
	ComputeKey        string              `json:"compute_key,omitempty" tf:"group:cluster_type"`
	Libraries         []libraries.Library `json:"libraries,omitempty" tf:"slice_set,alias:library"`

	NotebookTask    *NotebookTask    `json:"notebook_task,omitempty" tf:"group:task_type"`
	SparkJarTask    *SparkJarTask    `json:"spark_jar_task,omitempty" tf:"group:task_type"`
	SparkPythonTask *SparkPythonTask `json:"spark_python_task,omitempty" tf:"group:task_type"`
	SparkSubmitTask *SparkSubmitTask `json:"spark_submit_task,omitempty" tf:"group:task_type"`
	PipelineTask    *PipelineTask    `json:"pipeline_task,omitempty" tf:"group:task_type"`
	PythonWheelTask *PythonWheelTask `json:"python_wheel_task,omitempty" tf:"group:task_type"`
	SqlTask         *SqlTask         `json:"sql_task,omitempty" tf:"group:task_type"`
	DbtTask         *DbtTask         `json:"dbt_task,omitempty" tf:"group:task_type"`

	// ConditionTask is in private preview
	ConditionTask *jobs.ConditionTask `json:"condition_task,omitempty" tf:"group:task_type"`

>>>>>>> 47857a63
	EmailNotifications     *EmailNotifications `json:"email_notifications,omitempty" tf:"suppress_diff"`
	TimeoutSeconds         int32               `json:"timeout_seconds,omitempty"`
	MaxRetries             int32               `json:"max_retries,omitempty"`
	MinRetryIntervalMillis int32               `json:"min_retry_interval_millis,omitempty"`
	RetryOnTimeout         bool                `json:"retry_on_timeout,omitempty" tf:"computed"`
}

type JobCluster struct {
	JobClusterKey string            `json:"job_cluster_key,omitempty" tf:"group:cluster_type"`
	NewCluster    *clusters.Cluster `json:"new_cluster,omitempty" tf:"group:cluster_type"`
}

type JobCompute struct {
	ComputeKey  string               `json:"compute_key,omitempty" tf:"group:cluster_type"`
	ComputeSpec *compute.ComputeSpec `json:"spec,omitempty" tf:"group:cluster_type"`
}

type ContinuousConf struct {
	PauseStatus string `json:"pause_status,omitempty" tf:"computed"`
}

type Queue struct {
}

type JobRunAs struct {
	UserName             string `json:"user_name,omitempty"`
	ServicePrincipalName string `json:"service_principal_name,omitempty"`
}

type FileArrival struct {
	URL                           string `json:"url"`
	MinTimeBetweenTriggersSeconds int32  `json:"min_time_between_triggers_seconds,omitempty"`
	WaitAfterLastChangeSeconds    int32  `json:"wait_after_last_change_seconds,omitempty"`
}

type Trigger struct {
	FileArrival *FileArrival `json:"file_arrival"`
	PauseStatus string       `json:"pause_status,omitempty" tf:"computed"`
}

// JobSettings contains the information for configuring a job on databricks
type JobSettings struct {
	Name string `json:"name,omitempty" tf:"default:Untitled"`

	// BEGIN Jobs API 2.0
	ExistingClusterID      string              `json:"existing_cluster_id,omitempty" tf:"group:cluster_type"`
	NewCluster             *clusters.Cluster   `json:"new_cluster,omitempty" tf:"group:cluster_type"`
	NotebookTask           *NotebookTask       `json:"notebook_task,omitempty" tf:"group:task_type"`
	SparkJarTask           *SparkJarTask       `json:"spark_jar_task,omitempty" tf:"group:task_type"`
	SparkPythonTask        *SparkPythonTask    `json:"spark_python_task,omitempty" tf:"group:task_type"`
	SparkSubmitTask        *SparkSubmitTask    `json:"spark_submit_task,omitempty" tf:"group:task_type"`
	PipelineTask           *PipelineTask       `json:"pipeline_task,omitempty" tf:"group:task_type"`
	PythonWheelTask        *PythonWheelTask    `json:"python_wheel_task,omitempty" tf:"group:task_type"`
	DbtTask                *DbtTask            `json:"dbt_task,omitempty" tf:"group:task_type"`
	RunJobTask             *RunJobTask         `json:"run_job_task,omitempty" tf:"group:task_type`
	Libraries              []libraries.Library `json:"libraries,omitempty" tf:"slice_set,alias:library"`
	TimeoutSeconds         int32               `json:"timeout_seconds,omitempty"`
	MaxRetries             int32               `json:"max_retries,omitempty"`
	MinRetryIntervalMillis int32               `json:"min_retry_interval_millis,omitempty"`
	RetryOnTimeout         bool                `json:"retry_on_timeout,omitempty"`
	// END Jobs API 2.0

	// BEGIN Jobs API 2.1
	Tasks       []JobTaskSettings `json:"tasks,omitempty" tf:"alias:task"`
	Format      string            `json:"format,omitempty" tf:"computed"`
	JobClusters []JobCluster      `json:"job_clusters,omitempty" tf:"alias:job_cluster"`
	Compute     []JobCompute      `json:"compute,omitempty" tf:"alias:compute"`
	// END Jobs API 2.1

	// BEGIN Jobs + Repo integration preview
	GitSource *GitSource `json:"git_source,omitempty"`
	// END Jobs + Repo integration preview

	Schedule             *CronSchedule         `json:"schedule,omitempty"`
	Continuous           *ContinuousConf       `json:"continuous,omitempty"`
	Trigger              *Trigger              `json:"trigger,omitempty"`
	MaxConcurrentRuns    int32                 `json:"max_concurrent_runs,omitempty"`
	EmailNotifications   *EmailNotifications   `json:"email_notifications,omitempty" tf:"suppress_diff"`
	WebhookNotifications *WebhookNotifications `json:"webhook_notifications,omitempty" tf:"suppress_diff"`
	NotificationSettings *NotificationSettings `json:"notification_settings,omitempty"`
	Tags                 map[string]string     `json:"tags,omitempty"`
	Queue                *Queue                `json:"queue,omitempty"`
	RunAs                *JobRunAs             `json:"run_as,omitempty"`
}

func (js *JobSettings) isMultiTask() bool {
	return js.Format == "MULTI_TASK" || len(js.Tasks) > 0
}

func (js *JobSettings) sortTasksByKey() {
	sort.Slice(js.Tasks, func(i, j int) bool {
		return js.Tasks[i].TaskKey < js.Tasks[j].TaskKey
	})
}

func (js *JobSettings) sortWebhooksByID() {
	js.WebhookNotifications.Sort()
}

// JobListResponse returns a list of all jobs
type JobListResponse struct {
	Jobs    []Job `json:"jobs"`
	HasMore bool  `json:"has_more,omitempty"`
}

// Job contains the information when using a GET request from the Databricks Jobs api
type Job struct {
	JobID           int64        `json:"job_id,omitempty"`
	CreatorUserName string       `json:"creator_user_name,omitempty"`
	RunAsUserName   string       `json:"run_as_user_name,omitempty" tf:"computed"`
	Settings        *JobSettings `json:"settings,omitempty"`
	CreatedTime     int64        `json:"created_time,omitempty"`
}

// ID returns job id as string
func (j Job) ID() string {
	return fmt.Sprintf("%d", j.JobID)
}

// RunParameters used to pass params to tasks
type RunParameters struct {
	// a shortcut field to reuse this type for RunNow
	JobID int64 `json:"job_id,omitempty"`

	NotebookParams    map[string]string `json:"notebook_params,omitempty"`
	JarParams         []string          `json:"jar_params,omitempty"`
	PythonParams      []string          `json:"python_params,omitempty"`
	SparkSubmitParams []string          `json:"spark_submit_params,omitempty"`
}

// RunState of the job
type RunState struct {
	ResultState    string `json:"result_state,omitempty"`
	LifeCycleState string `json:"life_cycle_state,omitempty"`
	StateMessage   string `json:"state_message,omitempty"`
}

// JobRun is a simplified representation of corresponding entity
type JobRun struct {
	JobID       int64    `json:"job_id"`
	RunID       int64    `json:"run_id"`
	NumberInJob int64    `json:"number_in_job"`
	StartTime   int64    `json:"start_time,omitempty"`
	State       RunState `json:"state"`
	Trigger     string   `json:"trigger,omitempty"`
	RuntType    string   `json:"run_type,omitempty"`

	OverridingParameters RunParameters `json:"overriding_parameters,omitempty"`
}

// JobRunsListRequest used to do what it sounds like
type JobRunsListRequest struct {
	JobID         int64 `url:"job_id,omitempty"`
	ActiveOnly    bool  `url:"active_only,omitempty"`
	CompletedOnly bool  `url:"completed_only,omitempty"`
	Offset        int32 `url:"offset,omitempty"`
	Limit         int32 `url:"limit,omitempty"`
}

// JobRunsList returns a page of job runs
type JobRunsList struct {
	Runs    []JobRun `json:"runs"`
	HasMore bool     `json:"has_more"`
}

// UpdateJobRequest used to do what it sounds like
type UpdateJobRequest struct {
	JobID       int64        `json:"job_id,omitempty" url:"job_id,omitempty"`
	NewSettings *JobSettings `json:"new_settings,omitempty" url:"new_settings,omitempty"`
}

// NewJobsAPI creates JobsAPI instance from provider meta
func NewJobsAPI(ctx context.Context, m any) JobsAPI {
	client := m.(*common.DatabricksClient)
	return JobsAPI{client, ctx}
}

// JobsAPI exposes the Jobs API
type JobsAPI struct {
	client  *common.DatabricksClient
	context context.Context
}

// List all jobs matching the name. If name is empty, returns all jobs
func (a JobsAPI) ListByName(name string, expandTasks bool) ([]Job, error) {
	jobs := []Job{}
	params := map[string]interface{}{
		"limit":        25,
		"expand_tasks": expandTasks,
	}
	if name != "" {
		params["name"] = name
	}
	offset := 0

	ctx := context.WithValue(a.context, common.Api, common.API_2_1)
	for {
		var resp JobListResponse
		params["offset"] = offset
		err := a.client.Get(ctx, "/jobs/list", params, &resp)
		if err != nil {
			return nil, err
		}
		jobs = append(jobs, resp.Jobs...)
		if !resp.HasMore {
			break
		}
		offset += len(resp.Jobs)
	}
	return jobs, nil
}

// List all jobs
func (a JobsAPI) List() (l []Job, err error) {
	l, err = a.ListByName("", false)
	return
}

// RunsList returns a job runs list
func (a JobsAPI) RunsList(r JobRunsListRequest) (jrl JobRunsList, err error) {
	err = a.client.Get(a.context, "/jobs/runs/list", r, &jrl)
	return
}

// RunsCancel cancels job run and waits till it's finished
func (a JobsAPI) RunsCancel(runID int64, timeout time.Duration) error {
	var response any
	err := a.client.Post(a.context, "/jobs/runs/cancel", map[string]any{
		"run_id": runID,
	}, &response)
	if err != nil {
		return err
	}
	return a.waitForRunState(runID, "TERMINATED", timeout)
}

func (a JobsAPI) waitForRunState(runID int64, desiredState string, timeout time.Duration) error {
	return resource.RetryContext(a.context, timeout, func() *resource.RetryError {
		jobRun, err := a.RunsGet(runID)
		if err != nil {
			return resource.NonRetryableError(
				fmt.Errorf("cannot get job %s: %v", desiredState, err))
		}
		state := jobRun.State
		if state.LifeCycleState == desiredState {
			return nil
		}
		if state.LifeCycleState == "INTERNAL_ERROR" {
			return resource.NonRetryableError(
				fmt.Errorf("cannot get job %s: %s",
					desiredState, state.StateMessage))
		}
		return resource.RetryableError(
			fmt.Errorf("run is %s: %s",
				state.LifeCycleState,
				state.StateMessage))
	})
}

// RunNow triggers the job and returns a run ID
func (a JobsAPI) RunNow(jobID int64) (int64, error) {
	var jr JobRun
	err := a.client.Post(a.context, "/jobs/run-now", RunParameters{
		JobID: jobID,
	}, &jr)
	return jr.RunID, err
}

// RunsGet to retrieve information about the run
func (a JobsAPI) RunsGet(runID int64) (JobRun, error) {
	var jr JobRun
	err := a.client.Get(a.context, "/jobs/runs/get", map[string]any{
		"run_id": runID,
	}, &jr)
	return jr, err
}

func (a JobsAPI) Start(jobID int64, timeout time.Duration) error {
	runID, err := a.RunNow(jobID)
	if err != nil {
		return fmt.Errorf("cannot start job run: %v", err)
	}
	return a.waitForRunState(runID, "RUNNING", timeout)
}

func (a JobsAPI) Restart(id string, timeout time.Duration) error {
	jobID, err := strconv.ParseInt(id, 10, 64)
	if err != nil {
		return err
	}
	runs, err := a.RunsList(JobRunsListRequest{JobID: jobID, ActiveOnly: true})
	if err != nil {
		return err
	}
	if len(runs.Runs) == 0 {
		// nothing to cancel
		return a.Start(jobID, timeout)
	}
	if len(runs.Runs) > 1 {
		return fmt.Errorf("`always_running` must be specified only with "+
			"`max_concurrent_runs = 1`. There are %d active runs", len(runs.Runs))
	}
	if len(runs.Runs) == 1 {
		activeRun := runs.Runs[0]
		err = a.RunsCancel(activeRun.RunID, timeout)
		if err != nil {
			return fmt.Errorf("cannot cancel run %d: %v", activeRun.RunID, err)
		}
	}
	return a.Start(jobID, timeout)
}

// Create creates a job on the workspace given the job settings
func (a JobsAPI) Create(jobSettings JobSettings) (Job, error) {
	var job Job
	jobSettings.sortTasksByKey()
	jobSettings.sortWebhooksByID()
	var gitSource *GitSource = jobSettings.GitSource
	if gitSource != nil && gitSource.Provider == "" {
		gitSource.Provider = repos.GetGitProviderFromUrl(gitSource.Url)
		if gitSource.Provider == "" {
			return job, fmt.Errorf("git source is not empty but Git Provider is not specified and cannot be guessed by url %+v", gitSource)
		}
		if gitSource.Branch == "" && gitSource.Tag == "" && gitSource.Commit == "" {
			return job, fmt.Errorf("git source is not empty but none of branch, commit and tag is specified")
		}
	}
	err := a.client.Post(a.context, "/jobs/create", jobSettings, &job)
	return job, err
}

// Update updates a job given the id and a new set of job settings
func (a JobsAPI) Update(id string, jobSettings JobSettings) error {
	jobID, err := strconv.ParseInt(id, 10, 64)
	if err != nil {
		return err
	}
	return wrapMissingJobError(a.client.Post(a.context, "/jobs/reset", UpdateJobRequest{
		JobID:       jobID,
		NewSettings: &jobSettings,
	}, nil), id)
}

// Read returns the job object with all the attributes
func (a JobsAPI) Read(id string) (job Job, err error) {
	jobID, err := strconv.ParseInt(id, 10, 64)
	if err != nil {
		return
	}
	err = wrapMissingJobError(a.client.Get(a.context, "/jobs/get", map[string]int64{
		"job_id": jobID,
	}, &job), id)
	if job.Settings != nil {
		job.Settings.sortTasksByKey()
		job.Settings.sortWebhooksByID()
	}
	return
}

// Delete deletes the job given a job id
func (a JobsAPI) Delete(id string) error {
	jobID, err := strconv.ParseInt(id, 10, 64)
	if err != nil {
		return err
	}
	return wrapMissingJobError(a.client.Post(a.context, "/jobs/delete", map[string]int64{
		"job_id": jobID,
	}, nil), id)
}

func wrapMissingJobError(err error, id string) error {
	if err == nil {
		return nil
	}
	var apiErr *apierr.APIError
	if !errors.As(err, &apiErr) {
		return err
	}
	if apiErr.IsMissing() {
		return err
	}
	// fix non-compliant error code
	if strings.Contains(apiErr.Message,
		fmt.Sprintf("Job %s does not exist.", id)) {
		apiErr.StatusCode = 404
		return apiErr
	}
	return err
}

func jobSettingsSchema(s *map[string]*schema.Schema, prefix string) {
	if p, err := common.SchemaPath(*s, "new_cluster", "num_workers"); err == nil {
		p.Optional = true
		p.Default = 0
		p.Type = schema.TypeInt
		p.ValidateDiagFunc = validation.ToDiagFunc(validation.IntAtLeast(0))
		p.Required = false
	}
	if v, err := common.SchemaPath(*s, "new_cluster", "spark_conf"); err == nil {
		reSize := common.MustCompileKeyRE(prefix + "new_cluster.0.spark_conf.%")
		reConf := common.MustCompileKeyRE(prefix + "new_cluster.0.spark_conf.spark.databricks.delta.preview.enabled")
		v.DiffSuppressFunc = func(k, old, new string, d *schema.ResourceData) bool {
			isPossiblyLegacyConfig := reSize.Match([]byte(k)) && old == "1" && new == "0"
			isLegacyConfig := reConf.Match([]byte(k))
			if isPossiblyLegacyConfig || isLegacyConfig {
				log.Printf("[DEBUG] Suppressing diff for k=%#v old=%#v new=%#v", k, old, new)
				return true
			}
			return false
		}
	}
}

func gitSourceSchema(r *schema.Resource, prefix string) {
	r.Schema["url"].ValidateFunc = validation.IsURLWithHTTPS
	(*r.Schema["tag"]).ConflictsWith = []string{"git_source.0.branch", "git_source.0.commit"}
	(*r.Schema["branch"]).ConflictsWith = []string{"git_source.0.commit", "git_source.0.tag"}
	(*r.Schema["commit"]).ConflictsWith = []string{"git_source.0.branch", "git_source.0.tag"}
}

var jobSchema = common.StructToSchema(JobSettings{},
	func(s map[string]*schema.Schema) map[string]*schema.Schema {
		jobSettingsSchema(&s, "")
		jobSettingsSchema(&s["task"].Elem.(*schema.Resource).Schema, "task.0.")
		jobSettingsSchema(&s["job_cluster"].Elem.(*schema.Resource).Schema, "job_cluster.0.")
		gitSourceSchema(s["git_source"].Elem.(*schema.Resource), "")
		if p, err := common.SchemaPath(s, "schedule", "pause_status"); err == nil {
			p.ValidateFunc = validation.StringInSlice([]string{"PAUSED", "UNPAUSED"}, false)
		}
		s["max_concurrent_runs"].ValidateDiagFunc = validation.ToDiagFunc(validation.IntAtLeast(1))
		s["max_concurrent_runs"].Default = 1
		s["url"] = &schema.Schema{
			Type:     schema.TypeString,
			Computed: true,
		}
		s["always_running"] = &schema.Schema{
			Optional: true,
			Default:  false,
			Type:     schema.TypeBool,
		}
		s["schedule"].ConflictsWith = []string{"continuous", "trigger"}
		s["continuous"].ConflictsWith = []string{"schedule", "trigger"}
		s["trigger"].ConflictsWith = []string{"schedule", "continuous"}
		return s
	})

func ResourceJob() *schema.Resource {
	getReadCtx := func(ctx context.Context, d *schema.ResourceData) context.Context {
		var js JobSettings
		common.DataToStructPointer(d, jobSchema, &js)
		if js.isMultiTask() {
			return context.WithValue(ctx, common.Api, common.API_2_1)
		}
		return ctx
	}
	return common.Resource{
		Schema:        jobSchema,
		SchemaVersion: 2,
		Timeouts: &schema.ResourceTimeout{
			Create: schema.DefaultTimeout(clusters.DefaultProvisionTimeout),
			Update: schema.DefaultTimeout(clusters.DefaultProvisionTimeout),
		},
		CustomizeDiff: func(ctx context.Context, d *schema.ResourceDiff) error {
			var js JobSettings
			common.DiffToStructPointer(d, jobSchema, &js)
			alwaysRunning := d.Get("always_running").(bool)
			if alwaysRunning && js.MaxConcurrentRuns > 1 {
				return fmt.Errorf("`always_running` must be specified only with `max_concurrent_runs = 1`")
			}
			for _, task := range js.Tasks {
				if task.NewCluster == nil {
					continue
				}
				if err := task.NewCluster.Validate(); err != nil {
					return fmt.Errorf("task %s invalid: %w", task.TaskKey, err)
				}
			}
			if js.NewCluster != nil {
				if err := js.NewCluster.Validate(); err != nil {
					return fmt.Errorf("invalid job cluster: %w", err)
				}
			}
			return nil
		},
		Create: func(ctx context.Context, d *schema.ResourceData, c *common.DatabricksClient) error {
			var js JobSettings
			common.DataToStructPointer(d, jobSchema, &js)
			if js.isMultiTask() {
				ctx = context.WithValue(ctx, common.Api, common.API_2_1)
			}
			jobsAPI := NewJobsAPI(ctx, c)
			job, err := jobsAPI.Create(js)
			if err != nil {
				return err
			}
			d.SetId(job.ID())
			if d.Get("always_running").(bool) {
				return jobsAPI.Start(job.JobID, d.Timeout(schema.TimeoutCreate))
			}
			return nil
		},
		Read: func(ctx context.Context, d *schema.ResourceData, c *common.DatabricksClient) error {
			ctx = getReadCtx(ctx, d)
			job, err := NewJobsAPI(ctx, c).Read(d.Id())
			if err != nil {
				return err
			}
			d.Set("url", c.FormatURL("#job/", d.Id()))
			return common.StructToData(*job.Settings, jobSchema, d)
		},
		Update: func(ctx context.Context, d *schema.ResourceData, c *common.DatabricksClient) error {
			var js JobSettings
			common.DataToStructPointer(d, jobSchema, &js)
			if js.isMultiTask() {
				ctx = context.WithValue(ctx, common.Api, common.API_2_1)
			}
			jobsAPI := NewJobsAPI(ctx, c)
			err := jobsAPI.Update(d.Id(), js)
			if err != nil {
				return err
			}
			if d.Get("always_running").(bool) {
				return jobsAPI.Restart(d.Id(), d.Timeout(schema.TimeoutUpdate))
			}
			return nil
		},
		Delete: func(ctx context.Context, d *schema.ResourceData, c *common.DatabricksClient) error {
			ctx = getReadCtx(ctx, d)
			return NewJobsAPI(ctx, c).Delete(d.Id())
		},
	}.ToResource()
}<|MERGE_RESOLUTION|>--- conflicted
+++ resolved
@@ -183,7 +183,6 @@
 	RunIf string `json:"run_if,omitempty" tf:"suppress_diff"`
 	// END Jobs + RunIf preview
 
-<<<<<<< HEAD
 	ExistingClusterID      string              `json:"existing_cluster_id,omitempty" tf:"group:cluster_type"`
 	NewCluster             *clusters.Cluster   `json:"new_cluster,omitempty" tf:"group:cluster_type"`
 	JobClusterKey          string              `json:"job_cluster_key,omitempty" tf:"group:cluster_type"`
@@ -197,26 +196,8 @@
 	SqlTask                *SqlTask            `json:"sql_task,omitempty" tf:"group:task_type"`
 	DbtTask                *DbtTask            `json:"dbt_task,omitempty" tf:"group:task_type"`
 	RunJobTask             *RunJobTask         `json:"run_job_task,omitempty" tf:"group:task_type`
-=======
-	ExistingClusterID string              `json:"existing_cluster_id,omitempty" tf:"group:cluster_type"`
-	NewCluster        *clusters.Cluster   `json:"new_cluster,omitempty" tf:"group:cluster_type"`
-	JobClusterKey     string              `json:"job_cluster_key,omitempty" tf:"group:cluster_type"`
-	ComputeKey        string              `json:"compute_key,omitempty" tf:"group:cluster_type"`
-	Libraries         []libraries.Library `json:"libraries,omitempty" tf:"slice_set,alias:library"`
-
-	NotebookTask    *NotebookTask    `json:"notebook_task,omitempty" tf:"group:task_type"`
-	SparkJarTask    *SparkJarTask    `json:"spark_jar_task,omitempty" tf:"group:task_type"`
-	SparkPythonTask *SparkPythonTask `json:"spark_python_task,omitempty" tf:"group:task_type"`
-	SparkSubmitTask *SparkSubmitTask `json:"spark_submit_task,omitempty" tf:"group:task_type"`
-	PipelineTask    *PipelineTask    `json:"pipeline_task,omitempty" tf:"group:task_type"`
-	PythonWheelTask *PythonWheelTask `json:"python_wheel_task,omitempty" tf:"group:task_type"`
-	SqlTask         *SqlTask         `json:"sql_task,omitempty" tf:"group:task_type"`
-	DbtTask         *DbtTask         `json:"dbt_task,omitempty" tf:"group:task_type"`
-
 	// ConditionTask is in private preview
 	ConditionTask *jobs.ConditionTask `json:"condition_task,omitempty" tf:"group:task_type"`
-
->>>>>>> 47857a63
 	EmailNotifications     *EmailNotifications `json:"email_notifications,omitempty" tf:"suppress_diff"`
 	TimeoutSeconds         int32               `json:"timeout_seconds,omitempty"`
 	MaxRetries             int32               `json:"max_retries,omitempty"`
