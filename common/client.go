package common

import (
	"crypto/tls"
	"encoding/base64"
	"fmt"
	"log"
	"net/http"
	"os"
	"strings"
	"sync"
	"time"

	"github.com/hashicorp/go-retryablehttp"
	"github.com/mitchellh/go-homedir"
	"gopkg.in/ini.v1"
)

// DatabricksClient is the client struct that contains clients for all the services available on Databricks
type DatabricksClient struct {
	Host               string
	Token              string
	Username           string
	Password           string
	Profile            string
	ConfigFile         string
	AzureAuth          AzureAuth
	InsecureSkipVerify bool
	TimeoutSeconds     int
	DebugTruncateBytes int
	userAgent          string
	httpClient         *retryablehttp.Client
	authMutex          sync.Mutex
	authVisitor        func(r *http.Request) error
	commandExecutor    CommandExecutor
}

// Configure client to work
func (c *DatabricksClient) Configure() error {
	c.configureHTTPCLient()
	c.AzureAuth.databricksClient = c
	c.userAgent = UserAgent()
<<<<<<< HEAD
	err := c.findAndApplyAuthorizer()
	if err != nil {
		return err
	}
	if c.Host != "" && !(strings.HasPrefix(c.Host, "https://") || strings.HasPrefix(c.Host, "http://")) {
		// azurerm_databricks_workspace.*.workspace_url is giving URL without scheme
		// so that is why this line is here
		c.Host = "https://" + c.Host
	}
=======
>>>>>>> b532da02
	return nil
}

// Authenticate authenticates across providers or returns error
func (c *DatabricksClient) Authenticate() error {
	if c.authVisitor != nil {
		return nil
	}
	c.authMutex.Lock()
	defer c.authMutex.Unlock()
	if c.authVisitor != nil {
		return nil
	}
	authorizers := []func() (func(r *http.Request) error, error){
		c.configureAuthWithDirectParams,
		c.AzureAuth.configureWithClientSecret,
		c.AzureAuth.configureWithAzureCLI,
		c.configureFromDatabricksCfg,
	}
	for _, authProvider := range authorizers {
		authorizer, err := authProvider()
		if err != nil {
			return err
		}
		if authorizer == nil {
			continue
		}
		c.authVisitor = authorizer
		c.fixHost()
		return nil
	}
	return fmt.Errorf("Authentication is not configured for provider. Please configure it\n" +
		"through one of the following options:\n" +
		"1. DATABRICKS_HOST + DATABRICKS_TOKEN environment variables.\n" +
		"2. host + token provider arguments.\n" +
		"3. azure_databricks_workspace_id + AZ CLI authentication.\n" +
		"4. azure_databricks_workspace_id + azure_client_id + azure_client_secret + azure_tenant_id " +
		"for Azure Service Principal authentication.\n" +
		"5. Run `databricks configure --token` that will create ~/.databrickscfg file.\n\n" +
		"Please check https://github.com/databrickslabs/terraform-provider-databricks/blob/master/docs/index.md#authentication for details")
}

func (c *DatabricksClient) fixHost() {
	if c.Host != "" && !(strings.HasPrefix(c.Host, "https://") || strings.HasPrefix(c.Host, "http://")) {
		// azurerm_databricks_workspace.*.workspace_url is giving URL without scheme
		// so that is why this line is here
		c.Host = "https://" + c.Host
	}
}

func (c *DatabricksClient) configureAuthWithDirectParams() (func(r *http.Request) error, error) {
	authType := "Bearer"
	var needsHostBecause string
	if c.Username != "" && c.Password != "" {
		authType = "Basic"
		needsHostBecause = "basic_auth"
		c.Token = c.encodeBasicAuth(c.Username, c.Password)
		c.Password = ""
		log.Printf("[INFO] Using basic auth for user '%s'", c.Username)
	} else if c.Token != "" {
		needsHostBecause = "token"
	}
	if needsHostBecause != "" && c.Host == "" {
		return nil, fmt.Errorf("Host is empty, but is required by %s", needsHostBecause)
	}
	if c.Token == "" || c.Host == "" {
		return nil, nil
	}
	log.Printf("[INFO] Using directly configured host+%s authentication", needsHostBecause)
	return c.authorizer(authType, c.Token), nil
}

func (c *DatabricksClient) configureFromDatabricksCfg() (func(r *http.Request) error, error) {
	configFile := c.ConfigFile
	if configFile == "" {
		configFile = "~/.databrickscfg"
	}
	configFile, err := homedir.Expand(configFile)
	if err != nil {
		return nil, err
	}
	_, err = os.Stat(configFile)
	if os.IsNotExist(err) {
		log.Printf("[INFO] ~/.databrickscfg not found on current host")
		// early return for non-configured machines
		return nil, nil
	}
	cfg, err := ini.Load(configFile)
	if err != nil {
		return nil, err
	}
	if c.Profile == "" {
		log.Printf("[INFO] Using DEFAULT profile from ~/.databrickscfg")
		c.Profile = "DEFAULT"
	}
	dbcli := cfg.Section(c.Profile)
	c.Host = dbcli.Key("host").String()
	if c.Host == "" {
		return nil, fmt.Errorf("config file %s is corrupt: cannot find host in %s profile",
			configFile, c.Profile)
	}
	authType := "Bearer"
	if dbcli.HasKey("username") && dbcli.HasKey("password") {
		username := dbcli.Key("username").String()
		password := dbcli.Key("password").String()
		c.Token = c.encodeBasicAuth(username, password)
		authType = "Basic"
	} else {
		c.Token = dbcli.Key("token").String()
	}
	if c.Token == "" {
		return nil, fmt.Errorf("config file %s is corrupt: cannot find token in %s profile",
			configFile, c.Profile)
	}
	log.Printf("[INFO] Using %s authentication from ~/.databrickscfg", authType)
	return c.authorizer(authType, c.Token), nil
}

func (c *DatabricksClient) authorizer(authType, token string) func(r *http.Request) error {
	return func(r *http.Request) error {
		r.Header.Set("Authorization", fmt.Sprintf("%s %s", authType, token))
		return nil
	}
}

func (c *DatabricksClient) encodeBasicAuth(username, password string) string {
	tokenUnB64 := fmt.Sprintf("%s:%s", username, password)
	return base64.StdEncoding.EncodeToString([]byte(tokenUnB64))
}

func (c *DatabricksClient) configureHTTPCLient() {
	if c.TimeoutSeconds == 0 {
		c.TimeoutSeconds = 60
	}
	// Set up a retryable HTTP Client to handle cases where the service returns
	// a transient error on initial creation
	retryDelayDuration := 10 * time.Second
	retryMaximumDuration := 5 * time.Minute
	defaultTransport := http.DefaultTransport.(*http.Transport)
	c.httpClient = &retryablehttp.Client{
		HTTPClient: &http.Client{
			Timeout: time.Duration(c.TimeoutSeconds) * time.Second,
			Transport: &http.Transport{
				Proxy:                 defaultTransport.Proxy,
				DialContext:           defaultTransport.DialContext,
				MaxIdleConns:          defaultTransport.MaxIdleConns,
				IdleConnTimeout:       defaultTransport.IdleConnTimeout * 3,
				TLSHandshakeTimeout:   defaultTransport.TLSHandshakeTimeout * 3,
				ExpectContinueTimeout: defaultTransport.ExpectContinueTimeout,
				TLSClientConfig: &tls.Config{
					InsecureSkipVerify: c.InsecureSkipVerify,
				},
			},
		},
		CheckRetry: c.checkHTTPRetry,
		// Using a linear retry rather than the default exponential retry
		// as the creation condition is normally passed after 30-40 seconds
		// Setting the retry interval to 10 seconds. Setting RetryWaitMin and RetryWaitMax
		// to the same value removes jitter (which would be useful in a high-volume traffic scenario
		// but wouldn't add much here)
		Backoff:      retryablehttp.LinearJitterBackoff,
		RetryWaitMin: retryDelayDuration,
		RetryWaitMax: retryDelayDuration,
		RetryMax:     int(retryMaximumDuration / retryDelayDuration), // + request & response log hooks
	}
}

// IsUsingAzureAuth returns true if Azure authentication is configured, this is not a valid check to determine if we are running on Azure
func (c *DatabricksClient) IsUsingAzureAuth() bool {
	return c.AzureAuth.resourceID() != ""
}<|MERGE_RESOLUTION|>--- conflicted
+++ resolved
@@ -40,18 +40,6 @@
 	c.configureHTTPCLient()
 	c.AzureAuth.databricksClient = c
 	c.userAgent = UserAgent()
-<<<<<<< HEAD
-	err := c.findAndApplyAuthorizer()
-	if err != nil {
-		return err
-	}
-	if c.Host != "" && !(strings.HasPrefix(c.Host, "https://") || strings.HasPrefix(c.Host, "http://")) {
-		// azurerm_databricks_workspace.*.workspace_url is giving URL without scheme
-		// so that is why this line is here
-		c.Host = "https://" + c.Host
-	}
-=======
->>>>>>> b532da02
 	return nil
 }
 
