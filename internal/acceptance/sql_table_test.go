--- conflicted
+++ resolved
@@ -269,7 +269,6 @@
 	})
 }
 
-<<<<<<< HEAD
 func TestUcAccResourceSqlTable_ViewDefinitionChange(t *testing.T) {
 	if os.Getenv("GOOGLE_CREDENTIALS") != "" {
 		t.Skipf("databricks_sql_table resource not available on GCP")
@@ -319,7 +318,7 @@
                 name      = "name"
             }
         }`,
-=======
+    
 func constructManagedSqlTableTemplate(tableName string, columnInfos []catalog.SqlColumnInfo) string {
 	columnsTemplate := ""
 
@@ -423,6 +422,5 @@
 	}, step{
 		Template:    constructManagedSqlTableTemplate(tableName, []catalog.SqlColumnInfo{{Name: "name", Type: "int", Nullable: true, Comment: "comment"}}),
 		ExpectError: r,
->>>>>>> cf035e22
 	})
 }