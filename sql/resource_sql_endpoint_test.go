--- conflicted
+++ resolved
@@ -281,13 +281,8 @@
 		{
 			Method:   "GET",
 			Resource: "/api/2.0/sql/warehouses",
-<<<<<<< HEAD
-			Response: map[string]interface{}{
+			Response: map[string]any{
 				"warehouses": []SQLEndpoint{
-=======
-			Response: map[string]any{
-				"endpoints": []SQLEndpoint{
->>>>>>> c852efd6
 					{
 						ID:   "foo",
 						Name: "bar",
