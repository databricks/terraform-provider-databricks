package databricks

import (
	"errors"
	"fmt"
	"strconv"
	"testing"

	"github.com/databrickslabs/databricks-terraform/client/model"
	"github.com/databrickslabs/databricks-terraform/client/service"
	"github.com/hashicorp/terraform-plugin-sdk/helper/resource"
	"github.com/hashicorp/terraform-plugin-sdk/terraform"
	"github.com/stretchr/testify/assert"
)

func TestAccAzureJobResource(t *testing.T) {
	//var secretScope model.Secre
	var job model.Job
	// generate a random name for each tokenInfo test run, to avoid
	// collisions from multiple concurrent tests.
	// the acctest package includes many helpers such as RandStringFromCharSet
	// See https://godoc.org/github.com/hashicorp/terraform-plugin-sdk/helper/acctest

	resource.Test(t, resource.TestCase{
		Providers:    testAccProviders,
		CheckDestroy: testAzureJobResourceDestroy,
		Steps: []resource.TestStep{
			{
				// use a dynamic configuration with the random name from above
				Config: testAzureJobResourceNewCluster(),
				// compose a basic test, checking both remote and local values
				Check: resource.ComposeTestCheckFunc(
					// query the API to retrieve the tokenInfo object
					testAzureJobResourceExists("databricks_job.my_job", &job),
					// verify remote values
					testAzureJobValuesNewCluster(t, &job),
				),
				Destroy: false,
			},
		},
	})
}

func testAzureJobResourceDestroy(s *terraform.State) error {
	client := testAccProvider.Meta().(*service.DBApiClient)
	for _, rs := range s.RootModule().Resources {
		if rs.Type != "databricks_job" {
			continue
		}
		idInt, err := strconv.ParseInt(rs.Primary.ID, 10, 32)
		if err != nil {
			return err
		}
		_, err = client.Jobs().Read(idInt)
		if err != nil {
			return nil
		}
		return errors.New("resource job is not cleaned up")
	}
	return nil
}

// testAccCheckTokenResourceExists queries the API and retrieves the matching Widget.
func testAzureJobResourceExists(n string, job *model.Job) resource.TestCheckFunc {
	return func(s *terraform.State) error {
		// find the corresponding state object
		rs, ok := s.RootModule().Resources[n]
		if !ok {
			return fmt.Errorf("Not found: %s", n)
		}

		// retrieve the configured client from the test setup
		conn := testAccProvider.Meta().(*service.DBApiClient)
		idInt, err := strconv.ParseInt(rs.Primary.ID, 10, 32)
		if err != nil {
			return err
		}
		resp, err := conn.Jobs().Read(idInt)
		if err != nil {
			return err
		}

		// If no error, assign the response Widget attribute to the widget pointer
		*job = resp
		return nil
	}
}

// Assertions are based off of the resource definition defined in function: testAzureJobResourceNewCluster
func testAzureJobValuesNewCluster(t *testing.T, job *model.Job) resource.TestCheckFunc {
	return func(s *terraform.State) error {
		assert.NotNil(t, job.Settings)
		assert.NotNil(t, job.Settings.NewCluster)
		assert.NotNil(t, job.Settings.NewCluster.Autoscale)
		assert.NotNil(t, job.Settings.NotebookTask)
		assert.Equal(t, 2, int(job.Settings.NewCluster.Autoscale.MinWorkers))
		assert.Equal(t, 3, int(job.Settings.NewCluster.Autoscale.MaxWorkers))
		assert.Equal(t, "6.4.x-scala2.11", job.Settings.NewCluster.SparkVersion)
		assert.Equal(t, "Standard_DS3_v2", job.Settings.NewCluster.NodeTypeID)
		assert.Equal(t, "/Users/jane.doe@databricks.com/my-demo-notebook", job.Settings.NotebookTask.NotebookPath)
		assert.Equal(t, "my-demo-notebook", job.Settings.Name)
		assert.Equal(t, 3600, int(job.Settings.TimeoutSeconds))
		assert.Equal(t, 1, int(job.Settings.MaxRetries))
		assert.Equal(t, 1, int(job.Settings.MaxConcurrentRuns))
		return nil
	}
}

func testAzureJobResourceNewCluster() string {
	return `
<<<<<<< HEAD
		resource "databricks_job" "my_job" {
			new_cluster  {
			autoscale  {
				min_workers = 2
				max_workers = 3
			}
			spark_version = "6.4.x-scala2.11"
			node_type_id = "Standard_DS3_v2"
			}
			notebook_path = "/Users/jane.doe@databricks.com/my-demo-notebook"
			name = "my-demo-notebook"
			timeout_seconds = 3600
			max_retries = 1
			max_concurrent_runs = 1
		}`
=======
	resource "databricks_job" "my_job" {
	  new_cluster  {
		autoscale  {
		  min_workers = 2
		  max_workers = 3
		}
		spark_version = "6.4.x-scala2.11"
		node_type_id = "Standard_DS3_v2"
	  }
	  notebook_path = "/Users/jane.doe@databricks.com/my-demo-notebook"
	  name = "my-demo-notebook"
	  timeout_seconds = 3600
	  max_retries = 1
	  max_concurrent_runs = 1
	}
	`
>>>>>>> 8b42563c
}<|MERGE_RESOLUTION|>--- conflicted
+++ resolved
@@ -108,23 +108,6 @@
 
 func testAzureJobResourceNewCluster() string {
 	return `
-<<<<<<< HEAD
-		resource "databricks_job" "my_job" {
-			new_cluster  {
-			autoscale  {
-				min_workers = 2
-				max_workers = 3
-			}
-			spark_version = "6.4.x-scala2.11"
-			node_type_id = "Standard_DS3_v2"
-			}
-			notebook_path = "/Users/jane.doe@databricks.com/my-demo-notebook"
-			name = "my-demo-notebook"
-			timeout_seconds = 3600
-			max_retries = 1
-			max_concurrent_runs = 1
-		}`
-=======
 	resource "databricks_job" "my_job" {
 	  new_cluster  {
 		autoscale  {
@@ -141,5 +124,4 @@
 	  max_concurrent_runs = 1
 	}
 	`
->>>>>>> 8b42563c
 }