package scim

import (
	"testing"

	"github.com/databricks/terraform-provider-databricks/qa"
	"github.com/stretchr/testify/require"
)

func TestDataServicePrincipalsReadByDisplayName(t *testing.T) {
	qa.ResourceFixture{
		Fixtures: []qa.HTTPFixture{
			{
				Method:   "GET",
				Resource: "/api/2.0/preview/scim/v2/ServicePrincipals?excludedAttributes=roles&filter=displayName%20co%20%27def%27",
				Response: UserList{
					Resources: []User{
						{
							ID:            "abc1",
							DisplayName:   "def",
							Active:        true,
							ApplicationID: "123",
						},
						{
							ID:            "abc2",
							DisplayName:   "def",
							Active:        true,
							ApplicationID: "124",
						},
					},
				},
			},
		},
		Resource:    DataSourceServicePrincipals(),
		HCL:         `display_name_contains = "def"`,
		Read:        true,
		NonWritable: true,
		ID:          "_",
	}.ApplyAndExpectData(t, map[string]any{
		"application_ids": []string{"123", "124"},
	})
}

func TestDataServicePrincipalsReadNotFound(t *testing.T) {
	_, err := qa.ResourceFixture{
		Fixtures: []qa.HTTPFixture{
			{
				Method:   "GET",
				Resource: "/api/2.0/preview/scim/v2/ServicePrincipals?excludedAttributes=roles&filter=displayName%20co%20%27def%27",
				Response: UserList{},
			},
		},
		Resource:    DataSourceServicePrincipals(),
		HCL:         `display_name_contains = "def"`,
		Read:        true,
		NonWritable: true,
		ID:          "_",
	}.Apply(t)
	require.Error(t, err)
}

func TestDataServicePrincipalsReadNoFilter(t *testing.T) {
	qa.ResourceFixture{
		Fixtures: []qa.HTTPFixture{
			{
				Method:   "GET",
<<<<<<< HEAD
				Resource: "/api/2.0/preview/scim/v2/ServicePrincipals?excludedAttributes=roles&filter=displayName%20co%20%27%27",
=======
				Resource: "/api/2.0/preview/scim/v2/ServicePrincipals?",
>>>>>>> aff8649b
				Response: UserList{
					Resources: []User{
						{
							ID:            "abc1",
							DisplayName:   "def1",
							Active:        true,
							ApplicationID: "124",
						},
						{
							ID:            "abc2",
							DisplayName:   "def2",
							Active:        true,
							ApplicationID: "123",
						},
					},
				},
			},
		},
		Resource:    DataSourceServicePrincipals(),
		HCL:         ``,
		Read:        true,
		NonWritable: true,
		ID:          "_",
	}.ApplyAndExpectData(t, map[string]any{
		"application_ids": []string{"123", "124"},
	})
}

func TestDataServicePrincipalsReadError(t *testing.T) {
	_, err := qa.ResourceFixture{
		Fixtures: []qa.HTTPFixture{
			{
				Method:   "GET",
				Resource: "/api/2.0/preview/scim/v2/ServicePrincipals?excludedAttributes=roles&filter=displayName%20co%20%27def%27",
				Status:   500,
			},
		},
		Resource:    DataSourceServicePrincipals(),
		HCL:         `display_name_contains = "def"`,
		Read:        true,
		NonWritable: true,
		ID:          "_",
	}.Apply(t)
	require.Error(t, err)
}<|MERGE_RESOLUTION|>--- conflicted
+++ resolved
@@ -64,11 +64,7 @@
 		Fixtures: []qa.HTTPFixture{
 			{
 				Method:   "GET",
-<<<<<<< HEAD
-				Resource: "/api/2.0/preview/scim/v2/ServicePrincipals?excludedAttributes=roles&filter=displayName%20co%20%27%27",
-=======
-				Resource: "/api/2.0/preview/scim/v2/ServicePrincipals?",
->>>>>>> aff8649b
+				Resource: "/api/2.0/preview/scim/v2/ServicePrincipals?excludedAttributes=roles",
 				Response: UserList{
 					Resources: []User{
 						{
