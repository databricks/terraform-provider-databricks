// Code generated from OpenAPI specs by Databricks SDK Generator. DO NOT EDIT.
/*
These generated types are for terraform plugin framework to interact with the terraform state conveniently.

These types follow the same structure as the types in go-sdk.
The only difference is that the primitive types are no longer using the go-native types, but with tfsdk types.
Plus the json tags get converted into tfsdk tags.
We use go-native types for lists and maps intentionally for the ease for converting these types into the go-sdk types.
*/

package sharing_tf

import (
	"context"
	"reflect"

	pluginfwcommon "github.com/databricks/terraform-provider-databricks/internal/providers/pluginfw/common"
<<<<<<< HEAD
=======

>>>>>>> b1f08472
	"github.com/databricks/terraform-provider-databricks/internal/service/catalog_tf"
	"github.com/hashicorp/terraform-plugin-framework/attr"
	"github.com/hashicorp/terraform-plugin-framework/types"
	"github.com/hashicorp/terraform-plugin-framework/types/basetypes"
)

type CreateProvider struct {
	// The delta sharing authentication type.
	AuthenticationType types.String `tfsdk:"authentication_type" tf:""`
	// Description about the provider.
	Comment types.String `tfsdk:"comment" tf:"optional"`
	// The name of the Provider.
	Name types.String `tfsdk:"name" tf:""`
	// This field is required when the __authentication_type__ is **TOKEN** or
	// not provided.
	RecipientProfileStr types.String `tfsdk:"recipient_profile_str" tf:"optional"`
}

func (newState *CreateProvider) SyncEffectiveFieldsDuringCreateOrUpdate(plan CreateProvider) {
}

func (newState *CreateProvider) SyncEffectiveFieldsDuringRead(existingState CreateProvider) {
}

// GetComplexFieldTypes returns a map of the types of elements in complex fields in CreateProvider.
// Container types (types.Map, types.List, types.Set) and object types (types.Object) do not carry
// the type information of their elements in the Go type system. This function provides a way to
// retrieve the type information of the elements in complex fields at runtime. The values of the map
// are the reflected types of the contained elements. They must be either primitive values from the
// plugin framework type system (types.String{}, types.Bool{}, types.Int64{}, types.Float64{}) or TF
// SDK values.
func (a CreateProvider) GetComplexFieldTypes(ctx context.Context) map[string]reflect.Type {
	return map[string]reflect.Type{}
}

// TFSDK types cannot implement the ObjectValuable interface directly, as it would otherwise
// interfere with how the plugin framework retrieves and sets values in state. Thus, CreateProvider
// only implements ToObjectValue() and Type().
func (o CreateProvider) ToObjectValue(ctx context.Context) basetypes.ObjectValue {
	return types.ObjectValueMust(
		o.Type(ctx).(basetypes.ObjectType).AttrTypes,
		map[string]attr.Value{
			"authentication_type":   o.AuthenticationType,
			"comment":               o.Comment,
			"name":                  o.Name,
			"recipient_profile_str": o.RecipientProfileStr,
		})
}

// Type implements basetypes.ObjectValuable.
func (o CreateProvider) Type(ctx context.Context) attr.Type {
	return types.ObjectType{
		AttrTypes: map[string]attr.Type{
			"authentication_type":   types.StringType,
			"comment":               types.StringType,
			"name":                  types.StringType,
			"recipient_profile_str": types.StringType,
		},
	}
}

type CreateRecipient struct {
	// The delta sharing authentication type.
	AuthenticationType types.String `tfsdk:"authentication_type" tf:""`
	// Description about the recipient.
	Comment types.String `tfsdk:"comment" tf:"optional"`
	// The global Unity Catalog metastore id provided by the data recipient.
	// This field is required when the __authentication_type__ is
	// **DATABRICKS**. The identifier is of format
	// __cloud__:__region__:__metastore-uuid__.
	DataRecipientGlobalMetastoreId types.String `tfsdk:"data_recipient_global_metastore_id" tf:"optional"`
	// Expiration timestamp of the token, in epoch milliseconds.
	ExpirationTime types.Int64 `tfsdk:"expiration_time" tf:"optional"`
	// IP Access List
	IpAccessList types.List `tfsdk:"ip_access_list" tf:"optional,object"`
	// Name of Recipient.
	Name types.String `tfsdk:"name" tf:""`
	// Username of the recipient owner.
	Owner types.String `tfsdk:"owner" tf:"optional"`
	// Recipient properties as map of string key-value pairs.
	PropertiesKvpairs types.List `tfsdk:"properties_kvpairs" tf:"optional,object"`
	// The one-time sharing code provided by the data recipient. This field is
	// required when the __authentication_type__ is **DATABRICKS**.
	SharingCode types.String `tfsdk:"sharing_code" tf:"optional"`
}

func (newState *CreateRecipient) SyncEffectiveFieldsDuringCreateOrUpdate(plan CreateRecipient) {
}

func (newState *CreateRecipient) SyncEffectiveFieldsDuringRead(existingState CreateRecipient) {
}

// GetComplexFieldTypes returns a map of the types of elements in complex fields in CreateRecipient.
// Container types (types.Map, types.List, types.Set) and object types (types.Object) do not carry
// the type information of their elements in the Go type system. This function provides a way to
// retrieve the type information of the elements in complex fields at runtime. The values of the map
// are the reflected types of the contained elements. They must be either primitive values from the
// plugin framework type system (types.String{}, types.Bool{}, types.Int64{}, types.Float64{}) or TF
// SDK values.
func (a CreateRecipient) GetComplexFieldTypes(ctx context.Context) map[string]reflect.Type {
	return map[string]reflect.Type{
		"ip_access_list":     reflect.TypeOf(IpAccessList{}),
		"properties_kvpairs": reflect.TypeOf(SecurablePropertiesKvPairs{}),
	}
}

// TFSDK types cannot implement the ObjectValuable interface directly, as it would otherwise
// interfere with how the plugin framework retrieves and sets values in state. Thus, CreateRecipient
// only implements ToObjectValue() and Type().
func (o CreateRecipient) ToObjectValue(ctx context.Context) basetypes.ObjectValue {
	return types.ObjectValueMust(
		o.Type(ctx).(basetypes.ObjectType).AttrTypes,
		map[string]attr.Value{
			"authentication_type":                o.AuthenticationType,
			"comment":                            o.Comment,
			"data_recipient_global_metastore_id": o.DataRecipientGlobalMetastoreId,
			"expiration_time":                    o.ExpirationTime,
			"ip_access_list":                     o.IpAccessList,
			"name":                               o.Name,
			"owner":                              o.Owner,
			"properties_kvpairs":                 o.PropertiesKvpairs,
			"sharing_code":                       o.SharingCode,
		})
}

// Type implements basetypes.ObjectValuable.
func (o CreateRecipient) Type(ctx context.Context) attr.Type {
	return types.ObjectType{
		AttrTypes: map[string]attr.Type{
			"authentication_type":                types.StringType,
			"comment":                            types.StringType,
			"data_recipient_global_metastore_id": types.StringType,
			"expiration_time":                    types.Int64Type,
			"ip_access_list": basetypes.ListType{
				ElemType: IpAccessList{}.Type(ctx),
			},
			"name":  types.StringType,
			"owner": types.StringType,
			"properties_kvpairs": basetypes.ListType{
				ElemType: SecurablePropertiesKvPairs{}.Type(ctx),
			},
			"sharing_code": types.StringType,
		},
	}
}

// GetIpAccessList returns the value of the IpAccessList field in CreateRecipient as
// a IpAccessList value.
// If the field is unknown or null, the boolean return value is false.
func (o *CreateRecipient) GetIpAccessList(ctx context.Context) (IpAccessList, bool) {
	var e IpAccessList
	if o.IpAccessList.IsNull() || o.IpAccessList.IsUnknown() {
		return e, false
	}
	var v []IpAccessList
	d := o.IpAccessList.ElementsAs(ctx, &v, true)
	if d.HasError() {
		panic(pluginfwcommon.DiagToString(d))
	}
	if len(v) == 0 {
		return e, false
	}
	return v[0], true
}

// SetIpAccessList sets the value of the IpAccessList field in CreateRecipient.
func (o *CreateRecipient) SetIpAccessList(ctx context.Context, v IpAccessList) {
	vs := []attr.Value{v.ToObjectValue(ctx)}
	t := o.Type(ctx).(basetypes.ObjectType).AttrTypes["ip_access_list"]
	o.IpAccessList = types.ListValueMust(t, vs)
}

// GetPropertiesKvpairs returns the value of the PropertiesKvpairs field in CreateRecipient as
// a SecurablePropertiesKvPairs value.
// If the field is unknown or null, the boolean return value is false.
func (o *CreateRecipient) GetPropertiesKvpairs(ctx context.Context) (SecurablePropertiesKvPairs, bool) {
	var e SecurablePropertiesKvPairs
	if o.PropertiesKvpairs.IsNull() || o.PropertiesKvpairs.IsUnknown() {
		return e, false
	}
	var v []SecurablePropertiesKvPairs
	d := o.PropertiesKvpairs.ElementsAs(ctx, &v, true)
	if d.HasError() {
		panic(pluginfwcommon.DiagToString(d))
	}
	if len(v) == 0 {
		return e, false
	}
	return v[0], true
}

// SetPropertiesKvpairs sets the value of the PropertiesKvpairs field in CreateRecipient.
func (o *CreateRecipient) SetPropertiesKvpairs(ctx context.Context, v SecurablePropertiesKvPairs) {
	vs := []attr.Value{v.ToObjectValue(ctx)}
	t := o.Type(ctx).(basetypes.ObjectType).AttrTypes["properties_kvpairs"]
	o.PropertiesKvpairs = types.ListValueMust(t, vs)
}

type CreateShare struct {
	// User-provided free-form text description.
	Comment types.String `tfsdk:"comment" tf:"optional"`
	// Name of the share.
	Name types.String `tfsdk:"name" tf:""`
	// Storage root URL for the share.
	StorageRoot types.String `tfsdk:"storage_root" tf:"optional"`
}

func (newState *CreateShare) SyncEffectiveFieldsDuringCreateOrUpdate(plan CreateShare) {
}

func (newState *CreateShare) SyncEffectiveFieldsDuringRead(existingState CreateShare) {
}

// GetComplexFieldTypes returns a map of the types of elements in complex fields in CreateShare.
// Container types (types.Map, types.List, types.Set) and object types (types.Object) do not carry
// the type information of their elements in the Go type system. This function provides a way to
// retrieve the type information of the elements in complex fields at runtime. The values of the map
// are the reflected types of the contained elements. They must be either primitive values from the
// plugin framework type system (types.String{}, types.Bool{}, types.Int64{}, types.Float64{}) or TF
// SDK values.
func (a CreateShare) GetComplexFieldTypes(ctx context.Context) map[string]reflect.Type {
	return map[string]reflect.Type{}
}

// TFSDK types cannot implement the ObjectValuable interface directly, as it would otherwise
// interfere with how the plugin framework retrieves and sets values in state. Thus, CreateShare
// only implements ToObjectValue() and Type().
func (o CreateShare) ToObjectValue(ctx context.Context) basetypes.ObjectValue {
	return types.ObjectValueMust(
		o.Type(ctx).(basetypes.ObjectType).AttrTypes,
		map[string]attr.Value{
			"comment":      o.Comment,
			"name":         o.Name,
			"storage_root": o.StorageRoot,
		})
}

// Type implements basetypes.ObjectValuable.
func (o CreateShare) Type(ctx context.Context) attr.Type {
	return types.ObjectType{
		AttrTypes: map[string]attr.Type{
			"comment":      types.StringType,
			"name":         types.StringType,
			"storage_root": types.StringType,
		},
	}
}

// Delete a provider
type DeleteProviderRequest struct {
	// Name of the provider.
	Name types.String `tfsdk:"-"`
}

func (newState *DeleteProviderRequest) SyncEffectiveFieldsDuringCreateOrUpdate(plan DeleteProviderRequest) {
}

func (newState *DeleteProviderRequest) SyncEffectiveFieldsDuringRead(existingState DeleteProviderRequest) {
}

// GetComplexFieldTypes returns a map of the types of elements in complex fields in DeleteProviderRequest.
// Container types (types.Map, types.List, types.Set) and object types (types.Object) do not carry
// the type information of their elements in the Go type system. This function provides a way to
// retrieve the type information of the elements in complex fields at runtime. The values of the map
// are the reflected types of the contained elements. They must be either primitive values from the
// plugin framework type system (types.String{}, types.Bool{}, types.Int64{}, types.Float64{}) or TF
// SDK values.
func (a DeleteProviderRequest) GetComplexFieldTypes(ctx context.Context) map[string]reflect.Type {
	return map[string]reflect.Type{}
}

// TFSDK types cannot implement the ObjectValuable interface directly, as it would otherwise
// interfere with how the plugin framework retrieves and sets values in state. Thus, DeleteProviderRequest
// only implements ToObjectValue() and Type().
func (o DeleteProviderRequest) ToObjectValue(ctx context.Context) basetypes.ObjectValue {
	return types.ObjectValueMust(
		o.Type(ctx).(basetypes.ObjectType).AttrTypes,
		map[string]attr.Value{
			"name": o.Name,
		})
}

// Type implements basetypes.ObjectValuable.
func (o DeleteProviderRequest) Type(ctx context.Context) attr.Type {
	return types.ObjectType{
		AttrTypes: map[string]attr.Type{
			"name": types.StringType,
		},
	}
}

// Delete a share recipient
type DeleteRecipientRequest struct {
	// Name of the recipient.
	Name types.String `tfsdk:"-"`
}

func (newState *DeleteRecipientRequest) SyncEffectiveFieldsDuringCreateOrUpdate(plan DeleteRecipientRequest) {
}

func (newState *DeleteRecipientRequest) SyncEffectiveFieldsDuringRead(existingState DeleteRecipientRequest) {
}

// GetComplexFieldTypes returns a map of the types of elements in complex fields in DeleteRecipientRequest.
// Container types (types.Map, types.List, types.Set) and object types (types.Object) do not carry
// the type information of their elements in the Go type system. This function provides a way to
// retrieve the type information of the elements in complex fields at runtime. The values of the map
// are the reflected types of the contained elements. They must be either primitive values from the
// plugin framework type system (types.String{}, types.Bool{}, types.Int64{}, types.Float64{}) or TF
// SDK values.
func (a DeleteRecipientRequest) GetComplexFieldTypes(ctx context.Context) map[string]reflect.Type {
	return map[string]reflect.Type{}
}

// TFSDK types cannot implement the ObjectValuable interface directly, as it would otherwise
// interfere with how the plugin framework retrieves and sets values in state. Thus, DeleteRecipientRequest
// only implements ToObjectValue() and Type().
func (o DeleteRecipientRequest) ToObjectValue(ctx context.Context) basetypes.ObjectValue {
	return types.ObjectValueMust(
		o.Type(ctx).(basetypes.ObjectType).AttrTypes,
		map[string]attr.Value{
			"name": o.Name,
		})
}

// Type implements basetypes.ObjectValuable.
func (o DeleteRecipientRequest) Type(ctx context.Context) attr.Type {
	return types.ObjectType{
		AttrTypes: map[string]attr.Type{
			"name": types.StringType,
		},
	}
}

type DeleteResponse struct {
}

func (newState *DeleteResponse) SyncEffectiveFieldsDuringCreateOrUpdate(plan DeleteResponse) {
}

func (newState *DeleteResponse) SyncEffectiveFieldsDuringRead(existingState DeleteResponse) {
}

// GetComplexFieldTypes returns a map of the types of elements in complex fields in DeleteResponse.
// Container types (types.Map, types.List, types.Set) and object types (types.Object) do not carry
// the type information of their elements in the Go type system. This function provides a way to
// retrieve the type information of the elements in complex fields at runtime. The values of the map
// are the reflected types of the contained elements. They must be either primitive values from the
// plugin framework type system (types.String{}, types.Bool{}, types.Int64{}, types.Float64{}) or TF
// SDK values.
func (a DeleteResponse) GetComplexFieldTypes(ctx context.Context) map[string]reflect.Type {
	return map[string]reflect.Type{}
}

// TFSDK types cannot implement the ObjectValuable interface directly, as it would otherwise
// interfere with how the plugin framework retrieves and sets values in state. Thus, DeleteResponse
// only implements ToObjectValue() and Type().
func (o DeleteResponse) ToObjectValue(ctx context.Context) basetypes.ObjectValue {
	return types.ObjectValueMust(
		o.Type(ctx).(basetypes.ObjectType).AttrTypes,
		map[string]attr.Value{})
}

// Type implements basetypes.ObjectValuable.
func (o DeleteResponse) Type(ctx context.Context) attr.Type {
	return types.ObjectType{
		AttrTypes: map[string]attr.Type{},
	}
}

// Delete a share
type DeleteShareRequest struct {
	// The name of the share.
	Name types.String `tfsdk:"-"`
}

func (newState *DeleteShareRequest) SyncEffectiveFieldsDuringCreateOrUpdate(plan DeleteShareRequest) {
}

func (newState *DeleteShareRequest) SyncEffectiveFieldsDuringRead(existingState DeleteShareRequest) {
}

// GetComplexFieldTypes returns a map of the types of elements in complex fields in DeleteShareRequest.
// Container types (types.Map, types.List, types.Set) and object types (types.Object) do not carry
// the type information of their elements in the Go type system. This function provides a way to
// retrieve the type information of the elements in complex fields at runtime. The values of the map
// are the reflected types of the contained elements. They must be either primitive values from the
// plugin framework type system (types.String{}, types.Bool{}, types.Int64{}, types.Float64{}) or TF
// SDK values.
func (a DeleteShareRequest) GetComplexFieldTypes(ctx context.Context) map[string]reflect.Type {
	return map[string]reflect.Type{}
}

// TFSDK types cannot implement the ObjectValuable interface directly, as it would otherwise
// interfere with how the plugin framework retrieves and sets values in state. Thus, DeleteShareRequest
// only implements ToObjectValue() and Type().
func (o DeleteShareRequest) ToObjectValue(ctx context.Context) basetypes.ObjectValue {
	return types.ObjectValueMust(
		o.Type(ctx).(basetypes.ObjectType).AttrTypes,
		map[string]attr.Value{
			"name": o.Name,
		})
}

// Type implements basetypes.ObjectValuable.
func (o DeleteShareRequest) Type(ctx context.Context) attr.Type {
	return types.ObjectType{
		AttrTypes: map[string]attr.Type{
			"name": types.StringType,
		},
	}
}

// Get a share activation URL
type GetActivationUrlInfoRequest struct {
	// The one time activation url. It also accepts activation token.
	ActivationUrl types.String `tfsdk:"-"`
}

func (newState *GetActivationUrlInfoRequest) SyncEffectiveFieldsDuringCreateOrUpdate(plan GetActivationUrlInfoRequest) {
}

func (newState *GetActivationUrlInfoRequest) SyncEffectiveFieldsDuringRead(existingState GetActivationUrlInfoRequest) {
}

// GetComplexFieldTypes returns a map of the types of elements in complex fields in GetActivationUrlInfoRequest.
// Container types (types.Map, types.List, types.Set) and object types (types.Object) do not carry
// the type information of their elements in the Go type system. This function provides a way to
// retrieve the type information of the elements in complex fields at runtime. The values of the map
// are the reflected types of the contained elements. They must be either primitive values from the
// plugin framework type system (types.String{}, types.Bool{}, types.Int64{}, types.Float64{}) or TF
// SDK values.
func (a GetActivationUrlInfoRequest) GetComplexFieldTypes(ctx context.Context) map[string]reflect.Type {
	return map[string]reflect.Type{}
}

// TFSDK types cannot implement the ObjectValuable interface directly, as it would otherwise
// interfere with how the plugin framework retrieves and sets values in state. Thus, GetActivationUrlInfoRequest
// only implements ToObjectValue() and Type().
func (o GetActivationUrlInfoRequest) ToObjectValue(ctx context.Context) basetypes.ObjectValue {
	return types.ObjectValueMust(
		o.Type(ctx).(basetypes.ObjectType).AttrTypes,
		map[string]attr.Value{
			"activation_url": o.ActivationUrl,
		})
}

// Type implements basetypes.ObjectValuable.
func (o GetActivationUrlInfoRequest) Type(ctx context.Context) attr.Type {
	return types.ObjectType{
		AttrTypes: map[string]attr.Type{
			"activation_url": types.StringType,
		},
	}
}

type GetActivationUrlInfoResponse struct {
}

func (newState *GetActivationUrlInfoResponse) SyncEffectiveFieldsDuringCreateOrUpdate(plan GetActivationUrlInfoResponse) {
}

func (newState *GetActivationUrlInfoResponse) SyncEffectiveFieldsDuringRead(existingState GetActivationUrlInfoResponse) {
}

// GetComplexFieldTypes returns a map of the types of elements in complex fields in GetActivationUrlInfoResponse.
// Container types (types.Map, types.List, types.Set) and object types (types.Object) do not carry
// the type information of their elements in the Go type system. This function provides a way to
// retrieve the type information of the elements in complex fields at runtime. The values of the map
// are the reflected types of the contained elements. They must be either primitive values from the
// plugin framework type system (types.String{}, types.Bool{}, types.Int64{}, types.Float64{}) or TF
// SDK values.
func (a GetActivationUrlInfoResponse) GetComplexFieldTypes(ctx context.Context) map[string]reflect.Type {
	return map[string]reflect.Type{}
}

// TFSDK types cannot implement the ObjectValuable interface directly, as it would otherwise
// interfere with how the plugin framework retrieves and sets values in state. Thus, GetActivationUrlInfoResponse
// only implements ToObjectValue() and Type().
func (o GetActivationUrlInfoResponse) ToObjectValue(ctx context.Context) basetypes.ObjectValue {
	return types.ObjectValueMust(
		o.Type(ctx).(basetypes.ObjectType).AttrTypes,
		map[string]attr.Value{})
}

// Type implements basetypes.ObjectValuable.
func (o GetActivationUrlInfoResponse) Type(ctx context.Context) attr.Type {
	return types.ObjectType{
		AttrTypes: map[string]attr.Type{},
	}
}

// Get a provider
type GetProviderRequest struct {
	// Name of the provider.
	Name types.String `tfsdk:"-"`
}

func (newState *GetProviderRequest) SyncEffectiveFieldsDuringCreateOrUpdate(plan GetProviderRequest) {
}

func (newState *GetProviderRequest) SyncEffectiveFieldsDuringRead(existingState GetProviderRequest) {
}

// GetComplexFieldTypes returns a map of the types of elements in complex fields in GetProviderRequest.
// Container types (types.Map, types.List, types.Set) and object types (types.Object) do not carry
// the type information of their elements in the Go type system. This function provides a way to
// retrieve the type information of the elements in complex fields at runtime. The values of the map
// are the reflected types of the contained elements. They must be either primitive values from the
// plugin framework type system (types.String{}, types.Bool{}, types.Int64{}, types.Float64{}) or TF
// SDK values.
func (a GetProviderRequest) GetComplexFieldTypes(ctx context.Context) map[string]reflect.Type {
	return map[string]reflect.Type{}
}

// TFSDK types cannot implement the ObjectValuable interface directly, as it would otherwise
// interfere with how the plugin framework retrieves and sets values in state. Thus, GetProviderRequest
// only implements ToObjectValue() and Type().
func (o GetProviderRequest) ToObjectValue(ctx context.Context) basetypes.ObjectValue {
	return types.ObjectValueMust(
		o.Type(ctx).(basetypes.ObjectType).AttrTypes,
		map[string]attr.Value{
			"name": o.Name,
		})
}

// Type implements basetypes.ObjectValuable.
func (o GetProviderRequest) Type(ctx context.Context) attr.Type {
	return types.ObjectType{
		AttrTypes: map[string]attr.Type{
			"name": types.StringType,
		},
	}
}

// Get a share recipient
type GetRecipientRequest struct {
	// Name of the recipient.
	Name types.String `tfsdk:"-"`
}

func (newState *GetRecipientRequest) SyncEffectiveFieldsDuringCreateOrUpdate(plan GetRecipientRequest) {
}

func (newState *GetRecipientRequest) SyncEffectiveFieldsDuringRead(existingState GetRecipientRequest) {
}

// GetComplexFieldTypes returns a map of the types of elements in complex fields in GetRecipientRequest.
// Container types (types.Map, types.List, types.Set) and object types (types.Object) do not carry
// the type information of their elements in the Go type system. This function provides a way to
// retrieve the type information of the elements in complex fields at runtime. The values of the map
// are the reflected types of the contained elements. They must be either primitive values from the
// plugin framework type system (types.String{}, types.Bool{}, types.Int64{}, types.Float64{}) or TF
// SDK values.
func (a GetRecipientRequest) GetComplexFieldTypes(ctx context.Context) map[string]reflect.Type {
	return map[string]reflect.Type{}
}

// TFSDK types cannot implement the ObjectValuable interface directly, as it would otherwise
// interfere with how the plugin framework retrieves and sets values in state. Thus, GetRecipientRequest
// only implements ToObjectValue() and Type().
func (o GetRecipientRequest) ToObjectValue(ctx context.Context) basetypes.ObjectValue {
	return types.ObjectValueMust(
		o.Type(ctx).(basetypes.ObjectType).AttrTypes,
		map[string]attr.Value{
			"name": o.Name,
		})
}

// Type implements basetypes.ObjectValuable.
func (o GetRecipientRequest) Type(ctx context.Context) attr.Type {
	return types.ObjectType{
		AttrTypes: map[string]attr.Type{
			"name": types.StringType,
		},
	}
}

type GetRecipientSharePermissionsResponse struct {
	// Opaque token to retrieve the next page of results. Absent if there are no
	// more pages. __page_token__ should be set to this value for the next
	// request (for the next page of results).
	NextPageToken types.String `tfsdk:"next_page_token" tf:"optional"`
	// An array of data share permissions for a recipient.
	PermissionsOut types.List `tfsdk:"permissions_out" tf:"optional"`
}

func (newState *GetRecipientSharePermissionsResponse) SyncEffectiveFieldsDuringCreateOrUpdate(plan GetRecipientSharePermissionsResponse) {
}

func (newState *GetRecipientSharePermissionsResponse) SyncEffectiveFieldsDuringRead(existingState GetRecipientSharePermissionsResponse) {
}

// GetComplexFieldTypes returns a map of the types of elements in complex fields in GetRecipientSharePermissionsResponse.
// Container types (types.Map, types.List, types.Set) and object types (types.Object) do not carry
// the type information of their elements in the Go type system. This function provides a way to
// retrieve the type information of the elements in complex fields at runtime. The values of the map
// are the reflected types of the contained elements. They must be either primitive values from the
// plugin framework type system (types.String{}, types.Bool{}, types.Int64{}, types.Float64{}) or TF
// SDK values.
func (a GetRecipientSharePermissionsResponse) GetComplexFieldTypes(ctx context.Context) map[string]reflect.Type {
	return map[string]reflect.Type{
		"permissions_out": reflect.TypeOf(ShareToPrivilegeAssignment{}),
	}
}

// TFSDK types cannot implement the ObjectValuable interface directly, as it would otherwise
// interfere with how the plugin framework retrieves and sets values in state. Thus, GetRecipientSharePermissionsResponse
// only implements ToObjectValue() and Type().
func (o GetRecipientSharePermissionsResponse) ToObjectValue(ctx context.Context) basetypes.ObjectValue {
	return types.ObjectValueMust(
		o.Type(ctx).(basetypes.ObjectType).AttrTypes,
		map[string]attr.Value{
			"next_page_token": o.NextPageToken,
			"permissions_out": o.PermissionsOut,
		})
}

// Type implements basetypes.ObjectValuable.
func (o GetRecipientSharePermissionsResponse) Type(ctx context.Context) attr.Type {
	return types.ObjectType{
		AttrTypes: map[string]attr.Type{
			"next_page_token": types.StringType,
			"permissions_out": basetypes.ListType{
				ElemType: ShareToPrivilegeAssignment{}.Type(ctx),
			},
		},
	}
}

// GetPermissionsOut returns the value of the PermissionsOut field in GetRecipientSharePermissionsResponse as
// a slice of ShareToPrivilegeAssignment values.
// If the field is unknown or null, the boolean return value is false.
func (o *GetRecipientSharePermissionsResponse) GetPermissionsOut(ctx context.Context) ([]ShareToPrivilegeAssignment, bool) {
	if o.PermissionsOut.IsNull() || o.PermissionsOut.IsUnknown() {
		return nil, false
	}
	var v []ShareToPrivilegeAssignment
	d := o.PermissionsOut.ElementsAs(ctx, &v, true)
	if d.HasError() {
		panic(pluginfwcommon.DiagToString(d))
	}
	return v, true
}

// SetPermissionsOut sets the value of the PermissionsOut field in GetRecipientSharePermissionsResponse.
func (o *GetRecipientSharePermissionsResponse) SetPermissionsOut(ctx context.Context, v []ShareToPrivilegeAssignment) {
	vs := make([]attr.Value, 0, len(v))
	for _, e := range v {
		vs = append(vs, e.ToObjectValue(ctx))
	}
	t := o.Type(ctx).(basetypes.ObjectType).AttrTypes["permissions_out"]
	t = t.(attr.TypeWithElementType).ElementType()
	o.PermissionsOut = types.ListValueMust(t, vs)
}

// Get a share
type GetShareRequest struct {
	// Query for data to include in the share.
	IncludeSharedData types.Bool `tfsdk:"-"`
	// The name of the share.
	Name types.String `tfsdk:"-"`
}

func (newState *GetShareRequest) SyncEffectiveFieldsDuringCreateOrUpdate(plan GetShareRequest) {
}

func (newState *GetShareRequest) SyncEffectiveFieldsDuringRead(existingState GetShareRequest) {
}

// GetComplexFieldTypes returns a map of the types of elements in complex fields in GetShareRequest.
// Container types (types.Map, types.List, types.Set) and object types (types.Object) do not carry
// the type information of their elements in the Go type system. This function provides a way to
// retrieve the type information of the elements in complex fields at runtime. The values of the map
// are the reflected types of the contained elements. They must be either primitive values from the
// plugin framework type system (types.String{}, types.Bool{}, types.Int64{}, types.Float64{}) or TF
// SDK values.
func (a GetShareRequest) GetComplexFieldTypes(ctx context.Context) map[string]reflect.Type {
	return map[string]reflect.Type{}
}

// TFSDK types cannot implement the ObjectValuable interface directly, as it would otherwise
// interfere with how the plugin framework retrieves and sets values in state. Thus, GetShareRequest
// only implements ToObjectValue() and Type().
func (o GetShareRequest) ToObjectValue(ctx context.Context) basetypes.ObjectValue {
	return types.ObjectValueMust(
		o.Type(ctx).(basetypes.ObjectType).AttrTypes,
		map[string]attr.Value{
			"include_shared_data": o.IncludeSharedData,
			"name":                o.Name,
		})
}

// Type implements basetypes.ObjectValuable.
func (o GetShareRequest) Type(ctx context.Context) attr.Type {
	return types.ObjectType{
		AttrTypes: map[string]attr.Type{
			"include_shared_data": types.BoolType,
			"name":                types.StringType,
		},
	}
}

type IpAccessList struct {
	// Allowed IP Addresses in CIDR notation. Limit of 100.
	AllowedIpAddresses types.List `tfsdk:"allowed_ip_addresses" tf:"optional"`
}

func (newState *IpAccessList) SyncEffectiveFieldsDuringCreateOrUpdate(plan IpAccessList) {
}

func (newState *IpAccessList) SyncEffectiveFieldsDuringRead(existingState IpAccessList) {
}

// GetComplexFieldTypes returns a map of the types of elements in complex fields in IpAccessList.
// Container types (types.Map, types.List, types.Set) and object types (types.Object) do not carry
// the type information of their elements in the Go type system. This function provides a way to
// retrieve the type information of the elements in complex fields at runtime. The values of the map
// are the reflected types of the contained elements. They must be either primitive values from the
// plugin framework type system (types.String{}, types.Bool{}, types.Int64{}, types.Float64{}) or TF
// SDK values.
func (a IpAccessList) GetComplexFieldTypes(ctx context.Context) map[string]reflect.Type {
	return map[string]reflect.Type{
		"allowed_ip_addresses": reflect.TypeOf(types.String{}),
	}
}

// TFSDK types cannot implement the ObjectValuable interface directly, as it would otherwise
// interfere with how the plugin framework retrieves and sets values in state. Thus, IpAccessList
// only implements ToObjectValue() and Type().
func (o IpAccessList) ToObjectValue(ctx context.Context) basetypes.ObjectValue {
	return types.ObjectValueMust(
		o.Type(ctx).(basetypes.ObjectType).AttrTypes,
		map[string]attr.Value{
			"allowed_ip_addresses": o.AllowedIpAddresses,
		})
}

// Type implements basetypes.ObjectValuable.
func (o IpAccessList) Type(ctx context.Context) attr.Type {
	return types.ObjectType{
		AttrTypes: map[string]attr.Type{
			"allowed_ip_addresses": basetypes.ListType{
				ElemType: types.StringType,
			},
		},
	}
}

// GetAllowedIpAddresses returns the value of the AllowedIpAddresses field in IpAccessList as
// a slice of types.String values.
// If the field is unknown or null, the boolean return value is false.
func (o *IpAccessList) GetAllowedIpAddresses(ctx context.Context) ([]types.String, bool) {
	if o.AllowedIpAddresses.IsNull() || o.AllowedIpAddresses.IsUnknown() {
		return nil, false
	}
	var v []types.String
	d := o.AllowedIpAddresses.ElementsAs(ctx, &v, true)
	if d.HasError() {
		panic(pluginfwcommon.DiagToString(d))
	}
	return v, true
}

// SetAllowedIpAddresses sets the value of the AllowedIpAddresses field in IpAccessList.
func (o *IpAccessList) SetAllowedIpAddresses(ctx context.Context, v []types.String) {
	vs := make([]attr.Value, 0, len(v))
	for _, e := range v {
		vs = append(vs, e)
	}
	t := o.Type(ctx).(basetypes.ObjectType).AttrTypes["allowed_ip_addresses"]
	t = t.(attr.TypeWithElementType).ElementType()
	o.AllowedIpAddresses = types.ListValueMust(t, vs)
}

type ListProviderSharesResponse struct {
	// Opaque token to retrieve the next page of results. Absent if there are no
	// more pages. __page_token__ should be set to this value for the next
	// request (for the next page of results).
	NextPageToken types.String `tfsdk:"next_page_token" tf:"optional"`
	// An array of provider shares.
	Shares types.List `tfsdk:"shares" tf:"optional"`
}

func (newState *ListProviderSharesResponse) SyncEffectiveFieldsDuringCreateOrUpdate(plan ListProviderSharesResponse) {
}

func (newState *ListProviderSharesResponse) SyncEffectiveFieldsDuringRead(existingState ListProviderSharesResponse) {
}

// GetComplexFieldTypes returns a map of the types of elements in complex fields in ListProviderSharesResponse.
// Container types (types.Map, types.List, types.Set) and object types (types.Object) do not carry
// the type information of their elements in the Go type system. This function provides a way to
// retrieve the type information of the elements in complex fields at runtime. The values of the map
// are the reflected types of the contained elements. They must be either primitive values from the
// plugin framework type system (types.String{}, types.Bool{}, types.Int64{}, types.Float64{}) or TF
// SDK values.
func (a ListProviderSharesResponse) GetComplexFieldTypes(ctx context.Context) map[string]reflect.Type {
	return map[string]reflect.Type{
		"shares": reflect.TypeOf(ProviderShare{}),
	}
}

// TFSDK types cannot implement the ObjectValuable interface directly, as it would otherwise
// interfere with how the plugin framework retrieves and sets values in state. Thus, ListProviderSharesResponse
// only implements ToObjectValue() and Type().
func (o ListProviderSharesResponse) ToObjectValue(ctx context.Context) basetypes.ObjectValue {
	return types.ObjectValueMust(
		o.Type(ctx).(basetypes.ObjectType).AttrTypes,
		map[string]attr.Value{
			"next_page_token": o.NextPageToken,
			"shares":          o.Shares,
		})
}

// Type implements basetypes.ObjectValuable.
func (o ListProviderSharesResponse) Type(ctx context.Context) attr.Type {
	return types.ObjectType{
		AttrTypes: map[string]attr.Type{
			"next_page_token": types.StringType,
			"shares": basetypes.ListType{
				ElemType: ProviderShare{}.Type(ctx),
			},
		},
	}
}

// GetShares returns the value of the Shares field in ListProviderSharesResponse as
// a slice of ProviderShare values.
// If the field is unknown or null, the boolean return value is false.
func (o *ListProviderSharesResponse) GetShares(ctx context.Context) ([]ProviderShare, bool) {
	if o.Shares.IsNull() || o.Shares.IsUnknown() {
		return nil, false
	}
	var v []ProviderShare
	d := o.Shares.ElementsAs(ctx, &v, true)
	if d.HasError() {
		panic(pluginfwcommon.DiagToString(d))
	}
	return v, true
}

// SetShares sets the value of the Shares field in ListProviderSharesResponse.
func (o *ListProviderSharesResponse) SetShares(ctx context.Context, v []ProviderShare) {
	vs := make([]attr.Value, 0, len(v))
	for _, e := range v {
		vs = append(vs, e.ToObjectValue(ctx))
	}
	t := o.Type(ctx).(basetypes.ObjectType).AttrTypes["shares"]
	t = t.(attr.TypeWithElementType).ElementType()
	o.Shares = types.ListValueMust(t, vs)
}

// List providers
type ListProvidersRequest struct {
	// If not provided, all providers will be returned. If no providers exist
	// with this ID, no results will be returned.
	DataProviderGlobalMetastoreId types.String `tfsdk:"-"`
	// Maximum number of providers to return. - when set to 0, the page length
	// is set to a server configured value (recommended); - when set to a value
	// greater than 0, the page length is the minimum of this value and a server
	// configured value; - when set to a value less than 0, an invalid parameter
	// error is returned; - If not set, all valid providers are returned (not
	// recommended). - Note: The number of returned providers might be less than
	// the specified max_results size, even zero. The only definitive indication
	// that no further providers can be fetched is when the next_page_token is
	// unset from the response.
	MaxResults types.Int64 `tfsdk:"-"`
	// Opaque pagination token to go to next page based on previous query.
	PageToken types.String `tfsdk:"-"`
}

func (newState *ListProvidersRequest) SyncEffectiveFieldsDuringCreateOrUpdate(plan ListProvidersRequest) {
}

func (newState *ListProvidersRequest) SyncEffectiveFieldsDuringRead(existingState ListProvidersRequest) {
}

// GetComplexFieldTypes returns a map of the types of elements in complex fields in ListProvidersRequest.
// Container types (types.Map, types.List, types.Set) and object types (types.Object) do not carry
// the type information of their elements in the Go type system. This function provides a way to
// retrieve the type information of the elements in complex fields at runtime. The values of the map
// are the reflected types of the contained elements. They must be either primitive values from the
// plugin framework type system (types.String{}, types.Bool{}, types.Int64{}, types.Float64{}) or TF
// SDK values.
func (a ListProvidersRequest) GetComplexFieldTypes(ctx context.Context) map[string]reflect.Type {
	return map[string]reflect.Type{}
}

// TFSDK types cannot implement the ObjectValuable interface directly, as it would otherwise
// interfere with how the plugin framework retrieves and sets values in state. Thus, ListProvidersRequest
// only implements ToObjectValue() and Type().
func (o ListProvidersRequest) ToObjectValue(ctx context.Context) basetypes.ObjectValue {
	return types.ObjectValueMust(
		o.Type(ctx).(basetypes.ObjectType).AttrTypes,
		map[string]attr.Value{
			"data_provider_global_metastore_id": o.DataProviderGlobalMetastoreId,
			"max_results":                       o.MaxResults,
			"page_token":                        o.PageToken,
		})
}

// Type implements basetypes.ObjectValuable.
func (o ListProvidersRequest) Type(ctx context.Context) attr.Type {
	return types.ObjectType{
		AttrTypes: map[string]attr.Type{
			"data_provider_global_metastore_id": types.StringType,
			"max_results":                       types.Int64Type,
			"page_token":                        types.StringType,
		},
	}
}

type ListProvidersResponse struct {
	// Opaque token to retrieve the next page of results. Absent if there are no
	// more pages. __page_token__ should be set to this value for the next
	// request (for the next page of results).
	NextPageToken types.String `tfsdk:"next_page_token" tf:"optional"`
	// An array of provider information objects.
	Providers types.List `tfsdk:"providers" tf:"optional"`
}

func (newState *ListProvidersResponse) SyncEffectiveFieldsDuringCreateOrUpdate(plan ListProvidersResponse) {
}

func (newState *ListProvidersResponse) SyncEffectiveFieldsDuringRead(existingState ListProvidersResponse) {
}

// GetComplexFieldTypes returns a map of the types of elements in complex fields in ListProvidersResponse.
// Container types (types.Map, types.List, types.Set) and object types (types.Object) do not carry
// the type information of their elements in the Go type system. This function provides a way to
// retrieve the type information of the elements in complex fields at runtime. The values of the map
// are the reflected types of the contained elements. They must be either primitive values from the
// plugin framework type system (types.String{}, types.Bool{}, types.Int64{}, types.Float64{}) or TF
// SDK values.
func (a ListProvidersResponse) GetComplexFieldTypes(ctx context.Context) map[string]reflect.Type {
	return map[string]reflect.Type{
		"providers": reflect.TypeOf(ProviderInfo{}),
	}
}

// TFSDK types cannot implement the ObjectValuable interface directly, as it would otherwise
// interfere with how the plugin framework retrieves and sets values in state. Thus, ListProvidersResponse
// only implements ToObjectValue() and Type().
func (o ListProvidersResponse) ToObjectValue(ctx context.Context) basetypes.ObjectValue {
	return types.ObjectValueMust(
		o.Type(ctx).(basetypes.ObjectType).AttrTypes,
		map[string]attr.Value{
			"next_page_token": o.NextPageToken,
			"providers":       o.Providers,
		})
}

// Type implements basetypes.ObjectValuable.
func (o ListProvidersResponse) Type(ctx context.Context) attr.Type {
	return types.ObjectType{
		AttrTypes: map[string]attr.Type{
			"next_page_token": types.StringType,
			"providers": basetypes.ListType{
				ElemType: ProviderInfo{}.Type(ctx),
			},
		},
	}
}

// GetProviders returns the value of the Providers field in ListProvidersResponse as
// a slice of ProviderInfo values.
// If the field is unknown or null, the boolean return value is false.
func (o *ListProvidersResponse) GetProviders(ctx context.Context) ([]ProviderInfo, bool) {
	if o.Providers.IsNull() || o.Providers.IsUnknown() {
		return nil, false
	}
	var v []ProviderInfo
	d := o.Providers.ElementsAs(ctx, &v, true)
	if d.HasError() {
		panic(pluginfwcommon.DiagToString(d))
	}
	return v, true
}

// SetProviders sets the value of the Providers field in ListProvidersResponse.
func (o *ListProvidersResponse) SetProviders(ctx context.Context, v []ProviderInfo) {
	vs := make([]attr.Value, 0, len(v))
	for _, e := range v {
		vs = append(vs, e.ToObjectValue(ctx))
	}
	t := o.Type(ctx).(basetypes.ObjectType).AttrTypes["providers"]
	t = t.(attr.TypeWithElementType).ElementType()
	o.Providers = types.ListValueMust(t, vs)
}

// List share recipients
type ListRecipientsRequest struct {
	// If not provided, all recipients will be returned. If no recipients exist
	// with this ID, no results will be returned.
	DataRecipientGlobalMetastoreId types.String `tfsdk:"-"`
	// Maximum number of recipients to return. - when set to 0, the page length
	// is set to a server configured value (recommended); - when set to a value
	// greater than 0, the page length is the minimum of this value and a server
	// configured value; - when set to a value less than 0, an invalid parameter
	// error is returned; - If not set, all valid recipients are returned (not
	// recommended). - Note: The number of returned recipients might be less
	// than the specified max_results size, even zero. The only definitive
	// indication that no further recipients can be fetched is when the
	// next_page_token is unset from the response.
	MaxResults types.Int64 `tfsdk:"-"`
	// Opaque pagination token to go to next page based on previous query.
	PageToken types.String `tfsdk:"-"`
}

func (newState *ListRecipientsRequest) SyncEffectiveFieldsDuringCreateOrUpdate(plan ListRecipientsRequest) {
}

func (newState *ListRecipientsRequest) SyncEffectiveFieldsDuringRead(existingState ListRecipientsRequest) {
}

// GetComplexFieldTypes returns a map of the types of elements in complex fields in ListRecipientsRequest.
// Container types (types.Map, types.List, types.Set) and object types (types.Object) do not carry
// the type information of their elements in the Go type system. This function provides a way to
// retrieve the type information of the elements in complex fields at runtime. The values of the map
// are the reflected types of the contained elements. They must be either primitive values from the
// plugin framework type system (types.String{}, types.Bool{}, types.Int64{}, types.Float64{}) or TF
// SDK values.
func (a ListRecipientsRequest) GetComplexFieldTypes(ctx context.Context) map[string]reflect.Type {
	return map[string]reflect.Type{}
}

// TFSDK types cannot implement the ObjectValuable interface directly, as it would otherwise
// interfere with how the plugin framework retrieves and sets values in state. Thus, ListRecipientsRequest
// only implements ToObjectValue() and Type().
func (o ListRecipientsRequest) ToObjectValue(ctx context.Context) basetypes.ObjectValue {
	return types.ObjectValueMust(
		o.Type(ctx).(basetypes.ObjectType).AttrTypes,
		map[string]attr.Value{
			"data_recipient_global_metastore_id": o.DataRecipientGlobalMetastoreId,
			"max_results":                        o.MaxResults,
			"page_token":                         o.PageToken,
		})
}

// Type implements basetypes.ObjectValuable.
func (o ListRecipientsRequest) Type(ctx context.Context) attr.Type {
	return types.ObjectType{
		AttrTypes: map[string]attr.Type{
			"data_recipient_global_metastore_id": types.StringType,
			"max_results":                        types.Int64Type,
			"page_token":                         types.StringType,
		},
	}
}

type ListRecipientsResponse struct {
	// Opaque token to retrieve the next page of results. Absent if there are no
	// more pages. __page_token__ should be set to this value for the next
	// request (for the next page of results).
	NextPageToken types.String `tfsdk:"next_page_token" tf:"optional"`
	// An array of recipient information objects.
	Recipients types.List `tfsdk:"recipients" tf:"optional"`
}

func (newState *ListRecipientsResponse) SyncEffectiveFieldsDuringCreateOrUpdate(plan ListRecipientsResponse) {
}

func (newState *ListRecipientsResponse) SyncEffectiveFieldsDuringRead(existingState ListRecipientsResponse) {
}

// GetComplexFieldTypes returns a map of the types of elements in complex fields in ListRecipientsResponse.
// Container types (types.Map, types.List, types.Set) and object types (types.Object) do not carry
// the type information of their elements in the Go type system. This function provides a way to
// retrieve the type information of the elements in complex fields at runtime. The values of the map
// are the reflected types of the contained elements. They must be either primitive values from the
// plugin framework type system (types.String{}, types.Bool{}, types.Int64{}, types.Float64{}) or TF
// SDK values.
func (a ListRecipientsResponse) GetComplexFieldTypes(ctx context.Context) map[string]reflect.Type {
	return map[string]reflect.Type{
		"recipients": reflect.TypeOf(RecipientInfo{}),
	}
}

// TFSDK types cannot implement the ObjectValuable interface directly, as it would otherwise
// interfere with how the plugin framework retrieves and sets values in state. Thus, ListRecipientsResponse
// only implements ToObjectValue() and Type().
func (o ListRecipientsResponse) ToObjectValue(ctx context.Context) basetypes.ObjectValue {
	return types.ObjectValueMust(
		o.Type(ctx).(basetypes.ObjectType).AttrTypes,
		map[string]attr.Value{
			"next_page_token": o.NextPageToken,
			"recipients":      o.Recipients,
		})
}

// Type implements basetypes.ObjectValuable.
func (o ListRecipientsResponse) Type(ctx context.Context) attr.Type {
	return types.ObjectType{
		AttrTypes: map[string]attr.Type{
			"next_page_token": types.StringType,
			"recipients": basetypes.ListType{
				ElemType: RecipientInfo{}.Type(ctx),
			},
		},
	}
}

// GetRecipients returns the value of the Recipients field in ListRecipientsResponse as
// a slice of RecipientInfo values.
// If the field is unknown or null, the boolean return value is false.
func (o *ListRecipientsResponse) GetRecipients(ctx context.Context) ([]RecipientInfo, bool) {
	if o.Recipients.IsNull() || o.Recipients.IsUnknown() {
		return nil, false
	}
	var v []RecipientInfo
	d := o.Recipients.ElementsAs(ctx, &v, true)
	if d.HasError() {
		panic(pluginfwcommon.DiagToString(d))
	}
	return v, true
}

// SetRecipients sets the value of the Recipients field in ListRecipientsResponse.
func (o *ListRecipientsResponse) SetRecipients(ctx context.Context, v []RecipientInfo) {
	vs := make([]attr.Value, 0, len(v))
	for _, e := range v {
		vs = append(vs, e.ToObjectValue(ctx))
	}
	t := o.Type(ctx).(basetypes.ObjectType).AttrTypes["recipients"]
	t = t.(attr.TypeWithElementType).ElementType()
	o.Recipients = types.ListValueMust(t, vs)
}

// List shares by Provider
type ListSharesRequest struct {
	// Maximum number of shares to return. - when set to 0, the page length is
	// set to a server configured value (recommended); - when set to a value
	// greater than 0, the page length is the minimum of this value and a server
	// configured value; - when set to a value less than 0, an invalid parameter
	// error is returned; - If not set, all valid shares are returned (not
	// recommended). - Note: The number of returned shares might be less than
	// the specified max_results size, even zero. The only definitive indication
	// that no further shares can be fetched is when the next_page_token is
	// unset from the response.
	MaxResults types.Int64 `tfsdk:"-"`
	// Name of the provider in which to list shares.
	Name types.String `tfsdk:"-"`
	// Opaque pagination token to go to next page based on previous query.
	PageToken types.String `tfsdk:"-"`
}

func (newState *ListSharesRequest) SyncEffectiveFieldsDuringCreateOrUpdate(plan ListSharesRequest) {
}

func (newState *ListSharesRequest) SyncEffectiveFieldsDuringRead(existingState ListSharesRequest) {
}

// GetComplexFieldTypes returns a map of the types of elements in complex fields in ListSharesRequest.
// Container types (types.Map, types.List, types.Set) and object types (types.Object) do not carry
// the type information of their elements in the Go type system. This function provides a way to
// retrieve the type information of the elements in complex fields at runtime. The values of the map
// are the reflected types of the contained elements. They must be either primitive values from the
// plugin framework type system (types.String{}, types.Bool{}, types.Int64{}, types.Float64{}) or TF
// SDK values.
func (a ListSharesRequest) GetComplexFieldTypes(ctx context.Context) map[string]reflect.Type {
	return map[string]reflect.Type{}
}

// TFSDK types cannot implement the ObjectValuable interface directly, as it would otherwise
// interfere with how the plugin framework retrieves and sets values in state. Thus, ListSharesRequest
// only implements ToObjectValue() and Type().
func (o ListSharesRequest) ToObjectValue(ctx context.Context) basetypes.ObjectValue {
	return types.ObjectValueMust(
		o.Type(ctx).(basetypes.ObjectType).AttrTypes,
		map[string]attr.Value{
			"max_results": o.MaxResults,
			"name":        o.Name,
			"page_token":  o.PageToken,
		})
}

// Type implements basetypes.ObjectValuable.
func (o ListSharesRequest) Type(ctx context.Context) attr.Type {
	return types.ObjectType{
		AttrTypes: map[string]attr.Type{
			"max_results": types.Int64Type,
			"name":        types.StringType,
			"page_token":  types.StringType,
		},
	}
}

type ListSharesResponse struct {
	// Opaque token to retrieve the next page of results. Absent if there are no
	// more pages. __page_token__ should be set to this value for the next
	// request (for the next page of results).
	NextPageToken types.String `tfsdk:"next_page_token" tf:"optional"`
	// An array of data share information objects.
	Shares types.List `tfsdk:"shares" tf:"optional"`
}

func (newState *ListSharesResponse) SyncEffectiveFieldsDuringCreateOrUpdate(plan ListSharesResponse) {
}

func (newState *ListSharesResponse) SyncEffectiveFieldsDuringRead(existingState ListSharesResponse) {
}

// GetComplexFieldTypes returns a map of the types of elements in complex fields in ListSharesResponse.
// Container types (types.Map, types.List, types.Set) and object types (types.Object) do not carry
// the type information of their elements in the Go type system. This function provides a way to
// retrieve the type information of the elements in complex fields at runtime. The values of the map
// are the reflected types of the contained elements. They must be either primitive values from the
// plugin framework type system (types.String{}, types.Bool{}, types.Int64{}, types.Float64{}) or TF
// SDK values.
func (a ListSharesResponse) GetComplexFieldTypes(ctx context.Context) map[string]reflect.Type {
	return map[string]reflect.Type{
		"shares": reflect.TypeOf(ShareInfo{}),
	}
}

// TFSDK types cannot implement the ObjectValuable interface directly, as it would otherwise
// interfere with how the plugin framework retrieves and sets values in state. Thus, ListSharesResponse
// only implements ToObjectValue() and Type().
func (o ListSharesResponse) ToObjectValue(ctx context.Context) basetypes.ObjectValue {
	return types.ObjectValueMust(
		o.Type(ctx).(basetypes.ObjectType).AttrTypes,
		map[string]attr.Value{
			"next_page_token": o.NextPageToken,
			"shares":          o.Shares,
		})
}

// Type implements basetypes.ObjectValuable.
func (o ListSharesResponse) Type(ctx context.Context) attr.Type {
	return types.ObjectType{
		AttrTypes: map[string]attr.Type{
			"next_page_token": types.StringType,
			"shares": basetypes.ListType{
				ElemType: ShareInfo{}.Type(ctx),
			},
		},
	}
}

// GetShares returns the value of the Shares field in ListSharesResponse as
// a slice of ShareInfo values.
// If the field is unknown or null, the boolean return value is false.
func (o *ListSharesResponse) GetShares(ctx context.Context) ([]ShareInfo, bool) {
	if o.Shares.IsNull() || o.Shares.IsUnknown() {
		return nil, false
	}
	var v []ShareInfo
	d := o.Shares.ElementsAs(ctx, &v, true)
	if d.HasError() {
		panic(pluginfwcommon.DiagToString(d))
	}
	return v, true
}

// SetShares sets the value of the Shares field in ListSharesResponse.
func (o *ListSharesResponse) SetShares(ctx context.Context, v []ShareInfo) {
	vs := make([]attr.Value, 0, len(v))
	for _, e := range v {
		vs = append(vs, e.ToObjectValue(ctx))
	}
	t := o.Type(ctx).(basetypes.ObjectType).AttrTypes["shares"]
	t = t.(attr.TypeWithElementType).ElementType()
	o.Shares = types.ListValueMust(t, vs)
}

type Partition struct {
	// An array of partition values.
	Values types.List `tfsdk:"value" tf:"optional"`
}

func (newState *Partition) SyncEffectiveFieldsDuringCreateOrUpdate(plan Partition) {
}

func (newState *Partition) SyncEffectiveFieldsDuringRead(existingState Partition) {
}

// GetComplexFieldTypes returns a map of the types of elements in complex fields in Partition.
// Container types (types.Map, types.List, types.Set) and object types (types.Object) do not carry
// the type information of their elements in the Go type system. This function provides a way to
// retrieve the type information of the elements in complex fields at runtime. The values of the map
// are the reflected types of the contained elements. They must be either primitive values from the
// plugin framework type system (types.String{}, types.Bool{}, types.Int64{}, types.Float64{}) or TF
// SDK values.
func (a Partition) GetComplexFieldTypes(ctx context.Context) map[string]reflect.Type {
	return map[string]reflect.Type{
		"value": reflect.TypeOf(PartitionValue{}),
	}
}

// TFSDK types cannot implement the ObjectValuable interface directly, as it would otherwise
// interfere with how the plugin framework retrieves and sets values in state. Thus, Partition
// only implements ToObjectValue() and Type().
func (o Partition) ToObjectValue(ctx context.Context) basetypes.ObjectValue {
	return types.ObjectValueMust(
		o.Type(ctx).(basetypes.ObjectType).AttrTypes,
		map[string]attr.Value{
			"value": o.Values,
		})
}

// Type implements basetypes.ObjectValuable.
func (o Partition) Type(ctx context.Context) attr.Type {
	return types.ObjectType{
		AttrTypes: map[string]attr.Type{
			"value": basetypes.ListType{
				ElemType: PartitionValue{}.Type(ctx),
			},
		},
	}
}

// GetValues returns the value of the Values field in Partition as
// a slice of PartitionValue values.
// If the field is unknown or null, the boolean return value is false.
func (o *Partition) GetValues(ctx context.Context) ([]PartitionValue, bool) {
	if o.Values.IsNull() || o.Values.IsUnknown() {
		return nil, false
	}
	var v []PartitionValue
	d := o.Values.ElementsAs(ctx, &v, true)
	if d.HasError() {
		panic(pluginfwcommon.DiagToString(d))
	}
	return v, true
}

// SetValues sets the value of the Values field in Partition.
func (o *Partition) SetValues(ctx context.Context, v []PartitionValue) {
	vs := make([]attr.Value, 0, len(v))
	for _, e := range v {
		vs = append(vs, e.ToObjectValue(ctx))
	}
	t := o.Type(ctx).(basetypes.ObjectType).AttrTypes["value"]
	t = t.(attr.TypeWithElementType).ElementType()
	o.Values = types.ListValueMust(t, vs)
}

<<<<<<< HEAD
=======
type PartitionSpecificationPartition struct {
	// An array of partition values.
	Values types.List `tfsdk:"value" tf:"optional"`
}

func (newState *PartitionSpecificationPartition) SyncEffectiveFieldsDuringCreateOrUpdate(plan PartitionSpecificationPartition) {
}

func (newState *PartitionSpecificationPartition) SyncEffectiveFieldsDuringRead(existingState PartitionSpecificationPartition) {
}

// GetComplexFieldTypes returns a map of the types of elements in complex fields in PartitionSpecificationPartition.
// Container types (types.Map, types.List, types.Set) and object types (types.Object) do not carry
// the type information of their elements in the Go type system. This function provides a way to
// retrieve the type information of the elements in complex fields at runtime. The values of the map
// are the reflected types of the contained elements. They must be either primitive values from the
// plugin framework type system (types.String{}, types.Bool{}, types.Int64{}, types.Float64{}) or TF
// SDK values.
func (a PartitionSpecificationPartition) GetComplexFieldTypes(ctx context.Context) map[string]reflect.Type {
	return map[string]reflect.Type{
		"value": reflect.TypeOf(PartitionValue{}),
	}
}

// TFSDK types cannot implement the ObjectValuable interface directly, as it would otherwise
// interfere with how the plugin framework retrieves and sets values in state. Thus, PartitionSpecificationPartition
// only implements ToObjectValue() and Type().
func (o PartitionSpecificationPartition) ToObjectValue(ctx context.Context) basetypes.ObjectValue {
	return types.ObjectValueMust(
		o.Type(ctx).(basetypes.ObjectType).AttrTypes,
		map[string]attr.Value{
			"value": o.Values,
		})
}

// Type implements basetypes.ObjectValuable.
func (o PartitionSpecificationPartition) Type(ctx context.Context) attr.Type {
	return types.ObjectType{
		AttrTypes: map[string]attr.Type{
			"value": basetypes.ListType{
				ElemType: PartitionValue{}.Type(ctx),
			},
		},
	}
}

// GetValues returns the value of the Values field in PartitionSpecificationPartition as
// a slice of PartitionValue values.
// If the field is unknown or null, the boolean return value is false.
func (o *PartitionSpecificationPartition) GetValues(ctx context.Context) ([]PartitionValue, bool) {
	if o.Values.IsNull() || o.Values.IsUnknown() {
		return nil, false
	}
	var v []PartitionValue
	d := o.Values.ElementsAs(ctx, &v, true)
	if d.HasError() {
		panic(pluginfwcommon.DiagToString(d))
	}
	return v, true
}

// SetValues sets the value of the Values field in PartitionSpecificationPartition.
func (o *PartitionSpecificationPartition) SetValues(ctx context.Context, v []PartitionValue) {
	vs := make([]attr.Value, 0, len(v))
	for _, e := range v {
		vs = append(vs, e.ToObjectValue(ctx))
	}
	t := o.Type(ctx).(basetypes.ObjectType).AttrTypes["value"]
	t = t.(attr.TypeWithElementType).ElementType()
	o.Values = types.ListValueMust(t, vs)
}

>>>>>>> b1f08472
type PartitionValue struct {
	// The name of the partition column.
	Name types.String `tfsdk:"name" tf:"optional"`
	// The operator to apply for the value.
	Op types.String `tfsdk:"op" tf:"optional"`
	// The key of a Delta Sharing recipient's property. For example
	// "databricks-account-id". When this field is set, field `value` can not be
	// set.
	RecipientPropertyKey types.String `tfsdk:"recipient_property_key" tf:"optional"`
	// The value of the partition column. When this value is not set, it means
	// `null` value. When this field is set, field `recipient_property_key` can
	// not be set.
	Value types.String `tfsdk:"value" tf:"optional"`
}

func (newState *PartitionValue) SyncEffectiveFieldsDuringCreateOrUpdate(plan PartitionValue) {
}

func (newState *PartitionValue) SyncEffectiveFieldsDuringRead(existingState PartitionValue) {
}

// GetComplexFieldTypes returns a map of the types of elements in complex fields in PartitionValue.
// Container types (types.Map, types.List, types.Set) and object types (types.Object) do not carry
// the type information of their elements in the Go type system. This function provides a way to
// retrieve the type information of the elements in complex fields at runtime. The values of the map
// are the reflected types of the contained elements. They must be either primitive values from the
// plugin framework type system (types.String{}, types.Bool{}, types.Int64{}, types.Float64{}) or TF
// SDK values.
func (a PartitionValue) GetComplexFieldTypes(ctx context.Context) map[string]reflect.Type {
	return map[string]reflect.Type{}
}

// TFSDK types cannot implement the ObjectValuable interface directly, as it would otherwise
// interfere with how the plugin framework retrieves and sets values in state. Thus, PartitionValue
// only implements ToObjectValue() and Type().
func (o PartitionValue) ToObjectValue(ctx context.Context) basetypes.ObjectValue {
	return types.ObjectValueMust(
		o.Type(ctx).(basetypes.ObjectType).AttrTypes,
		map[string]attr.Value{
			"name":                   o.Name,
			"op":                     o.Op,
			"recipient_property_key": o.RecipientPropertyKey,
			"value":                  o.Value,
		})
}

// Type implements basetypes.ObjectValuable.
func (o PartitionValue) Type(ctx context.Context) attr.Type {
	return types.ObjectType{
		AttrTypes: map[string]attr.Type{
			"name":                   types.StringType,
			"op":                     types.StringType,
			"recipient_property_key": types.StringType,
			"value":                  types.StringType,
		},
	}
}

type PrivilegeAssignment struct {
	// The principal (user email address or group name).
	Principal types.String `tfsdk:"principal" tf:"optional"`
	// The privileges assigned to the principal.
	Privileges types.List `tfsdk:"privileges" tf:"optional"`
}

func (newState *PrivilegeAssignment) SyncEffectiveFieldsDuringCreateOrUpdate(plan PrivilegeAssignment) {
}

func (newState *PrivilegeAssignment) SyncEffectiveFieldsDuringRead(existingState PrivilegeAssignment) {
}

// GetComplexFieldTypes returns a map of the types of elements in complex fields in PrivilegeAssignment.
// Container types (types.Map, types.List, types.Set) and object types (types.Object) do not carry
// the type information of their elements in the Go type system. This function provides a way to
// retrieve the type information of the elements in complex fields at runtime. The values of the map
// are the reflected types of the contained elements. They must be either primitive values from the
// plugin framework type system (types.String{}, types.Bool{}, types.Int64{}, types.Float64{}) or TF
// SDK values.
func (a PrivilegeAssignment) GetComplexFieldTypes(ctx context.Context) map[string]reflect.Type {
	return map[string]reflect.Type{
		"privileges": reflect.TypeOf(types.String{}),
	}
}

// TFSDK types cannot implement the ObjectValuable interface directly, as it would otherwise
// interfere with how the plugin framework retrieves and sets values in state. Thus, PrivilegeAssignment
// only implements ToObjectValue() and Type().
func (o PrivilegeAssignment) ToObjectValue(ctx context.Context) basetypes.ObjectValue {
	return types.ObjectValueMust(
		o.Type(ctx).(basetypes.ObjectType).AttrTypes,
		map[string]attr.Value{
			"principal":  o.Principal,
			"privileges": o.Privileges,
		})
}

// Type implements basetypes.ObjectValuable.
func (o PrivilegeAssignment) Type(ctx context.Context) attr.Type {
	return types.ObjectType{
		AttrTypes: map[string]attr.Type{
			"principal": types.StringType,
			"privileges": basetypes.ListType{
				ElemType: types.StringType,
			},
		},
	}
}

// GetPrivileges returns the value of the Privileges field in PrivilegeAssignment as
// a slice of types.String values.
// If the field is unknown or null, the boolean return value is false.
func (o *PrivilegeAssignment) GetPrivileges(ctx context.Context) ([]types.String, bool) {
	if o.Privileges.IsNull() || o.Privileges.IsUnknown() {
		return nil, false
	}
	var v []types.String
	d := o.Privileges.ElementsAs(ctx, &v, true)
	if d.HasError() {
		panic(pluginfwcommon.DiagToString(d))
	}
	return v, true
}

// SetPrivileges sets the value of the Privileges field in PrivilegeAssignment.
func (o *PrivilegeAssignment) SetPrivileges(ctx context.Context, v []types.String) {
	vs := make([]attr.Value, 0, len(v))
	for _, e := range v {
		vs = append(vs, e)
	}
	t := o.Type(ctx).(basetypes.ObjectType).AttrTypes["privileges"]
	t = t.(attr.TypeWithElementType).ElementType()
	o.Privileges = types.ListValueMust(t, vs)
}

type ProviderInfo struct {
	// The delta sharing authentication type.
	AuthenticationType types.String `tfsdk:"authentication_type" tf:"optional"`
	// Cloud vendor of the provider's UC metastore. This field is only present
	// when the __authentication_type__ is **DATABRICKS**.
	Cloud types.String `tfsdk:"cloud" tf:"optional"`
	// Description about the provider.
	Comment types.String `tfsdk:"comment" tf:"optional"`
	// Time at which this Provider was created, in epoch milliseconds.
	CreatedAt types.Int64 `tfsdk:"created_at" tf:"optional"`
	// Username of Provider creator.
	CreatedBy types.String `tfsdk:"created_by" tf:"optional"`
	// The global UC metastore id of the data provider. This field is only
	// present when the __authentication_type__ is **DATABRICKS**. The
	// identifier is of format <cloud>:<region>:<metastore-uuid>.
	DataProviderGlobalMetastoreId types.String `tfsdk:"data_provider_global_metastore_id" tf:"optional"`
	// UUID of the provider's UC metastore. This field is only present when the
	// __authentication_type__ is **DATABRICKS**.
	MetastoreId types.String `tfsdk:"metastore_id" tf:"optional"`
	// The name of the Provider.
	Name types.String `tfsdk:"name" tf:"optional"`
	// Username of Provider owner.
	Owner types.String `tfsdk:"owner" tf:"optional"`
	// The recipient profile. This field is only present when the
	// authentication_type is `TOKEN`.
	RecipientProfile types.List `tfsdk:"recipient_profile" tf:"optional,object"`
	// This field is only present when the authentication_type is `TOKEN` or not
	// provided.
	RecipientProfileStr types.String `tfsdk:"recipient_profile_str" tf:"optional"`
	// Cloud region of the provider's UC metastore. This field is only present
	// when the __authentication_type__ is **DATABRICKS**.
	Region types.String `tfsdk:"region" tf:"optional"`
	// Time at which this Provider was created, in epoch milliseconds.
	UpdatedAt types.Int64 `tfsdk:"updated_at" tf:"optional"`
	// Username of user who last modified Share.
	UpdatedBy types.String `tfsdk:"updated_by" tf:"optional"`
}

func (newState *ProviderInfo) SyncEffectiveFieldsDuringCreateOrUpdate(plan ProviderInfo) {
}

func (newState *ProviderInfo) SyncEffectiveFieldsDuringRead(existingState ProviderInfo) {
}

// GetComplexFieldTypes returns a map of the types of elements in complex fields in ProviderInfo.
// Container types (types.Map, types.List, types.Set) and object types (types.Object) do not carry
// the type information of their elements in the Go type system. This function provides a way to
// retrieve the type information of the elements in complex fields at runtime. The values of the map
// are the reflected types of the contained elements. They must be either primitive values from the
// plugin framework type system (types.String{}, types.Bool{}, types.Int64{}, types.Float64{}) or TF
// SDK values.
func (a ProviderInfo) GetComplexFieldTypes(ctx context.Context) map[string]reflect.Type {
	return map[string]reflect.Type{
		"recipient_profile": reflect.TypeOf(RecipientProfile{}),
	}
}

// TFSDK types cannot implement the ObjectValuable interface directly, as it would otherwise
// interfere with how the plugin framework retrieves and sets values in state. Thus, ProviderInfo
// only implements ToObjectValue() and Type().
func (o ProviderInfo) ToObjectValue(ctx context.Context) basetypes.ObjectValue {
	return types.ObjectValueMust(
		o.Type(ctx).(basetypes.ObjectType).AttrTypes,
		map[string]attr.Value{
			"authentication_type":               o.AuthenticationType,
			"cloud":                             o.Cloud,
			"comment":                           o.Comment,
			"created_at":                        o.CreatedAt,
			"created_by":                        o.CreatedBy,
			"data_provider_global_metastore_id": o.DataProviderGlobalMetastoreId,
			"metastore_id":                      o.MetastoreId,
			"name":                              o.Name,
			"owner":                             o.Owner,
			"recipient_profile":                 o.RecipientProfile,
			"recipient_profile_str":             o.RecipientProfileStr,
			"region":                            o.Region,
			"updated_at":                        o.UpdatedAt,
			"updated_by":                        o.UpdatedBy,
		})
}

// Type implements basetypes.ObjectValuable.
func (o ProviderInfo) Type(ctx context.Context) attr.Type {
	return types.ObjectType{
		AttrTypes: map[string]attr.Type{
			"authentication_type":               types.StringType,
			"cloud":                             types.StringType,
			"comment":                           types.StringType,
			"created_at":                        types.Int64Type,
			"created_by":                        types.StringType,
			"data_provider_global_metastore_id": types.StringType,
			"metastore_id":                      types.StringType,
			"name":                              types.StringType,
			"owner":                             types.StringType,
			"recipient_profile": basetypes.ListType{
				ElemType: RecipientProfile{}.Type(ctx),
			},
			"recipient_profile_str": types.StringType,
			"region":                types.StringType,
			"updated_at":            types.Int64Type,
			"updated_by":            types.StringType,
		},
	}
}

// GetRecipientProfile returns the value of the RecipientProfile field in ProviderInfo as
// a RecipientProfile value.
// If the field is unknown or null, the boolean return value is false.
func (o *ProviderInfo) GetRecipientProfile(ctx context.Context) (RecipientProfile, bool) {
	var e RecipientProfile
	if o.RecipientProfile.IsNull() || o.RecipientProfile.IsUnknown() {
		return e, false
	}
	var v []RecipientProfile
	d := o.RecipientProfile.ElementsAs(ctx, &v, true)
	if d.HasError() {
		panic(pluginfwcommon.DiagToString(d))
	}
	if len(v) == 0 {
		return e, false
	}
	return v[0], true
}

// SetRecipientProfile sets the value of the RecipientProfile field in ProviderInfo.
func (o *ProviderInfo) SetRecipientProfile(ctx context.Context, v RecipientProfile) {
	vs := []attr.Value{v.ToObjectValue(ctx)}
	t := o.Type(ctx).(basetypes.ObjectType).AttrTypes["recipient_profile"]
	o.RecipientProfile = types.ListValueMust(t, vs)
}

type ProviderShare struct {
	// The name of the Provider Share.
	Name types.String `tfsdk:"name" tf:"optional"`
}

func (newState *ProviderShare) SyncEffectiveFieldsDuringCreateOrUpdate(plan ProviderShare) {
}

func (newState *ProviderShare) SyncEffectiveFieldsDuringRead(existingState ProviderShare) {
}

// GetComplexFieldTypes returns a map of the types of elements in complex fields in ProviderShare.
// Container types (types.Map, types.List, types.Set) and object types (types.Object) do not carry
// the type information of their elements in the Go type system. This function provides a way to
// retrieve the type information of the elements in complex fields at runtime. The values of the map
// are the reflected types of the contained elements. They must be either primitive values from the
// plugin framework type system (types.String{}, types.Bool{}, types.Int64{}, types.Float64{}) or TF
// SDK values.
func (a ProviderShare) GetComplexFieldTypes(ctx context.Context) map[string]reflect.Type {
	return map[string]reflect.Type{}
}

// TFSDK types cannot implement the ObjectValuable interface directly, as it would otherwise
// interfere with how the plugin framework retrieves and sets values in state. Thus, ProviderShare
// only implements ToObjectValue() and Type().
func (o ProviderShare) ToObjectValue(ctx context.Context) basetypes.ObjectValue {
	return types.ObjectValueMust(
		o.Type(ctx).(basetypes.ObjectType).AttrTypes,
		map[string]attr.Value{
			"name": o.Name,
		})
}

// Type implements basetypes.ObjectValuable.
func (o ProviderShare) Type(ctx context.Context) attr.Type {
	return types.ObjectType{
		AttrTypes: map[string]attr.Type{
			"name": types.StringType,
		},
	}
}

type RecipientInfo struct {
	// A boolean status field showing whether the Recipient's activation URL has
	// been exercised or not.
	Activated types.Bool `tfsdk:"activated" tf:"optional"`
	// Full activation url to retrieve the access token. It will be empty if the
	// token is already retrieved.
	ActivationUrl types.String `tfsdk:"activation_url" tf:"optional"`
	// The delta sharing authentication type.
	AuthenticationType types.String `tfsdk:"authentication_type" tf:"optional"`
	// Cloud vendor of the recipient's Unity Catalog Metstore. This field is
	// only present when the __authentication_type__ is **DATABRICKS**`.
	Cloud types.String `tfsdk:"cloud" tf:"optional"`
	// Description about the recipient.
	Comment types.String `tfsdk:"comment" tf:"optional"`
	// Time at which this recipient was created, in epoch milliseconds.
	CreatedAt types.Int64 `tfsdk:"created_at" tf:"optional"`
	// Username of recipient creator.
	CreatedBy types.String `tfsdk:"created_by" tf:"optional"`
	// The global Unity Catalog metastore id provided by the data recipient.
	// This field is only present when the __authentication_type__ is
	// **DATABRICKS**. The identifier is of format
	// __cloud__:__region__:__metastore-uuid__.
	DataRecipientGlobalMetastoreId types.String `tfsdk:"data_recipient_global_metastore_id" tf:"optional"`
	// IP Access List
	IpAccessList types.List `tfsdk:"ip_access_list" tf:"optional,object"`
	// Unique identifier of recipient's Unity Catalog metastore. This field is
	// only present when the __authentication_type__ is **DATABRICKS**
	MetastoreId types.String `tfsdk:"metastore_id" tf:"optional"`
	// Name of Recipient.
	Name types.String `tfsdk:"name" tf:"optional"`
	// Username of the recipient owner.
	Owner types.String `tfsdk:"owner" tf:"optional"`
	// Recipient properties as map of string key-value pairs.
	PropertiesKvpairs types.List `tfsdk:"properties_kvpairs" tf:"optional,object"`
	// Cloud region of the recipient's Unity Catalog Metstore. This field is
	// only present when the __authentication_type__ is **DATABRICKS**.
	Region types.String `tfsdk:"region" tf:"optional"`
	// The one-time sharing code provided by the data recipient. This field is
	// only present when the __authentication_type__ is **DATABRICKS**.
	SharingCode types.String `tfsdk:"sharing_code" tf:"optional"`
	// This field is only present when the __authentication_type__ is **TOKEN**.
	Tokens types.List `tfsdk:"tokens" tf:"optional"`
	// Time at which the recipient was updated, in epoch milliseconds.
	UpdatedAt types.Int64 `tfsdk:"updated_at" tf:"optional"`
	// Username of recipient updater.
	UpdatedBy types.String `tfsdk:"updated_by" tf:"optional"`
}

func (newState *RecipientInfo) SyncEffectiveFieldsDuringCreateOrUpdate(plan RecipientInfo) {
}

func (newState *RecipientInfo) SyncEffectiveFieldsDuringRead(existingState RecipientInfo) {
}

// GetComplexFieldTypes returns a map of the types of elements in complex fields in RecipientInfo.
// Container types (types.Map, types.List, types.Set) and object types (types.Object) do not carry
// the type information of their elements in the Go type system. This function provides a way to
// retrieve the type information of the elements in complex fields at runtime. The values of the map
// are the reflected types of the contained elements. They must be either primitive values from the
// plugin framework type system (types.String{}, types.Bool{}, types.Int64{}, types.Float64{}) or TF
// SDK values.
func (a RecipientInfo) GetComplexFieldTypes(ctx context.Context) map[string]reflect.Type {
	return map[string]reflect.Type{
		"ip_access_list":     reflect.TypeOf(IpAccessList{}),
		"properties_kvpairs": reflect.TypeOf(SecurablePropertiesKvPairs{}),
		"tokens":             reflect.TypeOf(RecipientTokenInfo{}),
	}
}

// TFSDK types cannot implement the ObjectValuable interface directly, as it would otherwise
// interfere with how the plugin framework retrieves and sets values in state. Thus, RecipientInfo
// only implements ToObjectValue() and Type().
func (o RecipientInfo) ToObjectValue(ctx context.Context) basetypes.ObjectValue {
	return types.ObjectValueMust(
		o.Type(ctx).(basetypes.ObjectType).AttrTypes,
		map[string]attr.Value{
			"activated":                          o.Activated,
			"activation_url":                     o.ActivationUrl,
			"authentication_type":                o.AuthenticationType,
			"cloud":                              o.Cloud,
			"comment":                            o.Comment,
			"created_at":                         o.CreatedAt,
			"created_by":                         o.CreatedBy,
			"data_recipient_global_metastore_id": o.DataRecipientGlobalMetastoreId,
			"ip_access_list":                     o.IpAccessList,
			"metastore_id":                       o.MetastoreId,
			"name":                               o.Name,
			"owner":                              o.Owner,
			"properties_kvpairs":                 o.PropertiesKvpairs,
			"region":                             o.Region,
			"sharing_code":                       o.SharingCode,
			"tokens":                             o.Tokens,
			"updated_at":                         o.UpdatedAt,
			"updated_by":                         o.UpdatedBy,
		})
}

// Type implements basetypes.ObjectValuable.
func (o RecipientInfo) Type(ctx context.Context) attr.Type {
	return types.ObjectType{
		AttrTypes: map[string]attr.Type{
			"activated":                          types.BoolType,
			"activation_url":                     types.StringType,
			"authentication_type":                types.StringType,
			"cloud":                              types.StringType,
			"comment":                            types.StringType,
			"created_at":                         types.Int64Type,
			"created_by":                         types.StringType,
			"data_recipient_global_metastore_id": types.StringType,
			"ip_access_list": basetypes.ListType{
				ElemType: IpAccessList{}.Type(ctx),
			},
			"metastore_id": types.StringType,
			"name":         types.StringType,
			"owner":        types.StringType,
			"properties_kvpairs": basetypes.ListType{
				ElemType: SecurablePropertiesKvPairs{}.Type(ctx),
			},
			"region":       types.StringType,
			"sharing_code": types.StringType,
			"tokens": basetypes.ListType{
				ElemType: RecipientTokenInfo{}.Type(ctx),
			},
			"updated_at": types.Int64Type,
			"updated_by": types.StringType,
		},
	}
}

// GetIpAccessList returns the value of the IpAccessList field in RecipientInfo as
// a IpAccessList value.
// If the field is unknown or null, the boolean return value is false.
func (o *RecipientInfo) GetIpAccessList(ctx context.Context) (IpAccessList, bool) {
	var e IpAccessList
	if o.IpAccessList.IsNull() || o.IpAccessList.IsUnknown() {
		return e, false
	}
	var v []IpAccessList
	d := o.IpAccessList.ElementsAs(ctx, &v, true)
	if d.HasError() {
		panic(pluginfwcommon.DiagToString(d))
	}
	if len(v) == 0 {
		return e, false
	}
	return v[0], true
}

// SetIpAccessList sets the value of the IpAccessList field in RecipientInfo.
func (o *RecipientInfo) SetIpAccessList(ctx context.Context, v IpAccessList) {
	vs := []attr.Value{v.ToObjectValue(ctx)}
	t := o.Type(ctx).(basetypes.ObjectType).AttrTypes["ip_access_list"]
	o.IpAccessList = types.ListValueMust(t, vs)
}

// GetPropertiesKvpairs returns the value of the PropertiesKvpairs field in RecipientInfo as
// a SecurablePropertiesKvPairs value.
// If the field is unknown or null, the boolean return value is false.
func (o *RecipientInfo) GetPropertiesKvpairs(ctx context.Context) (SecurablePropertiesKvPairs, bool) {
	var e SecurablePropertiesKvPairs
	if o.PropertiesKvpairs.IsNull() || o.PropertiesKvpairs.IsUnknown() {
		return e, false
	}
	var v []SecurablePropertiesKvPairs
	d := o.PropertiesKvpairs.ElementsAs(ctx, &v, true)
	if d.HasError() {
		panic(pluginfwcommon.DiagToString(d))
	}
	if len(v) == 0 {
		return e, false
	}
	return v[0], true
}

// SetPropertiesKvpairs sets the value of the PropertiesKvpairs field in RecipientInfo.
func (o *RecipientInfo) SetPropertiesKvpairs(ctx context.Context, v SecurablePropertiesKvPairs) {
	vs := []attr.Value{v.ToObjectValue(ctx)}
	t := o.Type(ctx).(basetypes.ObjectType).AttrTypes["properties_kvpairs"]
	o.PropertiesKvpairs = types.ListValueMust(t, vs)
}

// GetTokens returns the value of the Tokens field in RecipientInfo as
// a slice of RecipientTokenInfo values.
// If the field is unknown or null, the boolean return value is false.
func (o *RecipientInfo) GetTokens(ctx context.Context) ([]RecipientTokenInfo, bool) {
	if o.Tokens.IsNull() || o.Tokens.IsUnknown() {
		return nil, false
	}
	var v []RecipientTokenInfo
	d := o.Tokens.ElementsAs(ctx, &v, true)
	if d.HasError() {
		panic(pluginfwcommon.DiagToString(d))
	}
	return v, true
}

// SetTokens sets the value of the Tokens field in RecipientInfo.
func (o *RecipientInfo) SetTokens(ctx context.Context, v []RecipientTokenInfo) {
	vs := make([]attr.Value, 0, len(v))
	for _, e := range v {
		vs = append(vs, e.ToObjectValue(ctx))
	}
	t := o.Type(ctx).(basetypes.ObjectType).AttrTypes["tokens"]
	t = t.(attr.TypeWithElementType).ElementType()
	o.Tokens = types.ListValueMust(t, vs)
}

type RecipientProfile struct {
	// The token used to authorize the recipient.
	BearerToken types.String `tfsdk:"bearer_token" tf:"optional"`
	// The endpoint for the share to be used by the recipient.
	Endpoint types.String `tfsdk:"endpoint" tf:"optional"`
	// The version number of the recipient's credentials on a share.
	ShareCredentialsVersion types.Int64 `tfsdk:"share_credentials_version" tf:"optional"`
}

func (newState *RecipientProfile) SyncEffectiveFieldsDuringCreateOrUpdate(plan RecipientProfile) {
}

func (newState *RecipientProfile) SyncEffectiveFieldsDuringRead(existingState RecipientProfile) {
}

// GetComplexFieldTypes returns a map of the types of elements in complex fields in RecipientProfile.
// Container types (types.Map, types.List, types.Set) and object types (types.Object) do not carry
// the type information of their elements in the Go type system. This function provides a way to
// retrieve the type information of the elements in complex fields at runtime. The values of the map
// are the reflected types of the contained elements. They must be either primitive values from the
// plugin framework type system (types.String{}, types.Bool{}, types.Int64{}, types.Float64{}) or TF
// SDK values.
func (a RecipientProfile) GetComplexFieldTypes(ctx context.Context) map[string]reflect.Type {
	return map[string]reflect.Type{}
}

// TFSDK types cannot implement the ObjectValuable interface directly, as it would otherwise
// interfere with how the plugin framework retrieves and sets values in state. Thus, RecipientProfile
// only implements ToObjectValue() and Type().
func (o RecipientProfile) ToObjectValue(ctx context.Context) basetypes.ObjectValue {
	return types.ObjectValueMust(
		o.Type(ctx).(basetypes.ObjectType).AttrTypes,
		map[string]attr.Value{
			"bearer_token":              o.BearerToken,
			"endpoint":                  o.Endpoint,
			"share_credentials_version": o.ShareCredentialsVersion,
		})
}

// Type implements basetypes.ObjectValuable.
func (o RecipientProfile) Type(ctx context.Context) attr.Type {
	return types.ObjectType{
		AttrTypes: map[string]attr.Type{
			"bearer_token":              types.StringType,
			"endpoint":                  types.StringType,
			"share_credentials_version": types.Int64Type,
		},
	}
}

type RecipientTokenInfo struct {
	// Full activation URL to retrieve the access token. It will be empty if the
	// token is already retrieved.
	ActivationUrl types.String `tfsdk:"activation_url" tf:"optional"`
	// Time at which this recipient Token was created, in epoch milliseconds.
	CreatedAt types.Int64 `tfsdk:"created_at" tf:"optional"`
	// Username of recipient token creator.
	CreatedBy types.String `tfsdk:"created_by" tf:"optional"`
	// Expiration timestamp of the token in epoch milliseconds.
	ExpirationTime types.Int64 `tfsdk:"expiration_time" tf:"optional"`
	// Unique ID of the recipient token.
	Id types.String `tfsdk:"id" tf:"optional"`
	// Time at which this recipient Token was updated, in epoch milliseconds.
	UpdatedAt types.Int64 `tfsdk:"updated_at" tf:"optional"`
	// Username of recipient Token updater.
	UpdatedBy types.String `tfsdk:"updated_by" tf:"optional"`
}

func (newState *RecipientTokenInfo) SyncEffectiveFieldsDuringCreateOrUpdate(plan RecipientTokenInfo) {
}

func (newState *RecipientTokenInfo) SyncEffectiveFieldsDuringRead(existingState RecipientTokenInfo) {
}

// GetComplexFieldTypes returns a map of the types of elements in complex fields in RecipientTokenInfo.
// Container types (types.Map, types.List, types.Set) and object types (types.Object) do not carry
// the type information of their elements in the Go type system. This function provides a way to
// retrieve the type information of the elements in complex fields at runtime. The values of the map
// are the reflected types of the contained elements. They must be either primitive values from the
// plugin framework type system (types.String{}, types.Bool{}, types.Int64{}, types.Float64{}) or TF
// SDK values.
func (a RecipientTokenInfo) GetComplexFieldTypes(ctx context.Context) map[string]reflect.Type {
	return map[string]reflect.Type{}
}

// TFSDK types cannot implement the ObjectValuable interface directly, as it would otherwise
// interfere with how the plugin framework retrieves and sets values in state. Thus, RecipientTokenInfo
// only implements ToObjectValue() and Type().
func (o RecipientTokenInfo) ToObjectValue(ctx context.Context) basetypes.ObjectValue {
	return types.ObjectValueMust(
		o.Type(ctx).(basetypes.ObjectType).AttrTypes,
		map[string]attr.Value{
			"activation_url":  o.ActivationUrl,
			"created_at":      o.CreatedAt,
			"created_by":      o.CreatedBy,
			"expiration_time": o.ExpirationTime,
			"id":              o.Id,
			"updated_at":      o.UpdatedAt,
			"updated_by":      o.UpdatedBy,
		})
}

// Type implements basetypes.ObjectValuable.
func (o RecipientTokenInfo) Type(ctx context.Context) attr.Type {
	return types.ObjectType{
		AttrTypes: map[string]attr.Type{
			"activation_url":  types.StringType,
			"created_at":      types.Int64Type,
			"created_by":      types.StringType,
			"expiration_time": types.Int64Type,
			"id":              types.StringType,
			"updated_at":      types.Int64Type,
			"updated_by":      types.StringType,
		},
	}
}

// Get an access token
type RetrieveTokenRequest struct {
	// The one time activation url. It also accepts activation token.
	ActivationUrl types.String `tfsdk:"-"`
}

func (newState *RetrieveTokenRequest) SyncEffectiveFieldsDuringCreateOrUpdate(plan RetrieveTokenRequest) {
}

func (newState *RetrieveTokenRequest) SyncEffectiveFieldsDuringRead(existingState RetrieveTokenRequest) {
}

// GetComplexFieldTypes returns a map of the types of elements in complex fields in RetrieveTokenRequest.
// Container types (types.Map, types.List, types.Set) and object types (types.Object) do not carry
// the type information of their elements in the Go type system. This function provides a way to
// retrieve the type information of the elements in complex fields at runtime. The values of the map
// are the reflected types of the contained elements. They must be either primitive values from the
// plugin framework type system (types.String{}, types.Bool{}, types.Int64{}, types.Float64{}) or TF
// SDK values.
func (a RetrieveTokenRequest) GetComplexFieldTypes(ctx context.Context) map[string]reflect.Type {
	return map[string]reflect.Type{}
}

// TFSDK types cannot implement the ObjectValuable interface directly, as it would otherwise
// interfere with how the plugin framework retrieves and sets values in state. Thus, RetrieveTokenRequest
// only implements ToObjectValue() and Type().
func (o RetrieveTokenRequest) ToObjectValue(ctx context.Context) basetypes.ObjectValue {
	return types.ObjectValueMust(
		o.Type(ctx).(basetypes.ObjectType).AttrTypes,
		map[string]attr.Value{
			"activation_url": o.ActivationUrl,
		})
}

// Type implements basetypes.ObjectValuable.
func (o RetrieveTokenRequest) Type(ctx context.Context) attr.Type {
	return types.ObjectType{
		AttrTypes: map[string]attr.Type{
			"activation_url": types.StringType,
		},
	}
}

type RetrieveTokenResponse struct {
	// The token used to authorize the recipient.
	BearerToken types.String `tfsdk:"bearerToken" tf:"optional"`
	// The endpoint for the share to be used by the recipient.
	Endpoint types.String `tfsdk:"endpoint" tf:"optional"`
	// Expiration timestamp of the token in epoch milliseconds.
	ExpirationTime types.String `tfsdk:"expirationTime" tf:"optional"`
	// These field names must follow the delta sharing protocol.
	ShareCredentialsVersion types.Int64 `tfsdk:"shareCredentialsVersion" tf:"optional"`
}

func (newState *RetrieveTokenResponse) SyncEffectiveFieldsDuringCreateOrUpdate(plan RetrieveTokenResponse) {
}

func (newState *RetrieveTokenResponse) SyncEffectiveFieldsDuringRead(existingState RetrieveTokenResponse) {
}

// GetComplexFieldTypes returns a map of the types of elements in complex fields in RetrieveTokenResponse.
// Container types (types.Map, types.List, types.Set) and object types (types.Object) do not carry
// the type information of their elements in the Go type system. This function provides a way to
// retrieve the type information of the elements in complex fields at runtime. The values of the map
// are the reflected types of the contained elements. They must be either primitive values from the
// plugin framework type system (types.String{}, types.Bool{}, types.Int64{}, types.Float64{}) or TF
// SDK values.
func (a RetrieveTokenResponse) GetComplexFieldTypes(ctx context.Context) map[string]reflect.Type {
	return map[string]reflect.Type{}
}

// TFSDK types cannot implement the ObjectValuable interface directly, as it would otherwise
// interfere with how the plugin framework retrieves and sets values in state. Thus, RetrieveTokenResponse
// only implements ToObjectValue() and Type().
func (o RetrieveTokenResponse) ToObjectValue(ctx context.Context) basetypes.ObjectValue {
	return types.ObjectValueMust(
		o.Type(ctx).(basetypes.ObjectType).AttrTypes,
		map[string]attr.Value{
			"bearerToken":             o.BearerToken,
			"endpoint":                o.Endpoint,
			"expirationTime":          o.ExpirationTime,
			"shareCredentialsVersion": o.ShareCredentialsVersion,
		})
}

// Type implements basetypes.ObjectValuable.
func (o RetrieveTokenResponse) Type(ctx context.Context) attr.Type {
	return types.ObjectType{
		AttrTypes: map[string]attr.Type{
			"bearerToken":             types.StringType,
			"endpoint":                types.StringType,
			"expirationTime":          types.StringType,
			"shareCredentialsVersion": types.Int64Type,
		},
	}
}

type RotateRecipientToken struct {
	// The expiration time of the bearer token in ISO 8601 format. This will set
	// the expiration_time of existing token only to a smaller timestamp, it
	// cannot extend the expiration_time. Use 0 to expire the existing token
	// immediately, negative number will return an error.
	ExistingTokenExpireInSeconds types.Int64 `tfsdk:"existing_token_expire_in_seconds" tf:""`
	// The name of the recipient.
	Name types.String `tfsdk:"-"`
}

func (newState *RotateRecipientToken) SyncEffectiveFieldsDuringCreateOrUpdate(plan RotateRecipientToken) {
}

func (newState *RotateRecipientToken) SyncEffectiveFieldsDuringRead(existingState RotateRecipientToken) {
}

// GetComplexFieldTypes returns a map of the types of elements in complex fields in RotateRecipientToken.
// Container types (types.Map, types.List, types.Set) and object types (types.Object) do not carry
// the type information of their elements in the Go type system. This function provides a way to
// retrieve the type information of the elements in complex fields at runtime. The values of the map
// are the reflected types of the contained elements. They must be either primitive values from the
// plugin framework type system (types.String{}, types.Bool{}, types.Int64{}, types.Float64{}) or TF
// SDK values.
func (a RotateRecipientToken) GetComplexFieldTypes(ctx context.Context) map[string]reflect.Type {
	return map[string]reflect.Type{}
}

// TFSDK types cannot implement the ObjectValuable interface directly, as it would otherwise
// interfere with how the plugin framework retrieves and sets values in state. Thus, RotateRecipientToken
// only implements ToObjectValue() and Type().
func (o RotateRecipientToken) ToObjectValue(ctx context.Context) basetypes.ObjectValue {
	return types.ObjectValueMust(
		o.Type(ctx).(basetypes.ObjectType).AttrTypes,
		map[string]attr.Value{
			"existing_token_expire_in_seconds": o.ExistingTokenExpireInSeconds,
			"name":                             o.Name,
		})
}

// Type implements basetypes.ObjectValuable.
func (o RotateRecipientToken) Type(ctx context.Context) attr.Type {
	return types.ObjectType{
		AttrTypes: map[string]attr.Type{
			"existing_token_expire_in_seconds": types.Int64Type,
			"name":                             types.StringType,
		},
	}
}

// An object with __properties__ containing map of key-value properties attached
// to the securable.
type SecurablePropertiesKvPairs struct {
	// A map of key-value properties attached to the securable.
	Properties types.Map `tfsdk:"properties" tf:""`
}

func (newState *SecurablePropertiesKvPairs) SyncEffectiveFieldsDuringCreateOrUpdate(plan SecurablePropertiesKvPairs) {
}

func (newState *SecurablePropertiesKvPairs) SyncEffectiveFieldsDuringRead(existingState SecurablePropertiesKvPairs) {
}

// GetComplexFieldTypes returns a map of the types of elements in complex fields in SecurablePropertiesKvPairs.
// Container types (types.Map, types.List, types.Set) and object types (types.Object) do not carry
// the type information of their elements in the Go type system. This function provides a way to
// retrieve the type information of the elements in complex fields at runtime. The values of the map
// are the reflected types of the contained elements. They must be either primitive values from the
// plugin framework type system (types.String{}, types.Bool{}, types.Int64{}, types.Float64{}) or TF
// SDK values.
func (a SecurablePropertiesKvPairs) GetComplexFieldTypes(ctx context.Context) map[string]reflect.Type {
	return map[string]reflect.Type{
		"properties": reflect.TypeOf(types.String{}),
	}
}

// TFSDK types cannot implement the ObjectValuable interface directly, as it would otherwise
// interfere with how the plugin framework retrieves and sets values in state. Thus, SecurablePropertiesKvPairs
// only implements ToObjectValue() and Type().
func (o SecurablePropertiesKvPairs) ToObjectValue(ctx context.Context) basetypes.ObjectValue {
	return types.ObjectValueMust(
		o.Type(ctx).(basetypes.ObjectType).AttrTypes,
		map[string]attr.Value{
			"properties": o.Properties,
		})
}

// Type implements basetypes.ObjectValuable.
func (o SecurablePropertiesKvPairs) Type(ctx context.Context) attr.Type {
	return types.ObjectType{
		AttrTypes: map[string]attr.Type{
			"properties": basetypes.MapType{
				ElemType: types.StringType,
			},
		},
	}
}

// GetProperties returns the value of the Properties field in SecurablePropertiesKvPairs as
// a map of string to types.String values.
// If the field is unknown or null, the boolean return value is false.
func (o *SecurablePropertiesKvPairs) GetProperties(ctx context.Context) (map[string]types.String, bool) {
	if o.Properties.IsNull() || o.Properties.IsUnknown() {
		return nil, false
	}
	var v map[string]types.String
	d := o.Properties.ElementsAs(ctx, &v, true)
	if d.HasError() {
		panic(pluginfwcommon.DiagToString(d))
	}
	return v, true
}

// SetProperties sets the value of the Properties field in SecurablePropertiesKvPairs.
func (o *SecurablePropertiesKvPairs) SetProperties(ctx context.Context, v map[string]types.String) {
	vs := make(map[string]attr.Value, len(v))
	for k, e := range v {
		vs[k] = e
	}
	t := o.Type(ctx).(basetypes.ObjectType).AttrTypes["properties"]
	t = t.(attr.TypeWithElementType).ElementType()
	o.Properties = types.MapValueMust(t, vs)
}

type ShareInfo struct {
	// User-provided free-form text description.
	Comment types.String `tfsdk:"comment" tf:"optional"`
	// Time at which this share was created, in epoch milliseconds.
	CreatedAt types.Int64 `tfsdk:"created_at" tf:"computed,optional"`
	// Username of share creator.
	CreatedBy types.String `tfsdk:"created_by" tf:"computed,optional"`
	// Name of the share.
	Name types.String `tfsdk:"name" tf:"optional"`
	// A list of shared data objects within the share.
	Objects types.List `tfsdk:"object" tf:"optional"`
	// Username of current owner of share.
	Owner types.String `tfsdk:"owner" tf:"computed,optional"`
	// Storage Location URL (full path) for the share.
	StorageLocation types.String `tfsdk:"storage_location" tf:"optional"`
	// Storage root URL for the share.
	StorageRoot types.String `tfsdk:"storage_root" tf:"optional"`
	// Time at which this share was updated, in epoch milliseconds.
	UpdatedAt types.Int64 `tfsdk:"updated_at" tf:"computed,optional"`
	// Username of share updater.
	UpdatedBy types.String `tfsdk:"updated_by" tf:"computed,optional"`
}

func (newState *ShareInfo) SyncEffectiveFieldsDuringCreateOrUpdate(plan ShareInfo) {
}

func (newState *ShareInfo) SyncEffectiveFieldsDuringRead(existingState ShareInfo) {
}

// GetComplexFieldTypes returns a map of the types of elements in complex fields in ShareInfo.
// Container types (types.Map, types.List, types.Set) and object types (types.Object) do not carry
// the type information of their elements in the Go type system. This function provides a way to
// retrieve the type information of the elements in complex fields at runtime. The values of the map
// are the reflected types of the contained elements. They must be either primitive values from the
// plugin framework type system (types.String{}, types.Bool{}, types.Int64{}, types.Float64{}) or TF
// SDK values.
func (a ShareInfo) GetComplexFieldTypes(ctx context.Context) map[string]reflect.Type {
	return map[string]reflect.Type{
		"object": reflect.TypeOf(SharedDataObject{}),
	}
}

// TFSDK types cannot implement the ObjectValuable interface directly, as it would otherwise
// interfere with how the plugin framework retrieves and sets values in state. Thus, ShareInfo
// only implements ToObjectValue() and Type().
func (o ShareInfo) ToObjectValue(ctx context.Context) basetypes.ObjectValue {
	return types.ObjectValueMust(
		o.Type(ctx).(basetypes.ObjectType).AttrTypes,
		map[string]attr.Value{
			"comment":          o.Comment,
			"created_at":       o.CreatedAt,
			"created_by":       o.CreatedBy,
			"name":             o.Name,
			"object":           o.Objects,
			"owner":            o.Owner,
			"storage_location": o.StorageLocation,
			"storage_root":     o.StorageRoot,
			"updated_at":       o.UpdatedAt,
			"updated_by":       o.UpdatedBy,
		})
}

// Type implements basetypes.ObjectValuable.
func (o ShareInfo) Type(ctx context.Context) attr.Type {
	return types.ObjectType{
		AttrTypes: map[string]attr.Type{
			"comment":    types.StringType,
			"created_at": types.Int64Type,
			"created_by": types.StringType,
			"name":       types.StringType,
			"object": basetypes.ListType{
				ElemType: SharedDataObject{}.Type(ctx),
			},
			"owner":            types.StringType,
			"storage_location": types.StringType,
			"storage_root":     types.StringType,
			"updated_at":       types.Int64Type,
			"updated_by":       types.StringType,
		},
	}
}

// GetObjects returns the value of the Objects field in ShareInfo as
// a slice of SharedDataObject values.
// If the field is unknown or null, the boolean return value is false.
func (o *ShareInfo) GetObjects(ctx context.Context) ([]SharedDataObject, bool) {
	if o.Objects.IsNull() || o.Objects.IsUnknown() {
		return nil, false
<<<<<<< HEAD
	}
	var v []SharedDataObject
	d := o.Objects.ElementsAs(ctx, &v, true)
	if d.HasError() {
		panic(pluginfwcommon.DiagToString(d))
	}
	return v, true
}

// SetObjects sets the value of the Objects field in ShareInfo.
func (o *ShareInfo) SetObjects(ctx context.Context, v []SharedDataObject) {
	vs := make([]attr.Value, 0, len(v))
	for _, e := range v {
		vs = append(vs, e.ToObjectValue(ctx))
	}
=======
	}
	var v []SharedDataObject
	d := o.Objects.ElementsAs(ctx, &v, true)
	if d.HasError() {
		panic(pluginfwcommon.DiagToString(d))
	}
	return v, true
}

// SetObjects sets the value of the Objects field in ShareInfo.
func (o *ShareInfo) SetObjects(ctx context.Context, v []SharedDataObject) {
	vs := make([]attr.Value, 0, len(v))
	for _, e := range v {
		vs = append(vs, e.ToObjectValue(ctx))
	}
>>>>>>> b1f08472
	t := o.Type(ctx).(basetypes.ObjectType).AttrTypes["object"]
	t = t.(attr.TypeWithElementType).ElementType()
	o.Objects = types.ListValueMust(t, vs)
}

// Get recipient share permissions
type SharePermissionsRequest struct {
	// Maximum number of permissions to return. - when set to 0, the page length
	// is set to a server configured value (recommended); - when set to a value
	// greater than 0, the page length is the minimum of this value and a server
	// configured value; - when set to a value less than 0, an invalid parameter
	// error is returned; - If not set, all valid permissions are returned (not
	// recommended). - Note: The number of returned permissions might be less
	// than the specified max_results size, even zero. The only definitive
	// indication that no further permissions can be fetched is when the
	// next_page_token is unset from the response.
	MaxResults types.Int64 `tfsdk:"-"`
	// The name of the Recipient.
	Name types.String `tfsdk:"-"`
	// Opaque pagination token to go to next page based on previous query.
	PageToken types.String `tfsdk:"-"`
}

func (newState *SharePermissionsRequest) SyncEffectiveFieldsDuringCreateOrUpdate(plan SharePermissionsRequest) {
}

func (newState *SharePermissionsRequest) SyncEffectiveFieldsDuringRead(existingState SharePermissionsRequest) {
}

// GetComplexFieldTypes returns a map of the types of elements in complex fields in SharePermissionsRequest.
// Container types (types.Map, types.List, types.Set) and object types (types.Object) do not carry
// the type information of their elements in the Go type system. This function provides a way to
// retrieve the type information of the elements in complex fields at runtime. The values of the map
// are the reflected types of the contained elements. They must be either primitive values from the
// plugin framework type system (types.String{}, types.Bool{}, types.Int64{}, types.Float64{}) or TF
// SDK values.
func (a SharePermissionsRequest) GetComplexFieldTypes(ctx context.Context) map[string]reflect.Type {
	return map[string]reflect.Type{}
}

// TFSDK types cannot implement the ObjectValuable interface directly, as it would otherwise
// interfere with how the plugin framework retrieves and sets values in state. Thus, SharePermissionsRequest
// only implements ToObjectValue() and Type().
func (o SharePermissionsRequest) ToObjectValue(ctx context.Context) basetypes.ObjectValue {
	return types.ObjectValueMust(
		o.Type(ctx).(basetypes.ObjectType).AttrTypes,
		map[string]attr.Value{
			"max_results": o.MaxResults,
			"name":        o.Name,
			"page_token":  o.PageToken,
		})
}

// Type implements basetypes.ObjectValuable.
func (o SharePermissionsRequest) Type(ctx context.Context) attr.Type {
	return types.ObjectType{
		AttrTypes: map[string]attr.Type{
			"max_results": types.Int64Type,
			"name":        types.StringType,
			"page_token":  types.StringType,
		},
	}
}

type ShareToPrivilegeAssignment struct {
	// The privileges assigned to the principal.
	PrivilegeAssignments types.List `tfsdk:"privilege_assignments" tf:"optional"`
	// The share name.
	ShareName types.String `tfsdk:"share_name" tf:"optional"`
}

func (newState *ShareToPrivilegeAssignment) SyncEffectiveFieldsDuringCreateOrUpdate(plan ShareToPrivilegeAssignment) {
}

func (newState *ShareToPrivilegeAssignment) SyncEffectiveFieldsDuringRead(existingState ShareToPrivilegeAssignment) {
}

// GetComplexFieldTypes returns a map of the types of elements in complex fields in ShareToPrivilegeAssignment.
// Container types (types.Map, types.List, types.Set) and object types (types.Object) do not carry
// the type information of their elements in the Go type system. This function provides a way to
// retrieve the type information of the elements in complex fields at runtime. The values of the map
// are the reflected types of the contained elements. They must be either primitive values from the
// plugin framework type system (types.String{}, types.Bool{}, types.Int64{}, types.Float64{}) or TF
// SDK values.
func (a ShareToPrivilegeAssignment) GetComplexFieldTypes(ctx context.Context) map[string]reflect.Type {
	return map[string]reflect.Type{
		"privilege_assignments": reflect.TypeOf(PrivilegeAssignment{}),
	}
}

// TFSDK types cannot implement the ObjectValuable interface directly, as it would otherwise
// interfere with how the plugin framework retrieves and sets values in state. Thus, ShareToPrivilegeAssignment
// only implements ToObjectValue() and Type().
func (o ShareToPrivilegeAssignment) ToObjectValue(ctx context.Context) basetypes.ObjectValue {
	return types.ObjectValueMust(
		o.Type(ctx).(basetypes.ObjectType).AttrTypes,
		map[string]attr.Value{
			"privilege_assignments": o.PrivilegeAssignments,
			"share_name":            o.ShareName,
		})
}

// Type implements basetypes.ObjectValuable.
func (o ShareToPrivilegeAssignment) Type(ctx context.Context) attr.Type {
	return types.ObjectType{
		AttrTypes: map[string]attr.Type{
			"privilege_assignments": basetypes.ListType{
				ElemType: PrivilegeAssignment{}.Type(ctx),
			},
			"share_name": types.StringType,
		},
	}
}

// GetPrivilegeAssignments returns the value of the PrivilegeAssignments field in ShareToPrivilegeAssignment as
// a slice of PrivilegeAssignment values.
// If the field is unknown or null, the boolean return value is false.
func (o *ShareToPrivilegeAssignment) GetPrivilegeAssignments(ctx context.Context) ([]PrivilegeAssignment, bool) {
	if o.PrivilegeAssignments.IsNull() || o.PrivilegeAssignments.IsUnknown() {
		return nil, false
	}
	var v []PrivilegeAssignment
	d := o.PrivilegeAssignments.ElementsAs(ctx, &v, true)
	if d.HasError() {
		panic(pluginfwcommon.DiagToString(d))
	}
	return v, true
}

// SetPrivilegeAssignments sets the value of the PrivilegeAssignments field in ShareToPrivilegeAssignment.
func (o *ShareToPrivilegeAssignment) SetPrivilegeAssignments(ctx context.Context, v []PrivilegeAssignment) {
	vs := make([]attr.Value, 0, len(v))
	for _, e := range v {
		vs = append(vs, e.ToObjectValue(ctx))
	}
	t := o.Type(ctx).(basetypes.ObjectType).AttrTypes["privilege_assignments"]
	t = t.(attr.TypeWithElementType).ElementType()
	o.PrivilegeAssignments = types.ListValueMust(t, vs)
}

type SharedDataObject struct {
	// The time when this data object is added to the share, in epoch
	// milliseconds.
	AddedAt types.Int64 `tfsdk:"added_at" tf:"computed,optional"`
	// Username of the sharer.
	AddedBy types.String `tfsdk:"added_by" tf:"computed,optional"`
	// Whether to enable cdf or indicate if cdf is enabled on the shared object.
	CdfEnabled types.Bool `tfsdk:"cdf_enabled" tf:"computed,optional"`
	// A user-provided comment when adding the data object to the share.
	// [Update:OPT]
	Comment types.String `tfsdk:"comment" tf:"optional"`
	// The content of the notebook file when the data object type is
	// NOTEBOOK_FILE. This should be base64 encoded. Required for adding a
	// NOTEBOOK_FILE, optional for updating, ignored for other types.
	Content types.String `tfsdk:"content" tf:"optional"`
	// The type of the data object.
	DataObjectType types.String `tfsdk:"data_object_type" tf:"optional"`
	// Whether to enable or disable sharing of data history. If not specified,
	// the default is **DISABLED**.
	HistoryDataSharingStatus types.String `tfsdk:"history_data_sharing_status" tf:"computed,optional"`
	// A fully qualified name that uniquely identifies a data object.
	//
	// For example, a table's fully qualified name is in the format of
	// `<catalog>.<schema>.<table>`.
	Name types.String `tfsdk:"name" tf:""`
	// Array of partitions for the shared data.
	Partitions types.List `tfsdk:"partition" tf:"optional"`
	// A user-provided new name for the data object within the share. If this
	// new name is not provided, the object's original name will be used as the
	// `shared_as` name. The `shared_as` name must be unique within a share. For
	// tables, the new name must follow the format of `<schema>.<table>`.
	SharedAs types.String `tfsdk:"shared_as" tf:"computed,optional"`
	// The start version associated with the object. This allows data providers
	// to control the lowest object version that is accessible by clients. If
	// specified, clients can query snapshots or changes for versions >=
	// start_version. If not specified, clients can only query starting from the
	// version of the object at the time it was added to the share.
	//
	// NOTE: The start_version should be <= the `current` version of the object.
	StartVersion types.Int64 `tfsdk:"start_version" tf:"computed,optional"`
	// One of: **ACTIVE**, **PERMISSION_DENIED**.
	Status types.String `tfsdk:"status" tf:"computed,optional"`
	// A user-provided new name for the data object within the share. If this
	// new name is not provided, the object's original name will be used as the
	// `string_shared_as` name. The `string_shared_as` name must be unique
	// within a share. For notebooks, the new name should be the new notebook
	// file name.
	StringSharedAs types.String `tfsdk:"string_shared_as" tf:"optional"`
}

func (newState *SharedDataObject) SyncEffectiveFieldsDuringCreateOrUpdate(plan SharedDataObject) {
}

func (newState *SharedDataObject) SyncEffectiveFieldsDuringRead(existingState SharedDataObject) {
}

// GetComplexFieldTypes returns a map of the types of elements in complex fields in SharedDataObject.
// Container types (types.Map, types.List, types.Set) and object types (types.Object) do not carry
// the type information of their elements in the Go type system. This function provides a way to
// retrieve the type information of the elements in complex fields at runtime. The values of the map
// are the reflected types of the contained elements. They must be either primitive values from the
// plugin framework type system (types.String{}, types.Bool{}, types.Int64{}, types.Float64{}) or TF
// SDK values.
func (a SharedDataObject) GetComplexFieldTypes(ctx context.Context) map[string]reflect.Type {
	return map[string]reflect.Type{
		"partition": reflect.TypeOf(Partition{}),
	}
}

// TFSDK types cannot implement the ObjectValuable interface directly, as it would otherwise
// interfere with how the plugin framework retrieves and sets values in state. Thus, SharedDataObject
// only implements ToObjectValue() and Type().
func (o SharedDataObject) ToObjectValue(ctx context.Context) basetypes.ObjectValue {
	return types.ObjectValueMust(
		o.Type(ctx).(basetypes.ObjectType).AttrTypes,
		map[string]attr.Value{
			"added_at":                    o.AddedAt,
			"added_by":                    o.AddedBy,
			"cdf_enabled":                 o.CdfEnabled,
			"comment":                     o.Comment,
			"content":                     o.Content,
			"data_object_type":            o.DataObjectType,
			"history_data_sharing_status": o.HistoryDataSharingStatus,
			"name":                        o.Name,
			"partition":                   o.Partitions,
			"shared_as":                   o.SharedAs,
			"start_version":               o.StartVersion,
			"status":                      o.Status,
			"string_shared_as":            o.StringSharedAs,
		})
}

// Type implements basetypes.ObjectValuable.
func (o SharedDataObject) Type(ctx context.Context) attr.Type {
	return types.ObjectType{
		AttrTypes: map[string]attr.Type{
			"added_at":                    types.Int64Type,
			"added_by":                    types.StringType,
			"cdf_enabled":                 types.BoolType,
			"comment":                     types.StringType,
			"content":                     types.StringType,
			"data_object_type":            types.StringType,
			"history_data_sharing_status": types.StringType,
			"name":                        types.StringType,
			"partition": basetypes.ListType{
				ElemType: Partition{}.Type(ctx),
			},
			"shared_as":        types.StringType,
			"start_version":    types.Int64Type,
			"status":           types.StringType,
			"string_shared_as": types.StringType,
		},
	}
}

// GetPartitions returns the value of the Partitions field in SharedDataObject as
// a slice of Partition values.
// If the field is unknown or null, the boolean return value is false.
func (o *SharedDataObject) GetPartitions(ctx context.Context) ([]Partition, bool) {
	if o.Partitions.IsNull() || o.Partitions.IsUnknown() {
		return nil, false
	}
	var v []Partition
	d := o.Partitions.ElementsAs(ctx, &v, true)
	if d.HasError() {
		panic(pluginfwcommon.DiagToString(d))
	}
	return v, true
}

// SetPartitions sets the value of the Partitions field in SharedDataObject.
func (o *SharedDataObject) SetPartitions(ctx context.Context, v []Partition) {
	vs := make([]attr.Value, 0, len(v))
	for _, e := range v {
		vs = append(vs, e.ToObjectValue(ctx))
	}
	t := o.Type(ctx).(basetypes.ObjectType).AttrTypes["partition"]
	t = t.(attr.TypeWithElementType).ElementType()
	o.Partitions = types.ListValueMust(t, vs)
}

// GetComplexFieldTypes returns a map of the types of elements in complex fields in SharedDataObject.
// Container types (types.Map, types.List, types.Set) and object types (types.Object) do not carry
// the type information of their elements in the Go type system. This function provides a way to
// retrieve the type information of the elements in complex fields at runtime. The values of the map
// are the reflected types of the contained elements. They must be either primitive values from the
// plugin framework type system (types.String{}, types.Bool{}, types.Int64{}, types.Float64{}) or TF
// SDK values.
func (a SharedDataObject) GetComplexFieldTypes(ctx context.Context) map[string]reflect.Type {
	return map[string]reflect.Type{
		"partition": reflect.TypeOf(Partition{}),
	}
}

// TFSDK types cannot implement the ObjectValuable interface directly, as it would otherwise
// interfere with how the plugin framework retrieves and sets values in state. Thus, SharedDataObject
// only implements ToObjectValue() and Type().
func (o SharedDataObject) ToObjectValue(ctx context.Context) basetypes.ObjectValue {
	return types.ObjectValueMust(
		o.Type(ctx).(basetypes.ObjectType).AttrTypes,
		map[string]attr.Value{
			"added_at":                              o.AddedAt,
			"added_by":                              o.AddedBy,
			"cdf_enabled":                           o.CdfEnabled,
			"effective_cdf_enabled":                 o.EffectiveCdfEnabled,
			"comment":                               o.Comment,
			"content":                               o.Content,
			"data_object_type":                      o.DataObjectType,
			"history_data_sharing_status":           o.HistoryDataSharingStatus,
			"effective_history_data_sharing_status": o.EffectiveHistoryDataSharingStatus,
			"name":                                  o.Name,
			"partition":                             o.Partitions,
			"shared_as":                             o.SharedAs,
			"effective_shared_as":                   o.EffectiveSharedAs,
			"start_version":                         o.StartVersion,
			"effective_start_version":               o.EffectiveStartVersion,
			"status":                                o.Status,
			"string_shared_as":                      o.StringSharedAs,
		})
}

// Type implements basetypes.ObjectValuable.
func (o SharedDataObject) Type(ctx context.Context) attr.Type {
	return types.ObjectType{
		AttrTypes: map[string]attr.Type{
			"added_at":                              types.Int64Type,
			"added_by":                              types.StringType,
			"cdf_enabled":                           types.BoolType,
			"effective_cdf_enabled":                 types.BoolType,
			"comment":                               types.StringType,
			"content":                               types.StringType,
			"data_object_type":                      types.StringType,
			"history_data_sharing_status":           types.StringType,
			"effective_history_data_sharing_status": types.StringType,
			"name":                                  types.StringType,
			"partition": basetypes.ListType{
				ElemType: Partition{}.Type(ctx),
			},
			"shared_as":               types.StringType,
			"effective_shared_as":     types.StringType,
			"start_version":           types.Int64Type,
			"effective_start_version": types.Int64Type,
			"status":                  types.StringType,
			"string_shared_as":        types.StringType,
		},
	}
}

// GetPartitions returns the value of the Partitions field in SharedDataObject as
// a slice of Partition values.
// If the field is unknown or null, the boolean return value is false.
func (o *SharedDataObject) GetPartitions(ctx context.Context) ([]Partition, bool) {
	if o.Partitions.IsNull() || o.Partitions.IsUnknown() {
		return nil, false
	}
	var v []Partition
	d := o.Partitions.ElementsAs(ctx, &v, true)
	if d.HasError() {
		panic(pluginfwcommon.DiagToString(d))
	}
	return v, true
}

// SetPartitions sets the value of the Partitions field in SharedDataObject.
func (o *SharedDataObject) SetPartitions(ctx context.Context, v []Partition) {
	vs := make([]attr.Value, 0, len(v))
	for _, e := range v {
		vs = append(vs, e.ToObjectValue(ctx))
	}
	t := o.Type(ctx).(basetypes.ObjectType).AttrTypes["partition"]
	t = t.(attr.TypeWithElementType).ElementType()
	o.Partitions = types.ListValueMust(t, vs)
}

type SharedDataObjectUpdate struct {
	// One of: **ADD**, **REMOVE**, **UPDATE**.
	Action types.String `tfsdk:"action" tf:"optional"`
	// The data object that is being added, removed, or updated.
	DataObject types.List `tfsdk:"data_object" tf:"optional,object"`
}

func (newState *SharedDataObjectUpdate) SyncEffectiveFieldsDuringCreateOrUpdate(plan SharedDataObjectUpdate) {
}

func (newState *SharedDataObjectUpdate) SyncEffectiveFieldsDuringRead(existingState SharedDataObjectUpdate) {
}

// GetComplexFieldTypes returns a map of the types of elements in complex fields in SharedDataObjectUpdate.
// Container types (types.Map, types.List, types.Set) and object types (types.Object) do not carry
// the type information of their elements in the Go type system. This function provides a way to
// retrieve the type information of the elements in complex fields at runtime. The values of the map
// are the reflected types of the contained elements. They must be either primitive values from the
// plugin framework type system (types.String{}, types.Bool{}, types.Int64{}, types.Float64{}) or TF
// SDK values.
func (a SharedDataObjectUpdate) GetComplexFieldTypes(ctx context.Context) map[string]reflect.Type {
	return map[string]reflect.Type{
		"data_object": reflect.TypeOf(SharedDataObject{}),
	}
}

// TFSDK types cannot implement the ObjectValuable interface directly, as it would otherwise
// interfere with how the plugin framework retrieves and sets values in state. Thus, SharedDataObjectUpdate
// only implements ToObjectValue() and Type().
func (o SharedDataObjectUpdate) ToObjectValue(ctx context.Context) basetypes.ObjectValue {
	return types.ObjectValueMust(
		o.Type(ctx).(basetypes.ObjectType).AttrTypes,
		map[string]attr.Value{
			"action":      o.Action,
			"data_object": o.DataObject,
		})
}

// Type implements basetypes.ObjectValuable.
func (o SharedDataObjectUpdate) Type(ctx context.Context) attr.Type {
	return types.ObjectType{
		AttrTypes: map[string]attr.Type{
			"action": types.StringType,
			"data_object": basetypes.ListType{
				ElemType: SharedDataObject{}.Type(ctx),
			},
		},
	}
}

// GetDataObject returns the value of the DataObject field in SharedDataObjectUpdate as
// a SharedDataObject value.
// If the field is unknown or null, the boolean return value is false.
func (o *SharedDataObjectUpdate) GetDataObject(ctx context.Context) (SharedDataObject, bool) {
	var e SharedDataObject
	if o.DataObject.IsNull() || o.DataObject.IsUnknown() {
		return e, false
	}
	var v []SharedDataObject
	d := o.DataObject.ElementsAs(ctx, &v, true)
	if d.HasError() {
		panic(pluginfwcommon.DiagToString(d))
	}
	if len(v) == 0 {
		return e, false
	}
	return v[0], true
}

// SetDataObject sets the value of the DataObject field in SharedDataObjectUpdate.
func (o *SharedDataObjectUpdate) SetDataObject(ctx context.Context, v SharedDataObject) {
	vs := []attr.Value{v.ToObjectValue(ctx)}
	t := o.Type(ctx).(basetypes.ObjectType).AttrTypes["data_object"]
	o.DataObject = types.ListValueMust(t, vs)
}

type UpdatePermissionsResponse struct {
}

func (newState *UpdatePermissionsResponse) SyncEffectiveFieldsDuringCreateOrUpdate(plan UpdatePermissionsResponse) {
}

func (newState *UpdatePermissionsResponse) SyncEffectiveFieldsDuringRead(existingState UpdatePermissionsResponse) {
}

// GetComplexFieldTypes returns a map of the types of elements in complex fields in UpdatePermissionsResponse.
// Container types (types.Map, types.List, types.Set) and object types (types.Object) do not carry
// the type information of their elements in the Go type system. This function provides a way to
// retrieve the type information of the elements in complex fields at runtime. The values of the map
// are the reflected types of the contained elements. They must be either primitive values from the
// plugin framework type system (types.String{}, types.Bool{}, types.Int64{}, types.Float64{}) or TF
// SDK values.
func (a UpdatePermissionsResponse) GetComplexFieldTypes(ctx context.Context) map[string]reflect.Type {
	return map[string]reflect.Type{}
}

// TFSDK types cannot implement the ObjectValuable interface directly, as it would otherwise
// interfere with how the plugin framework retrieves and sets values in state. Thus, UpdatePermissionsResponse
// only implements ToObjectValue() and Type().
func (o UpdatePermissionsResponse) ToObjectValue(ctx context.Context) basetypes.ObjectValue {
	return types.ObjectValueMust(
		o.Type(ctx).(basetypes.ObjectType).AttrTypes,
		map[string]attr.Value{})
}

// Type implements basetypes.ObjectValuable.
func (o UpdatePermissionsResponse) Type(ctx context.Context) attr.Type {
	return types.ObjectType{
		AttrTypes: map[string]attr.Type{},
	}
}

type UpdateProvider struct {
	// Description about the provider.
	Comment types.String `tfsdk:"comment" tf:"optional"`
	// Name of the provider.
	Name types.String `tfsdk:"-"`
	// New name for the provider.
	NewName types.String `tfsdk:"new_name" tf:"optional"`
	// Username of Provider owner.
	Owner types.String `tfsdk:"owner" tf:"optional"`
	// This field is required when the __authentication_type__ is **TOKEN** or
	// not provided.
	RecipientProfileStr types.String `tfsdk:"recipient_profile_str" tf:"optional"`
}

func (newState *UpdateProvider) SyncEffectiveFieldsDuringCreateOrUpdate(plan UpdateProvider) {
}

func (newState *UpdateProvider) SyncEffectiveFieldsDuringRead(existingState UpdateProvider) {
}

// GetComplexFieldTypes returns a map of the types of elements in complex fields in UpdateProvider.
// Container types (types.Map, types.List, types.Set) and object types (types.Object) do not carry
// the type information of their elements in the Go type system. This function provides a way to
// retrieve the type information of the elements in complex fields at runtime. The values of the map
// are the reflected types of the contained elements. They must be either primitive values from the
// plugin framework type system (types.String{}, types.Bool{}, types.Int64{}, types.Float64{}) or TF
// SDK values.
func (a UpdateProvider) GetComplexFieldTypes(ctx context.Context) map[string]reflect.Type {
	return map[string]reflect.Type{}
}

// TFSDK types cannot implement the ObjectValuable interface directly, as it would otherwise
// interfere with how the plugin framework retrieves and sets values in state. Thus, UpdateProvider
// only implements ToObjectValue() and Type().
func (o UpdateProvider) ToObjectValue(ctx context.Context) basetypes.ObjectValue {
	return types.ObjectValueMust(
		o.Type(ctx).(basetypes.ObjectType).AttrTypes,
		map[string]attr.Value{
			"comment":               o.Comment,
			"name":                  o.Name,
			"new_name":              o.NewName,
			"owner":                 o.Owner,
			"recipient_profile_str": o.RecipientProfileStr,
		})
}

// Type implements basetypes.ObjectValuable.
func (o UpdateProvider) Type(ctx context.Context) attr.Type {
	return types.ObjectType{
		AttrTypes: map[string]attr.Type{
			"comment":               types.StringType,
			"name":                  types.StringType,
			"new_name":              types.StringType,
			"owner":                 types.StringType,
			"recipient_profile_str": types.StringType,
		},
	}
}

type UpdateRecipient struct {
	// Description about the recipient.
	Comment types.String `tfsdk:"comment" tf:"optional"`
	// Expiration timestamp of the token, in epoch milliseconds.
	ExpirationTime types.Int64 `tfsdk:"expiration_time" tf:"optional"`
	// IP Access List
	IpAccessList types.List `tfsdk:"ip_access_list" tf:"optional,object"`
	// Name of the recipient.
	Name types.String `tfsdk:"-"`
	// New name for the recipient.
	NewName types.String `tfsdk:"new_name" tf:"optional"`
	// Username of the recipient owner.
	Owner types.String `tfsdk:"owner" tf:"optional"`
	// Recipient properties as map of string key-value pairs. When provided in
	// update request, the specified properties will override the existing
	// properties. To add and remove properties, one would need to perform a
	// read-modify-write.
	PropertiesKvpairs types.List `tfsdk:"properties_kvpairs" tf:"optional,object"`
}

func (newState *UpdateRecipient) SyncEffectiveFieldsDuringCreateOrUpdate(plan UpdateRecipient) {
}

func (newState *UpdateRecipient) SyncEffectiveFieldsDuringRead(existingState UpdateRecipient) {
}

// GetComplexFieldTypes returns a map of the types of elements in complex fields in UpdateRecipient.
// Container types (types.Map, types.List, types.Set) and object types (types.Object) do not carry
// the type information of their elements in the Go type system. This function provides a way to
// retrieve the type information of the elements in complex fields at runtime. The values of the map
// are the reflected types of the contained elements. They must be either primitive values from the
// plugin framework type system (types.String{}, types.Bool{}, types.Int64{}, types.Float64{}) or TF
// SDK values.
func (a UpdateRecipient) GetComplexFieldTypes(ctx context.Context) map[string]reflect.Type {
	return map[string]reflect.Type{
		"ip_access_list":     reflect.TypeOf(IpAccessList{}),
		"properties_kvpairs": reflect.TypeOf(SecurablePropertiesKvPairs{}),
	}
}

// TFSDK types cannot implement the ObjectValuable interface directly, as it would otherwise
// interfere with how the plugin framework retrieves and sets values in state. Thus, UpdateRecipient
// only implements ToObjectValue() and Type().
func (o UpdateRecipient) ToObjectValue(ctx context.Context) basetypes.ObjectValue {
	return types.ObjectValueMust(
		o.Type(ctx).(basetypes.ObjectType).AttrTypes,
		map[string]attr.Value{
			"comment":            o.Comment,
			"expiration_time":    o.ExpirationTime,
			"ip_access_list":     o.IpAccessList,
			"name":               o.Name,
			"new_name":           o.NewName,
			"owner":              o.Owner,
			"properties_kvpairs": o.PropertiesKvpairs,
		})
}

// Type implements basetypes.ObjectValuable.
func (o UpdateRecipient) Type(ctx context.Context) attr.Type {
	return types.ObjectType{
		AttrTypes: map[string]attr.Type{
			"comment":         types.StringType,
			"expiration_time": types.Int64Type,
			"ip_access_list": basetypes.ListType{
				ElemType: IpAccessList{}.Type(ctx),
			},
			"name":     types.StringType,
			"new_name": types.StringType,
			"owner":    types.StringType,
			"properties_kvpairs": basetypes.ListType{
				ElemType: SecurablePropertiesKvPairs{}.Type(ctx),
			},
		},
	}
}

// GetIpAccessList returns the value of the IpAccessList field in UpdateRecipient as
// a IpAccessList value.
// If the field is unknown or null, the boolean return value is false.
func (o *UpdateRecipient) GetIpAccessList(ctx context.Context) (IpAccessList, bool) {
	var e IpAccessList
	if o.IpAccessList.IsNull() || o.IpAccessList.IsUnknown() {
		return e, false
	}
	var v []IpAccessList
	d := o.IpAccessList.ElementsAs(ctx, &v, true)
	if d.HasError() {
		panic(pluginfwcommon.DiagToString(d))
	}
	if len(v) == 0 {
		return e, false
	}
	return v[0], true
}

// SetIpAccessList sets the value of the IpAccessList field in UpdateRecipient.
func (o *UpdateRecipient) SetIpAccessList(ctx context.Context, v IpAccessList) {
	vs := []attr.Value{v.ToObjectValue(ctx)}
	t := o.Type(ctx).(basetypes.ObjectType).AttrTypes["ip_access_list"]
	o.IpAccessList = types.ListValueMust(t, vs)
}

// GetPropertiesKvpairs returns the value of the PropertiesKvpairs field in UpdateRecipient as
// a SecurablePropertiesKvPairs value.
// If the field is unknown or null, the boolean return value is false.
func (o *UpdateRecipient) GetPropertiesKvpairs(ctx context.Context) (SecurablePropertiesKvPairs, bool) {
	var e SecurablePropertiesKvPairs
	if o.PropertiesKvpairs.IsNull() || o.PropertiesKvpairs.IsUnknown() {
		return e, false
	}
	var v []SecurablePropertiesKvPairs
	d := o.PropertiesKvpairs.ElementsAs(ctx, &v, true)
	if d.HasError() {
		panic(pluginfwcommon.DiagToString(d))
	}
	if len(v) == 0 {
		return e, false
	}
	return v[0], true
}

// SetPropertiesKvpairs sets the value of the PropertiesKvpairs field in UpdateRecipient.
func (o *UpdateRecipient) SetPropertiesKvpairs(ctx context.Context, v SecurablePropertiesKvPairs) {
	vs := []attr.Value{v.ToObjectValue(ctx)}
	t := o.Type(ctx).(basetypes.ObjectType).AttrTypes["properties_kvpairs"]
	o.PropertiesKvpairs = types.ListValueMust(t, vs)
}

type UpdateResponse struct {
}

func (newState *UpdateResponse) SyncEffectiveFieldsDuringCreateOrUpdate(plan UpdateResponse) {
}

func (newState *UpdateResponse) SyncEffectiveFieldsDuringRead(existingState UpdateResponse) {
}

// GetComplexFieldTypes returns a map of the types of elements in complex fields in UpdateResponse.
// Container types (types.Map, types.List, types.Set) and object types (types.Object) do not carry
// the type information of their elements in the Go type system. This function provides a way to
// retrieve the type information of the elements in complex fields at runtime. The values of the map
// are the reflected types of the contained elements. They must be either primitive values from the
// plugin framework type system (types.String{}, types.Bool{}, types.Int64{}, types.Float64{}) or TF
// SDK values.
func (a UpdateResponse) GetComplexFieldTypes(ctx context.Context) map[string]reflect.Type {
	return map[string]reflect.Type{}
}

// TFSDK types cannot implement the ObjectValuable interface directly, as it would otherwise
// interfere with how the plugin framework retrieves and sets values in state. Thus, UpdateResponse
// only implements ToObjectValue() and Type().
func (o UpdateResponse) ToObjectValue(ctx context.Context) basetypes.ObjectValue {
	return types.ObjectValueMust(
		o.Type(ctx).(basetypes.ObjectType).AttrTypes,
		map[string]attr.Value{})
}

// Type implements basetypes.ObjectValuable.
func (o UpdateResponse) Type(ctx context.Context) attr.Type {
	return types.ObjectType{
		AttrTypes: map[string]attr.Type{},
	}
}

type UpdateShare struct {
	// User-provided free-form text description.
	Comment types.String `tfsdk:"comment" tf:"optional"`
	// The name of the share.
	Name types.String `tfsdk:"-"`
	// New name for the share.
	NewName types.String `tfsdk:"new_name" tf:"optional"`
	// Username of current owner of share.
	Owner types.String `tfsdk:"owner" tf:"computed,optional"`
	// Storage root URL for the share.
	StorageRoot types.String `tfsdk:"storage_root" tf:"optional"`
	// Array of shared data object updates.
	Updates types.List `tfsdk:"updates" tf:"optional"`
}

func (newState *UpdateShare) SyncEffectiveFieldsDuringCreateOrUpdate(plan UpdateShare) {
}

func (newState *UpdateShare) SyncEffectiveFieldsDuringRead(existingState UpdateShare) {
}

// GetComplexFieldTypes returns a map of the types of elements in complex fields in UpdateShare.
// Container types (types.Map, types.List, types.Set) and object types (types.Object) do not carry
// the type information of their elements in the Go type system. This function provides a way to
// retrieve the type information of the elements in complex fields at runtime. The values of the map
// are the reflected types of the contained elements. They must be either primitive values from the
// plugin framework type system (types.String{}, types.Bool{}, types.Int64{}, types.Float64{}) or TF
// SDK values.
func (a UpdateShare) GetComplexFieldTypes(ctx context.Context) map[string]reflect.Type {
	return map[string]reflect.Type{
		"updates": reflect.TypeOf(SharedDataObjectUpdate{}),
<<<<<<< HEAD
=======
	}
}

// TFSDK types cannot implement the ObjectValuable interface directly, as it would otherwise
// interfere with how the plugin framework retrieves and sets values in state. Thus, UpdateShare
// only implements ToObjectValue() and Type().
func (o UpdateShare) ToObjectValue(ctx context.Context) basetypes.ObjectValue {
	return types.ObjectValueMust(
		o.Type(ctx).(basetypes.ObjectType).AttrTypes,
		map[string]attr.Value{
			"comment":      o.Comment,
			"name":         o.Name,
			"new_name":     o.NewName,
			"owner":        o.Owner,
			"storage_root": o.StorageRoot,
			"updates":      o.Updates,
		})
}

// Type implements basetypes.ObjectValuable.
func (o UpdateShare) Type(ctx context.Context) attr.Type {
	return types.ObjectType{
		AttrTypes: map[string]attr.Type{
			"comment":      types.StringType,
			"name":         types.StringType,
			"new_name":     types.StringType,
			"owner":        types.StringType,
			"storage_root": types.StringType,
			"updates": basetypes.ListType{
				ElemType: SharedDataObjectUpdate{}.Type(ctx),
			},
		},
	}
}

// GetUpdates returns the value of the Updates field in UpdateShare as
// a slice of SharedDataObjectUpdate values.
// If the field is unknown or null, the boolean return value is false.
func (o *UpdateShare) GetUpdates(ctx context.Context) ([]SharedDataObjectUpdate, bool) {
	if o.Updates.IsNull() || o.Updates.IsUnknown() {
		return nil, false
	}
	var v []SharedDataObjectUpdate
	d := o.Updates.ElementsAs(ctx, &v, true)
	if d.HasError() {
		panic(pluginfwcommon.DiagToString(d))
	}
	return v, true
}

// SetUpdates sets the value of the Updates field in UpdateShare.
func (o *UpdateShare) SetUpdates(ctx context.Context, v []SharedDataObjectUpdate) {
	vs := make([]attr.Value, 0, len(v))
	for _, e := range v {
		vs = append(vs, e.ToObjectValue(ctx))
>>>>>>> b1f08472
	}
	t := o.Type(ctx).(basetypes.ObjectType).AttrTypes["updates"]
	t = t.(attr.TypeWithElementType).ElementType()
	o.Updates = types.ListValueMust(t, vs)
}

// TFSDK types cannot implement the ObjectValuable interface directly, as it would otherwise
// interfere with how the plugin framework retrieves and sets values in state. Thus, UpdateShare
// only implements ToObjectValue() and Type().
func (o UpdateShare) ToObjectValue(ctx context.Context) basetypes.ObjectValue {
	return types.ObjectValueMust(
		o.Type(ctx).(basetypes.ObjectType).AttrTypes,
		map[string]attr.Value{
			"comment":      o.Comment,
			"name":         o.Name,
			"new_name":     o.NewName,
			"owner":        o.Owner,
			"storage_root": o.StorageRoot,
			"updates":      o.Updates,
		})
}

// Type implements basetypes.ObjectValuable.
func (o UpdateShare) Type(ctx context.Context) attr.Type {
	return types.ObjectType{
		AttrTypes: map[string]attr.Type{
			"comment":      types.StringType,
			"name":         types.StringType,
			"new_name":     types.StringType,
			"owner":        types.StringType,
			"storage_root": types.StringType,
			"updates": basetypes.ListType{
				ElemType: SharedDataObjectUpdate{}.Type(ctx),
			},
		},
	}
}

// GetUpdates returns the value of the Updates field in UpdateShare as
// a slice of SharedDataObjectUpdate values.
// If the field is unknown or null, the boolean return value is false.
func (o *UpdateShare) GetUpdates(ctx context.Context) ([]SharedDataObjectUpdate, bool) {
	if o.Updates.IsNull() || o.Updates.IsUnknown() {
		return nil, false
	}
	var v []SharedDataObjectUpdate
	d := o.Updates.ElementsAs(ctx, &v, true)
	if d.HasError() {
		panic(pluginfwcommon.DiagToString(d))
	}
	return v, true
}

// SetUpdates sets the value of the Updates field in UpdateShare.
func (o *UpdateShare) SetUpdates(ctx context.Context, v []SharedDataObjectUpdate) {
	vs := make([]attr.Value, 0, len(v))
	for _, e := range v {
		vs = append(vs, e.ToObjectValue(ctx))
	}
	t := o.Type(ctx).(basetypes.ObjectType).AttrTypes["updates"]
	t = t.(attr.TypeWithElementType).ElementType()
	o.Updates = types.ListValueMust(t, vs)
}

type UpdateSharePermissions struct {
	// Array of permission changes.
	Changes types.List `tfsdk:"changes" tf:"optional"`
	// Maximum number of permissions to return. - when set to 0, the page length
	// is set to a server configured value (recommended); - when set to a value
	// greater than 0, the page length is the minimum of this value and a server
	// configured value; - when set to a value less than 0, an invalid parameter
	// error is returned; - If not set, all valid permissions are returned (not
	// recommended). - Note: The number of returned permissions might be less
	// than the specified max_results size, even zero. The only definitive
	// indication that no further permissions can be fetched is when the
	// next_page_token is unset from the response.
	MaxResults types.Int64 `tfsdk:"-"`
	// The name of the share.
	Name types.String `tfsdk:"-"`
	// Opaque pagination token to go to next page based on previous query.
	PageToken types.String `tfsdk:"-"`
}

func (newState *UpdateSharePermissions) SyncEffectiveFieldsDuringCreateOrUpdate(plan UpdateSharePermissions) {
}

func (newState *UpdateSharePermissions) SyncEffectiveFieldsDuringRead(existingState UpdateSharePermissions) {
}

// GetComplexFieldTypes returns a map of the types of elements in complex fields in UpdateSharePermissions.
// Container types (types.Map, types.List, types.Set) and object types (types.Object) do not carry
// the type information of their elements in the Go type system. This function provides a way to
// retrieve the type information of the elements in complex fields at runtime. The values of the map
// are the reflected types of the contained elements. They must be either primitive values from the
// plugin framework type system (types.String{}, types.Bool{}, types.Int64{}, types.Float64{}) or TF
// SDK values.
func (a UpdateSharePermissions) GetComplexFieldTypes(ctx context.Context) map[string]reflect.Type {
	return map[string]reflect.Type{
		"changes": reflect.TypeOf(catalog_tf.PermissionsChange{}),
	}
}

// TFSDK types cannot implement the ObjectValuable interface directly, as it would otherwise
// interfere with how the plugin framework retrieves and sets values in state. Thus, UpdateSharePermissions
// only implements ToObjectValue() and Type().
func (o UpdateSharePermissions) ToObjectValue(ctx context.Context) basetypes.ObjectValue {
	return types.ObjectValueMust(
		o.Type(ctx).(basetypes.ObjectType).AttrTypes,
		map[string]attr.Value{
			"changes":     o.Changes,
			"max_results": o.MaxResults,
			"name":        o.Name,
			"page_token":  o.PageToken,
		})
}

// Type implements basetypes.ObjectValuable.
func (o UpdateSharePermissions) Type(ctx context.Context) attr.Type {
	return types.ObjectType{
		AttrTypes: map[string]attr.Type{
			"changes": basetypes.ListType{
				ElemType: catalog_tf.PermissionsChange{}.Type(ctx),
			},
			"max_results": types.Int64Type,
			"name":        types.StringType,
			"page_token":  types.StringType,
		},
	}
}

// GetChanges returns the value of the Changes field in UpdateSharePermissions as
// a slice of catalog_tf.PermissionsChange values.
// If the field is unknown or null, the boolean return value is false.
func (o *UpdateSharePermissions) GetChanges(ctx context.Context) ([]catalog_tf.PermissionsChange, bool) {
	if o.Changes.IsNull() || o.Changes.IsUnknown() {
		return nil, false
	}
	var v []catalog_tf.PermissionsChange
	d := o.Changes.ElementsAs(ctx, &v, true)
	if d.HasError() {
		panic(pluginfwcommon.DiagToString(d))
	}
	return v, true
}

// SetChanges sets the value of the Changes field in UpdateSharePermissions.
func (o *UpdateSharePermissions) SetChanges(ctx context.Context, v []catalog_tf.PermissionsChange) {
	vs := make([]attr.Value, 0, len(v))
	for _, e := range v {
		vs = append(vs, e.ToObjectValue(ctx))
	}
	t := o.Type(ctx).(basetypes.ObjectType).AttrTypes["changes"]
	t = t.(attr.TypeWithElementType).ElementType()
	o.Changes = types.ListValueMust(t, vs)
}<|MERGE_RESOLUTION|>--- conflicted
+++ resolved
@@ -15,10 +15,7 @@
 	"reflect"
 
 	pluginfwcommon "github.com/databricks/terraform-provider-databricks/internal/providers/pluginfw/common"
-<<<<<<< HEAD
-=======
-
->>>>>>> b1f08472
+
 	"github.com/databricks/terraform-provider-databricks/internal/service/catalog_tf"
 	"github.com/hashicorp/terraform-plugin-framework/attr"
 	"github.com/hashicorp/terraform-plugin-framework/types"
@@ -1357,8 +1354,6 @@
 	o.Values = types.ListValueMust(t, vs)
 }
 
-<<<<<<< HEAD
-=======
 type PartitionSpecificationPartition struct {
 	// An array of partition values.
 	Values types.List `tfsdk:"value" tf:"optional"`
@@ -1431,7 +1426,6 @@
 	o.Values = types.ListValueMust(t, vs)
 }
 
->>>>>>> b1f08472
 type PartitionValue struct {
 	// The name of the partition column.
 	Name types.String `tfsdk:"name" tf:"optional"`
@@ -2371,7 +2365,6 @@
 func (o *ShareInfo) GetObjects(ctx context.Context) ([]SharedDataObject, bool) {
 	if o.Objects.IsNull() || o.Objects.IsUnknown() {
 		return nil, false
-<<<<<<< HEAD
 	}
 	var v []SharedDataObject
 	d := o.Objects.ElementsAs(ctx, &v, true)
@@ -2387,23 +2380,6 @@
 	for _, e := range v {
 		vs = append(vs, e.ToObjectValue(ctx))
 	}
-=======
-	}
-	var v []SharedDataObject
-	d := o.Objects.ElementsAs(ctx, &v, true)
-	if d.HasError() {
-		panic(pluginfwcommon.DiagToString(d))
-	}
-	return v, true
-}
-
-// SetObjects sets the value of the Objects field in ShareInfo.
-func (o *ShareInfo) SetObjects(ctx context.Context, v []SharedDataObject) {
-	vs := make([]attr.Value, 0, len(v))
-	for _, e := range v {
-		vs = append(vs, e.ToObjectValue(ctx))
-	}
->>>>>>> b1f08472
 	t := o.Type(ctx).(basetypes.ObjectType).AttrTypes["object"]
 	t = t.(attr.TypeWithElementType).ElementType()
 	o.Objects = types.ListValueMust(t, vs)
@@ -3144,68 +3120,7 @@
 func (a UpdateShare) GetComplexFieldTypes(ctx context.Context) map[string]reflect.Type {
 	return map[string]reflect.Type{
 		"updates": reflect.TypeOf(SharedDataObjectUpdate{}),
-<<<<<<< HEAD
-=======
-	}
-}
-
-// TFSDK types cannot implement the ObjectValuable interface directly, as it would otherwise
-// interfere with how the plugin framework retrieves and sets values in state. Thus, UpdateShare
-// only implements ToObjectValue() and Type().
-func (o UpdateShare) ToObjectValue(ctx context.Context) basetypes.ObjectValue {
-	return types.ObjectValueMust(
-		o.Type(ctx).(basetypes.ObjectType).AttrTypes,
-		map[string]attr.Value{
-			"comment":      o.Comment,
-			"name":         o.Name,
-			"new_name":     o.NewName,
-			"owner":        o.Owner,
-			"storage_root": o.StorageRoot,
-			"updates":      o.Updates,
-		})
-}
-
-// Type implements basetypes.ObjectValuable.
-func (o UpdateShare) Type(ctx context.Context) attr.Type {
-	return types.ObjectType{
-		AttrTypes: map[string]attr.Type{
-			"comment":      types.StringType,
-			"name":         types.StringType,
-			"new_name":     types.StringType,
-			"owner":        types.StringType,
-			"storage_root": types.StringType,
-			"updates": basetypes.ListType{
-				ElemType: SharedDataObjectUpdate{}.Type(ctx),
-			},
-		},
-	}
-}
-
-// GetUpdates returns the value of the Updates field in UpdateShare as
-// a slice of SharedDataObjectUpdate values.
-// If the field is unknown or null, the boolean return value is false.
-func (o *UpdateShare) GetUpdates(ctx context.Context) ([]SharedDataObjectUpdate, bool) {
-	if o.Updates.IsNull() || o.Updates.IsUnknown() {
-		return nil, false
-	}
-	var v []SharedDataObjectUpdate
-	d := o.Updates.ElementsAs(ctx, &v, true)
-	if d.HasError() {
-		panic(pluginfwcommon.DiagToString(d))
-	}
-	return v, true
-}
-
-// SetUpdates sets the value of the Updates field in UpdateShare.
-func (o *UpdateShare) SetUpdates(ctx context.Context, v []SharedDataObjectUpdate) {
-	vs := make([]attr.Value, 0, len(v))
-	for _, e := range v {
-		vs = append(vs, e.ToObjectValue(ctx))
->>>>>>> b1f08472
-	}
-	t := o.Type(ctx).(basetypes.ObjectType).AttrTypes["updates"]
-	t = t.(attr.TypeWithElementType).ElementType()
-	o.Updates = types.ListValueMust(t, vs)
+	}
 }
 
 // TFSDK types cannot implement the ObjectValuable interface directly, as it would otherwise
