package scim

import (
	"context"
	"fmt"
	"strings"
	"sync"
	"time"

	"github.com/bluele/gcache"
	"github.com/databricks/databricks-sdk-go/apierr"
	"github.com/databricks/terraform-provider-databricks/common"
	"github.com/hashicorp/terraform-plugin-log/tflog"
)

type GroupMembersInfo struct {
	initialized bool
	members     map[string]struct{}
	lock        *sync.Mutex
}

type GroupCache struct {
	cache gcache.Cache
}

func NewGroupsCache(expiration time.Duration) *GroupCache {
	return &GroupCache{
		cache: gcache.New(1000).LRU().LoaderFunc(func(key interface{}) (interface{}, error) {
			return &GroupMembersInfo{
				initialized: false,
				members:     make(map[string]struct{}),
				lock:        &sync.Mutex{},
			}, nil
		}).Expiration(expiration).Build(),
	}
}

func (c *GroupCache) GetMembers(api GroupsAPI, groupID string) (map[string]struct{}, error) {
	entry, err := c.cache.Get(groupID)
	if err != nil {
		return nil, err
	}
	groupInfo := entry.(*GroupMembersInfo)
	groupInfo.lock.Lock()
	defer groupInfo.lock.Unlock()

	if !groupInfo.initialized {
		tflog.Debug(api.context, fmt.Sprintf("Getting members for group %s", groupID))
		group, err := api.Read(groupID, "members")
		if err != nil {
			return nil, err
		}
		tflog.Debug(api.context, fmt.Sprintf("Group %s has %d members", groupID, len(group.Members)))
		for _, member := range group.Members {
			memberKey := strings.ToLower(member.Value)
			groupInfo.members[memberKey] = struct{}{}
		}
		groupInfo.initialized = true
		return groupInfo.members, nil
	}
	tflog.Debug(api.context, fmt.Sprintf("Group %s has %d members (cached)", groupID, len(groupInfo.members)))
	return groupInfo.members, nil
}

func (c *GroupCache) removeMember(api GroupsAPI, groupID string, memberID string) error {
	entry, err := c.cache.Get(groupID)
	if err != nil {
		return err
	}
	groupInfo := entry.(*GroupMembersInfo)
	groupInfo.lock.Lock()
	defer groupInfo.lock.Unlock()

	err = api.Patch(groupID, PatchRequest(
		"remove", fmt.Sprintf(`members[value eq "%s"]`, memberID)))
	if err != nil {
		return err
	}

	if groupInfo.initialized {
		memberKey := strings.ToLower(memberID)
		delete(groupInfo.members, memberKey)
	}
	return err

}

func (c *GroupCache) addMember(api GroupsAPI, groupID string, memberID string) error {
	entry, err := c.cache.Get(groupID)
	if err != nil {
		return err
	}
	groupInfo := entry.(*GroupMembersInfo)
	groupInfo.lock.Lock()
	defer groupInfo.lock.Unlock()

	err = api.Patch(groupID, PatchRequestWithValue("add", "members", memberID))
	if err != nil {
		return err
	}
	if groupInfo.initialized {
		memberKey := strings.ToLower(memberID)
		groupInfo.members[memberKey] = struct{}{}
	}
	return err
}

func hasMember(members map[string]struct{}, memberID string) bool {
	memberKey := strings.ToLower(memberID)
	_, ok := members[memberKey]
	return ok
}

var globalGroupsCache = NewGroupsCache(time.Second * 300)

// ResourceGroupMember bind group with member
func ResourceGroupMember() common.Resource {
	return common.NewPairID("group_id", "member_id").BindResource(common.BindResource{
		CreateContext: func(ctx context.Context, groupID, memberID string, c *common.DatabricksClient) error {
			return globalGroupsCache.addMember(NewGroupsAPI(ctx, c), groupID, memberID)
		},
		ReadContext: func(ctx context.Context, groupID, memberID string, c *common.DatabricksClient) error {
<<<<<<< HEAD
			members, err := globalGroupsCache.GetMembers(NewGroupsAPI(ctx, c), groupID)
			if err == nil && !hasMember(members, memberID) {
				return apierr.NotFound(fmt.Sprintf("Group has no member %s %d", memberID, len(members)))
=======
			group, err := NewGroupsAPI(ctx, c).Read(groupID, "members")
			hasMember := ComplexValues(group.Members).HasValue(memberID)
			if err == nil && !hasMember {
				return &apierr.APIError{
					ErrorCode:  "NOT_FOUND",
					StatusCode: 404,
					Message:    "Group has no member",
				}
>>>>>>> 40e6059a
			}
			return err
		},
		DeleteContext: func(ctx context.Context, groupID, memberID string, c *common.DatabricksClient) error {
			return globalGroupsCache.removeMember(NewGroupsAPI(ctx, c), groupID, memberID)
		},
	})
}<|MERGE_RESOLUTION|>--- conflicted
+++ resolved
@@ -120,20 +120,13 @@
 			return globalGroupsCache.addMember(NewGroupsAPI(ctx, c), groupID, memberID)
 		},
 		ReadContext: func(ctx context.Context, groupID, memberID string, c *common.DatabricksClient) error {
-<<<<<<< HEAD
 			members, err := globalGroupsCache.GetMembers(NewGroupsAPI(ctx, c), groupID)
 			if err == nil && !hasMember(members, memberID) {
-				return apierr.NotFound(fmt.Sprintf("Group has no member %s %d", memberID, len(members)))
-=======
-			group, err := NewGroupsAPI(ctx, c).Read(groupID, "members")
-			hasMember := ComplexValues(group.Members).HasValue(memberID)
-			if err == nil && !hasMember {
 				return &apierr.APIError{
 					ErrorCode:  "NOT_FOUND",
 					StatusCode: 404,
 					Message:    "Group has no member",
 				}
->>>>>>> 40e6059a
 			}
 			return err
 		},
