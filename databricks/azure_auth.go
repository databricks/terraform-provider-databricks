package databricks

import (
	"encoding/json"
	"fmt"
	"log"
	"net/http"
	"time"

	"github.com/Azure/go-autorest/autorest/adal"
	"github.com/Azure/go-autorest/autorest/azure"
	"github.com/databrickslabs/databricks-terraform/client/model"
	"github.com/databrickslabs/databricks-terraform/client/service"
)

// List of management information
const (
	ADBResourceID string = "2ff814a6-3304-4ab8-85cb-cd0e6f879c1d"
)

<<<<<<< HEAD
// AzureAuth is a struct that contains information about the azure sp authentication
type AzureAuth struct {
	TokenPayload           *TokenPayload
	ManagementToken        string
	AdbWorkspaceResourceID string
	AdbAccessToken         string
	AdbPlatformToken       string
	// new token should be requested from
	// the workspace before this time comes
	PatExpiryTime int64
}

=======
>>>>>>> 20a38ae8
// TokenPayload contains all the auth information for azure sp authentication
type TokenPayload struct {
	ManagedResourceGroup string
	AzureRegion          string
	WorkspaceName        string
	ResourceGroup        string
	SubscriptionID       string
	ClientSecret         string
	ClientID             string
	TenantID             string
}

type Workspace struct {
	Name string `json:"name"`
	ID   string `json:"id"`
	Type string `json:"type"`
	Sku  struct {
		Name string `json:"name"`
	} `json:"sku"`
	Location   string `json:"location"`
	Properties struct {
		ManagedResourceGroupID string      `json:"managedResourceGroupId"`
		Parameters             interface{} `json:"parameters"`
		ProvisioningState      string      `json:"provisioningState"`
		UIDefinitionURI        string      `json:"uiDefinitionUri"`
		Authorizations         []struct {
			PrincipalID      string `json:"principalId"`
			RoleDefinitionID string `json:"roleDefinitionId"`
		} `json:"authorizations"`
		CreatedBy struct {
			Oid           string `json:"oid"`
			Puid          string `json:"puid"`
			ApplicationID string `json:"applicationId"`
		} `json:"createdBy"`
		UpdatedBy struct {
			Oid           string `json:"oid"`
			Puid          string `json:"puid"`
			ApplicationID string `json:"applicationId"`
		} `json:"updatedBy"`
		CreatedDateTime time.Time `json:"createdDateTime"`
		WorkspaceID     string    `json:"workspaceId"`
		WorkspaceURL    string    `json:"workspaceUrl"`
	} `json:"properties"`
}

// WsProps contains information about the workspace properties
type WsProps struct {
	ManagedResourceGroupID string `json:"managedResourceGroupId"`
}

// WorkspaceRequest contains the request information for getting workspace information
type WorkspaceRequest struct {
	Properties *WsProps `json:"properties"`
	Name       string   `json:"name"`
	Location   string   `json:"location"`
}

func (t *TokenPayload) getManagementToken() (string, error) {
	log.Println("[DEBUG] Creating Azure Databricks management OAuth token.")
	mgmtTokenOAuthCfg, err := adal.NewOAuthConfigWithAPIVersion(azure.PublicCloud.ActiveDirectoryEndpoint,
		t.TenantID,
		nil)
	if err != nil {
		return "", err
	}
	mgmtToken, err := adal.NewServicePrincipalToken(
		*mgmtTokenOAuthCfg,
		t.ClientID,
		t.ClientSecret,
		azure.PublicCloud.ServiceManagementEndpoint)
	if err != nil {
		return "", err
	}
	err = mgmtToken.Refresh()
	if err != nil {
		return "", err
	}

	return mgmtToken.OAuthToken(), nil
}

func (t *TokenPayload) getWorkspace(config *service.DBApiClientConfig, managementToken string) (*Workspace, error) {
	log.Println("[DEBUG] Getting Workspace ID via management token.")
	url := fmt.Sprintf("https://management.azure.com/subscriptions/%s/resourceGroups/%s"+
		"/providers/Microsoft.Databricks/workspaces/%s",
		t.SubscriptionID,
		t.ResourceGroup,
		t.WorkspaceName)
	headers := map[string]string{
		"Content-Type":  "application/json",
		"cache-control": "no-cache",
		"Authorization": "Bearer " + managementToken,
	}
	type apiVersion struct {
		APIVersion string `url:"api-version"`
	}
	uriPayload := apiVersion{
		APIVersion: "2018-04-01",
	}
	resp, err := service.PerformQuery(config, http.MethodGet, url, "2.0", headers, false, true, uriPayload, nil)
	if err != nil {
		return nil, err
	}

	var workspace Workspace
	err = json.Unmarshal(resp, &workspace)
	if err != nil {
		return nil, err
	}
	return &workspace, err
}

func (t *TokenPayload) getADBPlatformToken() (string, error) {
	log.Println("[DEBUG] Creating Azure Databricks management OAuth token.")
	platformTokenOAuthCfg, err := adal.NewOAuthConfigWithAPIVersion(azure.PublicCloud.ActiveDirectoryEndpoint,
		t.TenantID,
		nil)
	if err != nil {
		return "", err
	}
	platformToken, err := adal.NewServicePrincipalToken(
		*platformTokenOAuthCfg,
		t.ClientID,
		t.ClientSecret,
		ADBResourceID)
	if err != nil {
		return "", err
	}

	err = platformToken.Refresh()
	if err != nil {
		return "", err
	}

	return platformToken.OAuthToken(), nil
}

func getWorkspaceAccessToken(config *service.DBApiClientConfig, managementToken, adbWorkspaceUrl, adbWorkspaceResourceID, adbPlatformToken string) (string, error) {
	log.Println("[DEBUG] Creating workspace token")
<<<<<<< HEAD
	url := "https://" + a.TokenPayload.AzureRegion + ".azuredatabricks.net/api/2.0/token/create"
=======
	apiLifeTimeInSeconds := int32(3600)
	comment := "Secret made via SP"
	payload := struct {
		LifetimeSeconds int32  `json:"lifetime_seconds,omitempty"`
		Comment         string `json:"comment,omitempty"`
	}{
		apiLifeTimeInSeconds,
		comment,
	}
>>>>>>> 20a38ae8
	headers := map[string]string{
		"Content-Type": "application/x-www-form-urlencoded",
		"X-Databricks-Azure-Workspace-Resource-Id": adbWorkspaceResourceID,
		"X-Databricks-Azure-SP-Management-Token":   managementToken,
		"cache-control":                            "no-cache",
		"Authorization":                            "Bearer " + adbPlatformToken,
	}

<<<<<<< HEAD
	var tokenResponse model.TokenResponse
	resp, err := service.PerformQuery(config, http.MethodPost, url, "2.0",
		headers, true, true, model.TokenRequest{
			LifetimeSeconds: int32(600),
			Comment:         "Secret made via SP",
		}, nil)
=======
	url := adbWorkspaceUrl + "/api/2.0/token/create"
	resp, err := service.PerformQuery(config, http.MethodPost, url, "2.0", headers, true, true, payload, nil)
>>>>>>> 20a38ae8
	if err != nil {
		return "", err
	}
<<<<<<< HEAD
	err = json.Unmarshal(resp, &tokenResponse)
=======

	var responseMap map[string]interface{}
	err = json.Unmarshal(resp, &responseMap)
>>>>>>> 20a38ae8
	if err != nil {
		return "", err
	}
<<<<<<< HEAD
	a.AdbAccessToken = tokenResponse.TokenValue
	a.PatExpiryTime = tokenResponse.TokenInfo.ExpiryTime
	return nil
=======

	return responseMap["token_value"].(string), nil
>>>>>>> 20a38ae8
}

// Main function call that gets made and it follows 4 steps at the moment:
// 1. Get Management OAuth Token using management endpoint
// 2. Get Workspace ID and URL
// 3. Get Azure Databricks Platform OAuth Token using Databricks resource id
// 4. Get Azure Databricks Workspace Personal Access Token for the SP (60 min duration)
func (t *TokenPayload) initWorkspaceAndGetClient(config *service.DBApiClientConfig) error {
	// Get management token
	managementToken, err := t.getManagementToken()
	if err != nil {
		return err
	}

	// Get workspace access token
	adbWorkspace, err := t.getWorkspace(config, managementToken)
	if err != nil {
		return err
	}
	adbWorkspaceUrl := "https://" + adbWorkspace.Properties.WorkspaceURL

	// Get platform token
	adbPlatformToken, err := t.getADBPlatformToken()
	if err != nil {
		return err
	}

	// Get workspace personal access token
	workspaceAccessToken, err := getWorkspaceAccessToken(config, managementToken, adbWorkspaceUrl, adbWorkspace.ID, adbPlatformToken)
	if err != nil {
		return err
	}

	config.Host = adbWorkspaceUrl
	config.Token = workspaceAccessToken

	return nil
}<|MERGE_RESOLUTION|>--- conflicted
+++ resolved
@@ -6,6 +6,7 @@
 	"log"
 	"net/http"
 	"time"
+	urlParse "net/url"
 
 	"github.com/Azure/go-autorest/autorest/adal"
 	"github.com/Azure/go-autorest/autorest/azure"
@@ -18,21 +19,6 @@
 	ADBResourceID string = "2ff814a6-3304-4ab8-85cb-cd0e6f879c1d"
 )
 
-<<<<<<< HEAD
-// AzureAuth is a struct that contains information about the azure sp authentication
-type AzureAuth struct {
-	TokenPayload           *TokenPayload
-	ManagementToken        string
-	AdbWorkspaceResourceID string
-	AdbAccessToken         string
-	AdbPlatformToken       string
-	// new token should be requested from
-	// the workspace before this time comes
-	PatExpiryTime int64
-}
-
-=======
->>>>>>> 20a38ae8
 // TokenPayload contains all the auth information for azure sp authentication
 type TokenPayload struct {
 	ManagedResourceGroup string
@@ -116,11 +102,12 @@
 
 func (t *TokenPayload) getWorkspace(config *service.DBApiClientConfig, managementToken string) (*Workspace, error) {
 	log.Println("[DEBUG] Getting Workspace ID via management token.")
+	// Escape all the ids
 	url := fmt.Sprintf("https://management.azure.com/subscriptions/%s/resourceGroups/%s"+
 		"/providers/Microsoft.Databricks/workspaces/%s",
-		t.SubscriptionID,
-		t.ResourceGroup,
-		t.WorkspaceName)
+		urlParse.PathEscape(t.TokenPayload.SubscriptionID),
+		urlParse.PathEscape(t.TokenPayload.ResourceGroup),
+		urlParse.PathEscape(t.TokenPayload.WorkspaceName))
 	headers := map[string]string{
 		"Content-Type":  "application/json",
 		"cache-control": "no-cache",
@@ -170,21 +157,9 @@
 	return platformToken.OAuthToken(), nil
 }
 
-func getWorkspaceAccessToken(config *service.DBApiClientConfig, managementToken, adbWorkspaceUrl, adbWorkspaceResourceID, adbPlatformToken string) (string, error) {
+func getWorkspaceAccessToken(config *service.DBApiClientConfig, managementToken, adbWorkspaceUrl, adbWorkspaceResourceID, adbPlatformToken string) (*model.TokenResponse, error) {
 	log.Println("[DEBUG] Creating workspace token")
-<<<<<<< HEAD
-	url := "https://" + a.TokenPayload.AzureRegion + ".azuredatabricks.net/api/2.0/token/create"
-=======
-	apiLifeTimeInSeconds := int32(3600)
-	comment := "Secret made via SP"
-	payload := struct {
-		LifetimeSeconds int32  `json:"lifetime_seconds,omitempty"`
-		Comment         string `json:"comment,omitempty"`
-	}{
-		apiLifeTimeInSeconds,
-		comment,
-	}
->>>>>>> 20a38ae8
+	url := adbWorkspaceUrl + "/api/2.0/token/create"
 	headers := map[string]string{
 		"Content-Type": "application/x-www-form-urlencoded",
 		"X-Databricks-Azure-Workspace-Resource-Id": adbWorkspaceResourceID,
@@ -193,38 +168,20 @@
 		"Authorization":                            "Bearer " + adbPlatformToken,
 	}
 
-<<<<<<< HEAD
 	var tokenResponse model.TokenResponse
 	resp, err := service.PerformQuery(config, http.MethodPost, url, "2.0",
 		headers, true, true, model.TokenRequest{
-			LifetimeSeconds: int32(600),
+			LifetimeSeconds: int32(3600),
 			Comment:         "Secret made via SP",
 		}, nil)
-=======
-	url := adbWorkspaceUrl + "/api/2.0/token/create"
-	resp, err := service.PerformQuery(config, http.MethodPost, url, "2.0", headers, true, true, payload, nil)
->>>>>>> 20a38ae8
-	if err != nil {
-		return "", err
-	}
-<<<<<<< HEAD
+	if err != nil {
+		return nil, err
+	}
 	err = json.Unmarshal(resp, &tokenResponse)
-=======
-
-	var responseMap map[string]interface{}
-	err = json.Unmarshal(resp, &responseMap)
->>>>>>> 20a38ae8
-	if err != nil {
-		return "", err
-	}
-<<<<<<< HEAD
-	a.AdbAccessToken = tokenResponse.TokenValue
-	a.PatExpiryTime = tokenResponse.TokenInfo.ExpiryTime
-	return nil
-=======
-
-	return responseMap["token_value"].(string), nil
->>>>>>> 20a38ae8
+	if err != nil {
+		return nil, err
+	}
+	return &tokenResponse, nil
 }
 
 // Main function call that gets made and it follows 4 steps at the moment:
@@ -253,7 +210,7 @@
 	}
 
 	// Get workspace personal access token
-	workspaceAccessToken, err := getWorkspaceAccessToken(config, managementToken, adbWorkspaceUrl, adbWorkspace.ID, adbPlatformToken)
+	workspaceAccessTokenResp, err := getWorkspaceAccessToken(config, managementToken, adbWorkspaceUrl, adbWorkspace.ID, adbPlatformToken)
 	if err != nil {
 		return err
 	}
