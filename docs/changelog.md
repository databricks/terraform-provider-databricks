--- conflicted
+++ resolved
@@ -2,15 +2,9 @@
 
 ## 0.2.6
 
-<<<<<<< HEAD
-Behavioral changes
-
-* Issue #323 - State changes to legacy `spark.databricks.delta.preview.enabled` config option are now ignored by `databricks_job` & `databricks_cluster`
-=======
 **Behavior changes**
-
+* State changes to legacy `spark.databricks.delta.preview.enabled` config option are [now ignored](https://github.com/databrickslabs/terraform-provider-databricks/pull/334) by `databricks_job` & `databricks_cluster`
 * Libraries, which are installed on all clusters and are not part of cluster resource definition, won't be waited for INSTALLED status
->>>>>>> 2ab51e26
 
 ## 0.2.5
 
