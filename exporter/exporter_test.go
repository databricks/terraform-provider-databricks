--- conflicted
+++ resolved
@@ -2665,8 +2665,6 @@
 			assert.False(t, strings.Contains(contentStr, `run_as {
      user_name = "user@domain.com"
   }`))
-<<<<<<< HEAD
-=======
 		})
 }
 
@@ -2734,6 +2732,5 @@
 			assert.NoError(t, err)
 			contentStr = string(content)
 			assert.Equal(t, `{}`, contentStr)
->>>>>>> 1a309c81
 		})
 }