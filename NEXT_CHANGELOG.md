# NEXT CHANGELOG

## Release v1.67.0

### New Features and Improvements

 * Add support for cluster logs delivery to UC Volumes ([#4492](https://github.com/databricks/terraform-provider-databricks/pull/4492)).
 * Expose more attributes for `databricks_connection` resource ([#4502](https://github.com/databricks/terraform-provider-databricks/pull/4502)).

### Bug Fixes

<<<<<<< HEAD
 * Only allow `authorized_paths` to be updated in the `options` field of `databricks_catalog`.
=======
 * Delete `databricks_sql_endpoint` that failed to start ([#4520](https://github.com/databricks/terraform-provider-databricks/pull/4520))
>>>>>>> 3004cb91

### Documentation

 * Update `databricks_cluster` and `databricks_clusters` data source documentation ([#4506](https://github.com/databricks/terraform-provider-databricks/pull/4506)).

### Exporter

 * Explicitly abort execution via `panic` if list of users can't be fetched ([#4500](https://github.com/databricks/terraform-provider-databricks/pull/4500)).
 * Fix matching on `workspace_path` and refactoring ([#4504](https://github.com/databricks/terraform-provider-databricks/pull/4504)).

### Internal Changes

 * Bump golang version to 1.24.0 ([#4508](https://github.com/databricks/terraform-provider-databricks/pull/4508)).<|MERGE_RESOLUTION|>--- conflicted
+++ resolved
@@ -9,11 +9,8 @@
 
 ### Bug Fixes
 
-<<<<<<< HEAD
  * Only allow `authorized_paths` to be updated in the `options` field of `databricks_catalog`.
-=======
  * Delete `databricks_sql_endpoint` that failed to start ([#4520](https://github.com/databricks/terraform-provider-databricks/pull/4520))
->>>>>>> 3004cb91
 
 ### Documentation
 
