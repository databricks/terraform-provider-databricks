--- conflicted
+++ resolved
@@ -18,18 +18,9 @@
 func (a TokensAPI) Create(tokenLifeTime time.Duration, comment string) (model.TokenResponse, error) {
 	var tokenData model.TokenResponse
 
-<<<<<<< HEAD
-	tokenCreateRequest := struct {
-		LifetimeSeconds int32  `json:"lifetime_seconds,omitempty"`
-		Comment         string `json:"comment,omitempty"`
-	}{
-		int32(tokenLifeTime.Seconds()),
-		comment,
-=======
 	tokenCreateRequest := model.TokenRequest{
 		LifetimeSeconds: lifeTimeSeconds,
 		Comment:         comment,
->>>>>>> 6f504373
 	}
 
 	tokenCreateResponse, err := a.Client.performQuery(http.MethodPost, "/token/create", "2.0", nil, tokenCreateRequest, nil)
