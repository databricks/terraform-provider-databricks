--- conflicted
+++ resolved
@@ -94,12 +94,9 @@
 			if err != nil {
 				return err
 			}
-<<<<<<< HEAD
 			// Copy sensitive plaintext fields from state to API response to prevent drift
 			copySensitiveExternalModelFields(&sOrig, endpoint)
-=======
 			preserveConfigOrderPt(s, d, endpoint.Config)
->>>>>>> abd4749f
 			err = common.StructToData(*endpoint, s, d)
 			if err != nil {
 				return err
